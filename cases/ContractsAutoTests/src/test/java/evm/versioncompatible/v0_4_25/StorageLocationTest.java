package evm.versioncompatible.v0_4_25;

import evm.beforetest.ContractPrepareTest;
import com.alibaba.fastjson.JSONObject;
import network.platon.autotest.junit.annotations.DataSource;
import network.platon.autotest.junit.enums.DataSourceType;
import network.platon.contracts.StorageLocation;
import org.junit.Test;
/**
 * @title 数据位置测试
 * 1. 0.4.25版本验证使用constrictor关键字定义构造函数，但是不强制声明可见性(默认为public可见性）
 * 2. 0.4.25版本同一继承层次结构中允许多次指定基类构造函数参数验证:
 * (1) 允许合约直接声明构造函数 ———— is Base(7)
 *（2）子合约构造函数继承父合约构造函数———— constructor(uint _y) Base(_y * _y)
 * 两种引用构造函数方式共存时，合约优先选择（2）方式
 * @description:
 * @author: albedo
 * @create: 2019/12/28
 */
public class StorageLocationTest extends ContractPrepareTest {

    byte[] test=new byte[]{1,2,3,4};

    @Test
    @DataSource(type = DataSourceType.EXCEL, file = "test.xls", sheetName = "testStorageLocaltionCheck",
<<<<<<< HEAD
            author = "albedo", showName = "StorageLocationTest-参数变量数组类型不须显式声明", sourcePrefix = "evm")
=======
            author = "albedo", showName = "evm.StorageLocationTest-参数变量数组类型不须显式声明", sourcePrefix = "evm")
>>>>>>> 0a7cb82d
    public void testStorageLocationCheck() {
        try {
            prepare();
            StorageLocation storageLocation = StorageLocation.deploy(web3j, transactionManager, provider).send();
            String contractAddress = storageLocation.getContractAddress();
            String transactionHash = storageLocation.getTransactionReceipt().get().getTransactionHash();
            collector.logStepPass("StorageLocation issued successfully.contractAddress:" + contractAddress + ", hash:" + transactionHash);
            byte[] result = storageLocation.storageLocaltionCheck(test).send();
            collector.assertEqual(JSONObject.toJSONString(result), JSONObject.toJSONString(test), "checkout array storage location result");
        } catch (Exception e) {
            collector.logStepFail("StorageLocationTest testStorageLocationCheck failure,exception msg:" , e.getMessage());
            e.printStackTrace();
        }
    }

    @Test
    @DataSource(type = DataSourceType.EXCEL, file = "test.xls", sheetName = "testTransfer",
            author = "albedo", showName = "StorageLocationTest-external函数数组类型参数不需显式声明 calldata", sourcePrefix = "evm")
    public void testTransfer() {
        try {
            prepare();
            StorageLocation storageLocation = StorageLocation.deploy(web3j, transactionManager, provider).send();
            String contractAddress = storageLocation.getContractAddress();
            String transactionHash = storageLocation.getTransactionReceipt().get().getTransactionHash();
            collector.logStepPass("StorageLocation issued successfully.contractAddress:" + contractAddress + ", hash:" + transactionHash);
            byte[] result = storageLocation.transfer(test).send();
            collector.assertEqual(JSONObject.toJSONString(result), JSONObject.toJSONString(test), "checkout external declare function array location result");
        } catch (Exception e) {
            collector.logStepFail("StorageLocationTest testTransfer failure,exception msg:" , e.getMessage());
            e.printStackTrace();
        }
    }

}<|MERGE_RESOLUTION|>--- conflicted
+++ resolved
@@ -23,11 +23,7 @@
 
     @Test
     @DataSource(type = DataSourceType.EXCEL, file = "test.xls", sheetName = "testStorageLocaltionCheck",
-<<<<<<< HEAD
-            author = "albedo", showName = "StorageLocationTest-参数变量数组类型不须显式声明", sourcePrefix = "evm")
-=======
             author = "albedo", showName = "evm.StorageLocationTest-参数变量数组类型不须显式声明", sourcePrefix = "evm")
->>>>>>> 0a7cb82d
     public void testStorageLocationCheck() {
         try {
             prepare();
@@ -45,7 +41,7 @@
 
     @Test
     @DataSource(type = DataSourceType.EXCEL, file = "test.xls", sheetName = "testTransfer",
-            author = "albedo", showName = "StorageLocationTest-external函数数组类型参数不需显式声明 calldata", sourcePrefix = "evm")
+            author = "albedo", showName = "StorageLocationTest-external函数数组类型参数不需显式声明 calldata")
     public void testTransfer() {
         try {
             prepare();
