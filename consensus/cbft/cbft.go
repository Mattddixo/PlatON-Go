--- conflicted
+++ resolved
@@ -122,11 +122,8 @@
 		fetcher:            fetcher.NewFetcher(),
 		nodeServiceContext: ctx,
 		queues:             make(map[string]int),
-<<<<<<< HEAD
 		startTime:          time.Now().UnixNano() / 1e6,
-=======
 		netLatencyMap:      make(map[string]*list.List),
->>>>>>> 7fa489dc
 	}
 
 	if evPool, err := evidence.NewEvidencePool(ctx, optConfig.EvidenceDir); err == nil {
@@ -1204,74 +1201,9 @@
 	}
 
 	return err
-<<<<<<< HEAD
 }
 
 func (cbft *Cbft) shouldFailPoint() bool {
 	now := time.Now().UnixNano() / 1e6
 	return now-cbft.startTime >= 120000
-}
-
-// Returns the node ID of the missing vote.
-func (cbft *Cbft) MissingViewChangeNodes() ([]discover.NodeID, *protocols.GetViewChange, error) {
-	allViewChange := cbft.state.AllViewChange()
-	nodeIds := make([]discover.NodeID, 0, len(allViewChange))
-	qcBlockBn := cbft.state.HighestQCBlock().NumberU64()
-	for k, _ := range allViewChange {
-		nodeId := cbft.validatorPool.GetNodeIDByIndex(qcBlockBn, int(k))
-		nodeIds = append(nodeIds, nodeId)
-	}
-	// all consensus
-	consensusNodes, err := cbft.ConsensusNodes()
-	if err != nil {
-		return nil, nil, err
-	}
-	consensusNodesLen := len(consensusNodes)
-	missingNodes := make([]discover.NodeID, 0, len(consensusNodes)-len(nodeIds))
-	for _, cv := range consensusNodes {
-		isExists := false
-		for _, v := range nodeIds {
-			if cv == v {
-				isExists = true
-				break
-			}
-		}
-		if !isExists {
-			missingNodes = append(missingNodes, cv)
-		}
-	}
-
-	log.Debug("missing nodes on MissingViewChangeNodes", "nodes", network.FormatNodes(missingNodes))
-	// Synchronize only when there are missing votes for half of the nodes.
-	if len(missingNodes) < consensusNodesLen/2 {
-		return nil, nil, fmt.Errorf("within the safety value")
-	}
-	// The node of missingNodes must be in the list of neighbor nodes.
-	peers, err := cbft.network.Peers()
-	target := missingNodes[:0]
-	for _, node := range missingNodes {
-		for _, peer := range peers {
-			if peer.ID() == node {
-				target = append(target, node)
-				break
-			}
-		}
-	}
-	log.Debug("missing nodes exists in the peers", "nodes", network.FormatNodes(target))
-	nodeIndexes := make([]uint32, 0, len(target))
-	for _, v := range target {
-		index, err := cbft.validatorPool.GetIndexByNodeID(qcBlockBn, v)
-		if err != nil {
-			continue
-		}
-		nodeIndexes = append(nodeIndexes, uint32(index))
-	}
-	cbft.log.Debug("Return missing node", "nodeIndexes", nodeIndexes)
-	return target, &protocols.GetViewChange{
-		Epoch:       cbft.state.Epoch(),
-		ViewNumber:  cbft.state.ViewNumber(),
-		NodeIndexes: nodeIndexes,
-	}, nil
-=======
->>>>>>> 7fa489dc
 }