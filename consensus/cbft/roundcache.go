--- conflicted
+++ resolved
@@ -85,11 +85,7 @@
 	}
 	// delete index out of BaseIrrCount
 	// But doesn't delete genesis NodeCache
-<<<<<<< HEAD
-	baseIrrCountNum := num - 2*common.BaseIrrCount
-=======
 	baseIrrCountNum := num - common.PPosNodeCacheSize
->>>>>>> 2d93f17b
 	if baseIrrCountNum > 0 && baseIrrCountNum < num {
 		delete(r, baseIrrCountNum)
 	}
