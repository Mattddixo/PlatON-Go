--- conflicted
+++ resolved
@@ -226,7 +226,6 @@
 			},
 		}
 
-<<<<<<< HEAD
 	case DefaultBetaTestNet:
 		ec = &EconomicModel{
 			Common: commonConfig{
@@ -368,12 +367,9 @@
 			},
 		}
 
-	default: // DefaultDeveloperNet
-		// Default is inner develop net config
-=======
+
 	default: // DefaultTestNet
 		// Default is test net config
->>>>>>> 6c7395e3
 		ec = &EconomicModel{
 			Common: commonConfig{
 				ExpectedMinutes:     uint64(3),  // 3 minutes
