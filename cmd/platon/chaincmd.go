// Copyright 2015 The go-ethereum Authors
// This file is part of go-ethereum.
//
// go-ethereum is free software: you can redistribute it and/or modify
// it under the terms of the GNU General Public License as published by
// the Free Software Foundation, either version 3 of the License, or
// (at your option) any later version.
//
// go-ethereum is distributed in the hope that it will be useful,
// but WITHOUT ANY WARRANTY; without even the implied warranty of
// MERCHANTABILITY or FITNESS FOR A PARTICULAR PURPOSE. See the
// GNU General Public License for more details.
//
// You should have received a copy of the GNU General Public License
// along with go-ethereum. If not, see <http://www.gnu.org/licenses/>.

package main

import (
	"fmt"
	"io"
	"path/filepath"

	"github.com/PlatONnetwork/PlatON-Go/core/rawdb"
	"github.com/PlatONnetwork/PlatON-Go/trie"

	"os"
	"strconv"
	"time"

	"github.com/PlatONnetwork/PlatON-Go/core/snapshotdb"
	"gopkg.in/urfave/cli.v1"

	"github.com/PlatONnetwork/PlatON-Go/cmd/utils"
	"github.com/PlatONnetwork/PlatON-Go/common"
	"github.com/PlatONnetwork/PlatON-Go/console"
	"github.com/PlatONnetwork/PlatON-Go/core"
	"github.com/PlatONnetwork/PlatON-Go/core/state"
	"github.com/PlatONnetwork/PlatON-Go/core/types"
	"github.com/PlatONnetwork/PlatON-Go/eth/downloader"
	"github.com/PlatONnetwork/PlatON-Go/event"
	"github.com/PlatONnetwork/PlatON-Go/log"
)

var (
	initCommand = cli.Command{
		Action:    utils.MigrateFlags(initGenesis),
		Name:      "init",
		Usage:     "Bootstrap and initialize a new genesis block",
		ArgsUsage: "<genesisPath>",
		Flags: []cli.Flag{
			utils.DataDirFlag,
		},
		Category: "BLOCKCHAIN COMMANDS",
		Description: `
The init command initializes a new genesis block and definition for the network.
This is a destructive action and changes the network in which you will be
participating.

It expects the genesis file as argument.`,
	}
	importPreimagesCommand = cli.Command{
		Action:    utils.MigrateFlags(importPreimages),
		Name:      "import-preimages",
		Usage:     "Import the preimage database from an RLP stream",
		ArgsUsage: "<datafile>",
		Flags: []cli.Flag{
			utils.DataDirFlag,
			utils.CacheFlag,
			utils.SyncModeFlag,
		},
		Category: "BLOCKCHAIN COMMANDS",
		Description: `
	The import-preimages command imports hash preimages from an RLP encoded stream.`,
	}
	exportPreimagesCommand = cli.Command{
		Action:    utils.MigrateFlags(exportPreimages),
		Name:      "export-preimages",
		Usage:     "Export the preimage database into an RLP stream",
		ArgsUsage: "<dumpfile>",
		Flags: []cli.Flag{
			utils.DataDirFlag,
			utils.CacheFlag,
			utils.SyncModeFlag,
		},
		Category: "BLOCKCHAIN COMMANDS",
		Description: `
The export-preimages command export hash preimages to an RLP encoded stream`,
	}
	copydbCommand = cli.Command{
		Action:    utils.MigrateFlags(copyDb),
		Name:      "copydb",
		Usage:     "Create a local chain from a target chaindata folder",
		ArgsUsage: "<sourceChaindataDir> <sourceSnapshotDBDir>",
		Flags: []cli.Flag{
			utils.DataDirFlag,
			utils.CacheFlag,
			//	utils.SyncModeFlag,
			utils.TestnetFlag,
		},
		Category: "BLOCKCHAIN COMMANDS",
		Description: `
The first argument must be the directory containing the blockchain to download from,The second argument must be the directory containing the ppos to download from`,
	}
	removedbCommand = cli.Command{
		Action:    utils.MigrateFlags(removeDB),
		Name:      "removedb",
		Usage:     "Remove blockchain and state databases",
		ArgsUsage: " ",
		Flags: []cli.Flag{
			utils.DataDirFlag,
		},
		Category: "BLOCKCHAIN COMMANDS",
		Description: `
Remove blockchain and state databases`,
	}
	dumpCommand = cli.Command{
		Action:    utils.MigrateFlags(dump),
		Name:      "dump",
		Usage:     "Dump a specific block from storage",
		ArgsUsage: "[<blockHash> | <blockNum>]...",
		Flags: []cli.Flag{
			utils.DataDirFlag,
			utils.CacheFlag,
			utils.SyncModeFlag,
		},
		Category: "BLOCKCHAIN COMMANDS",
		Description: `
The arguments are interpreted as block numbers or hashes.
Use "ethereum dump 0" to dump the genesis block.`,
	}
	inspectCommand = cli.Command{
		Action:    utils.MigrateFlags(inspect),
		Name:      "inspect",
		Usage:     "Inspect the storage size for each type of data in the database",
		ArgsUsage: " ",
		Flags: []cli.Flag{
			utils.DataDirFlag,
			utils.AncientFlag,
			utils.CacheFlag,
			utils.SyncModeFlag,
		},
		Category: "BLOCKCHAIN COMMANDS",
	}
)

// initGenesis will initialise the given JSON format genesis file and writes it as
// the zero'd block (i.e. genesis) or will fail hard if it can't succeed.
func initGenesis(ctx *cli.Context) error {
	// Make sure we have a valid genesis JSON
	genesisPath := ctx.Args().First()
	if len(genesisPath) == 0 {
		utils.Fatalf("Must supply path to genesis JSON file")
	}

	genesis := new(core.Genesis)
	if err := genesis.InitGenesisAndSetEconomicConfig(genesisPath); err != nil {
		utils.Fatalf(err.Error())
	}

	// Open an initialise both full and light databases
	stack := makeFullNode(ctx)
	defer stack.Close()

	for _, name := range []string{"chaindata", "lightchaindata"} {
		chaindb, err := stack.OpenDatabase(name, 0, 0, "")
		if err != nil {
			utils.Fatalf("Failed to open database: %v", err)
		}
		var sdb snapshotdb.DB
		if name == "chaindata" {
			sdb, err = snapshotdb.Open(stack.ResolvePath(snapshotdb.DBPath), 0, 0, true)
			if err != nil {
				utils.Fatalf("Failed to open snapshotdb: %v", err)
			}

		}
		_, hash, err := core.SetupGenesisBlock(chaindb, sdb, genesis)
		if err != nil {
			utils.Fatalf("Failed to write genesis block: %v", err)
		}
		log.Info("Successfully wrote genesis state", "database", name, "hash", hash.Hex())
		if sdb != nil {
			if err := sdb.Close(); err != nil {
				utils.Fatalf("close base db fail: %v", err)
			}
		}
		chaindb.Close()
	}
	genesisFile, err := os.Create(stack.GenesisPath())
	if err != nil {
		utils.Fatalf("Failed create Genesis file: %v", err)
	}
	defer genesisFile.Close()

	file, err := os.Open(genesisPath)
	if err != nil {
		utils.Fatalf("Failed to read genesis file: %v", err)
	}
	defer file.Close()

	if _, err := io.Copy(genesisFile, file); err != nil {
		utils.Fatalf("Failed Copy Genesis file: %v", err)
	}

	return nil
}

type FakeBackend struct {
	bc *core.BlockChain
}

func (f *FakeBackend) BlockChain() *core.BlockChain {
	return f.bc
}

func (f *FakeBackend) TxPool() *core.TxPool {
	return nil
}

<<<<<<< HEAD
func importChain(ctx *cli.Context) error {
	if len(ctx.Args()) < 1 {
		utils.Fatalf("This command requires an argument.")
	}
	// todo:
	stack, platonConfig := makeFullNodeForCBFT(ctx)
	chain, db := utils.MakeChainForCBFT(ctx, stack, &platonConfig.Eth, &platonConfig.Node)
	defer db.Close()
	if c, ok := chain.Engine().(*cbft.Cbft); ok {
		blockChainCache := core.NewBlockChainCache(chain)
		//todo: Merge confirmation.
		var agency consensus.Agency
		//cbft.NewStaticAgency(chain.Config().Cbft.InitialNodes)
		// init worker
		bc := &FakeBackend{bc: chain}

		config := platonConfig.Eth
		minningConfig := &core.MiningConfig{MiningLogAtDepth: config.MiningLogAtDepth, TxChanSize: config.TxChanSize,
			ChainHeadChanSize: config.ChainHeadChanSize, ChainSideChanSize: config.ChainSideChanSize,
			ResultQueueSize: config.ResultQueueSize, ResubmitAdjustChanSize: config.ResubmitAdjustChanSize,
			MinRecommitInterval: config.MinRecommitInterval, MaxRecommitInterval: config.MaxRecommitInterval,
			IntervalAdjustRatio: config.IntervalAdjustRatio, IntervalAdjustBias: config.IntervalAdjustBias,
			StaleThreshold: config.StaleThreshold, DefaultCommitRatio: config.DefaultCommitRatio,
		}

		miner := miner.New(bc, chain.Config(), minningConfig, stack.EventMux(), c, platonConfig.Eth.MinerRecommit, platonConfig.Eth.MinerGasFloor, nil, blockChainCache, platonConfig.Eth.VmTimeoutDuration)
		c.Start(chain, nil, nil, agency)
		defer c.Close()
		defer miner.Stop()
	}

	// Start periodically gathering memory profiles
	var peakMemAlloc, peakMemSys uint64
	go func() {
		stats := new(runtime.MemStats)
		for {
			runtime.ReadMemStats(stats)
			if atomic.LoadUint64(&peakMemAlloc) < stats.Alloc {
				atomic.StoreUint64(&peakMemAlloc, stats.Alloc)
			}
			if atomic.LoadUint64(&peakMemSys) < stats.Sys {
				atomic.StoreUint64(&peakMemSys, stats.Sys)
			}
			time.Sleep(5 * time.Second)
		}
	}()
	// Import the chain
	start := time.Now()

	if len(ctx.Args()) == 1 {
		if err := utils.ImportChain(chain, ctx.Args().First()); err != nil {
			log.Error("Import error", "err", err)
		}
	} else {
		for _, arg := range ctx.Args() {
			if err := utils.ImportChain(chain, arg); err != nil {
				log.Error("Import error", "file", arg, "err", err)
			}
		}
	}
	chain.Stop()
	fmt.Printf("Import done in %v.\n\n", time.Since(start))

	// Output pre-compaction stats mostly to see the import trashing

	stats, err := db.Stat("leveldb.stats")
	if err != nil {
		utils.Fatalf("Failed to read database stats: %v", err)
	}
	fmt.Println(stats)

	ioStats, err := db.Stat("leveldb.iostats")
	if err != nil {
		utils.Fatalf("Failed to read database iostats: %v", err)
	}
	fmt.Println(ioStats)

	// Print the memory statistics used by the importing
	mem := new(runtime.MemStats)
	runtime.ReadMemStats(mem)

	fmt.Printf("Object memory: %.3f MB current, %.3f MB peak\n", float64(mem.Alloc)/1024/1024, float64(atomic.LoadUint64(&peakMemAlloc))/1024/1024)
	fmt.Printf("System memory: %.3f MB current, %.3f MB peak\n", float64(mem.Sys)/1024/1024, float64(atomic.LoadUint64(&peakMemSys))/1024/1024)
	fmt.Printf("Allocations:   %.3f million\n", float64(mem.Mallocs)/1000000)
	fmt.Printf("GC pause:      %v\n\n", time.Duration(mem.PauseTotalNs))

	if ctx.GlobalIsSet(utils.NoCompactionFlag.Name) {
		return nil
	}

	// Compact the entire database to more accurately measure disk io and print the stats
	start = time.Now()
	fmt.Println("Compacting entire database...")
	if err = db.Compact(nil, nil); err != nil {
		utils.Fatalf("Compaction failed: %v", err)
	}
	fmt.Printf("Compaction done in %v.\n\n", time.Since(start))

	stats, err = db.Stat("leveldb.stats")
	if err != nil {
		utils.Fatalf("Failed to read database stats: %v", err)
	}
	fmt.Println(stats)

	ioStats, err = db.Stat("leveldb.iostats")
	if err != nil {
		utils.Fatalf("Failed to read database iostats: %v", err)
	}
	fmt.Println(ioStats)

	return nil
}

func exportChain(ctx *cli.Context) error {
	if len(ctx.Args()) < 1 {
		utils.Fatalf("This command requires an argument.")
	}
	stack := makeFullNode(ctx)
	defer stack.Close()

	chain, _ := utils.MakeChain(ctx, stack)
	start := time.Now()

	var err error
	fp := ctx.Args().First()
	if len(ctx.Args()) < 3 {
		err = utils.ExportChain(chain, fp)
	} else {
		// This can be improved to allow for numbers larger than 9223372036854775807
		first, ferr := strconv.ParseInt(ctx.Args().Get(1), 10, 64)
		last, lerr := strconv.ParseInt(ctx.Args().Get(2), 10, 64)
		if ferr != nil || lerr != nil {
			utils.Fatalf("Export error in parsing parameters: block number not an integer\n")
		}
		if first < 0 || last < 0 {
			utils.Fatalf("Export error: block number must be greater than 0\n")
		}
		err = utils.ExportAppendChain(chain, fp, uint64(first), uint64(last))
	}

	if err != nil {
		utils.Fatalf("Export error: %v\n", err)
	}
	fmt.Printf("Export done in %v\n", time.Since(start))
	return nil
}

=======
>>>>>>> 9c586b36
// importPreimages imports preimage data from the specified file.
func importPreimages(ctx *cli.Context) error {
	if len(ctx.Args()) < 1 {
		utils.Fatalf("This command requires an argument.")
	}
	stack := makeFullNode(ctx)
	defer stack.Close()

	diskdb := utils.MakeChainDatabase(ctx, stack)

	start := time.Now()
	if err := utils.ImportPreimages(diskdb, ctx.Args().First()); err != nil {
		utils.Fatalf("Import error: %v\n", err)
	}
	fmt.Printf("Import done in %v\n", time.Since(start))
	return nil
}

// exportPreimages dumps the preimage data to specified json file in streaming way.
func exportPreimages(ctx *cli.Context) error {
	if len(ctx.Args()) < 1 {
		utils.Fatalf("This command requires an argument.")
	}
	stack := makeFullNode(ctx)
	defer stack.Close()

	diskdb := utils.MakeChainDatabase(ctx, stack)
	start := time.Now()

	if err := utils.ExportPreimages(diskdb, ctx.Args().First()); err != nil {
		utils.Fatalf("Export error: %v\n", err)
	}
	fmt.Printf("Export done in %v\n", time.Since(start))
	return nil
}

func copyDb(ctx *cli.Context) error {
	// Ensure we have a source chain directory to copy
	if len(ctx.Args()) < 1 {
		utils.Fatalf("Source chaindata directory path argument missing")
	}
	if len(ctx.Args()) < 2 {
		utils.Fatalf("Source ancient chain directory path argument missing")
	}
	// Ensure we have a source chain directory to copy
	if len(ctx.Args()) < 3 {
		utils.Fatalf("Source SnapshotDBD directory (path to a local ppos database) path argument missing")
	}
	// Initialize a new chain for the running node to sync into
	stack := makeFullNode(ctx)
	defer stack.Close()

	chain, chainDb := utils.MakeChain(ctx, stack)
	syncmode := downloader.FastSync
	//		*utils.GlobalTextMarshaler(ctx, utils.SyncModeFlag.Name).(*downloader.SyncMode)
	localSnapshotDB := snapshotdb.Instance()

	syncBloom := trie.NewSyncBloom(uint64(ctx.GlobalInt(utils.CacheFlag.Name)/2), chainDb)

	dl := downloader.New(chainDb, localSnapshotDB, syncBloom, new(event.TypeMux), chain, nil, nil, nil)
	// Create a source peer to satisfy downloader requests from
	db, err := rawdb.NewLevelDBDatabaseWithFreezer(ctx.Args().First(), ctx.GlobalInt(utils.CacheFlag.Name)/2, 256, ctx.Args().Get(1), "")
	if err != nil {
		return err
	}
	hc, err := core.NewHeaderChain(db, chain.Config(), chain.Engine(), func() bool { return false })
	if err != nil {
		return err
	}
	peerSnapshotDB, err := snapshotdb.Open(ctx.Args().Get(2), ctx.GlobalInt(utils.CacheFlag.Name), 256, false)
	if err != nil {
		return err
	}
	peer := downloader.NewFakePeer("local", db, peerSnapshotDB, hc, dl)
	if err = dl.RegisterPeer("local", 63, peer); err != nil {
		return err
	}
	// Synchronise with the simulated peer
	start := time.Now()
	base, _ := peerSnapshotDB.BaseNum()
	currentHeader := hc.GetHeaderByNumber(base.Uint64())
	if err = dl.Synchronise("local", currentHeader.Hash(), currentHeader.Number, syncmode); err != nil {
		return err
	}
	for dl.Synchronising() {
		time.Sleep(10 * time.Millisecond)
	}
	fmt.Printf("Database copy done in %v\n", time.Since(start))

	// Compact the entire database to remove any sync overhead
	start = time.Now()
	fmt.Println("Compacting entire database...")
	if err = db.Compact(nil, nil); err != nil {
		utils.Fatalf("Compaction failed: %v", err)
	}
	fmt.Printf("Compaction done in %v.\n\n", time.Since(start))
	localSnapshotDB.Close()
	return nil
}

func removeDB(ctx *cli.Context) error {
	stack, config := makeConfigNode(ctx)

	// Remove the full node state database
	path := stack.ResolvePath("chaindata")
	if common.FileExist(path) {
		confirmAndRemoveDB(path, "full node state database")
	} else {
		log.Info("Full node state database missing", "path", path)
	}
	// Remove the full node ancient database
	path = config.Eth.DatabaseFreezer
	switch {
	case path == "":
		path = filepath.Join(stack.ResolvePath("chaindata"), "ancient")
	case !filepath.IsAbs(path):
		path = config.Node.ResolvePath(path)
	}
	if common.FileExist(path) {
		confirmAndRemoveDB(path, "full node ancient database")
	} else {
		log.Info("Full node ancient database missing", "path", path)
	}
	// Remove the light node database
	path = stack.ResolvePath("lightchaindata")
	if common.FileExist(path) {
		confirmAndRemoveDB(path, "light node database")
	} else {
		log.Info("Light node database missing", "path", path)
	}
	return nil
}

// confirmAndRemoveDB prompts the user for a last confirmation and removes the
// folder if accepted.
func confirmAndRemoveDB(database string, kind string) {
	confirm, err := console.Stdin.PromptConfirm(fmt.Sprintf("Remove %s (%s)?", kind, database))
	switch {
	case err != nil:
		utils.Fatalf("%v", err)
	case !confirm:
		log.Info("Database deletion skipped", "path", database)
	default:
		start := time.Now()
		filepath.Walk(database, func(path string, info os.FileInfo, err error) error {
			// If we're at the top level folder, recurse into
			if path == database {
				return nil
			}
			// Delete all the files, but not subfolders
			if !info.IsDir() {
				os.Remove(path)
				return nil
			}
			return filepath.SkipDir
		})
		log.Info("Database successfully deleted", "path", database, "elapsed", common.PrettyDuration(time.Since(start)))
	}
}

func dump(ctx *cli.Context) error {
	stack := makeFullNode(ctx)
	defer stack.Close()

	chain, chainDb := utils.MakeChain(ctx, stack)
	for _, arg := range ctx.Args() {
		var block *types.Block
		if hashish(arg) {
			block = chain.GetBlockByHash(common.HexToHash(arg))
		} else {
			num, _ := strconv.Atoi(arg)
			block = chain.GetBlockByNumber(uint64(num))
		}
		if block == nil {
			fmt.Println("{}")
			utils.Fatalf("block not found")
		} else {
			state, err := state.New(block.Root(), state.NewDatabase(chainDb))
			if err != nil {
				utils.Fatalf("could not create new state: %v", err)
			}
			fmt.Printf("%s\n", state.Dump())
		}
	}
	chainDb.Close()
	return nil
}

func inspect(ctx *cli.Context) error {
	node, _ := makeConfigNode(ctx)
	defer node.Close()

	_, chainDb := utils.MakeChain(ctx, node)
	defer chainDb.Close()

	return rawdb.InspectDatabase(chainDb)
}

// hashish returns true for strings that look like hashes.
func hashish(x string) bool {
	_, err := strconv.Atoi(x)
	return err != nil
}<|MERGE_RESOLUTION|>--- conflicted
+++ resolved
@@ -218,156 +218,6 @@
 	return nil
 }
 
-<<<<<<< HEAD
-func importChain(ctx *cli.Context) error {
-	if len(ctx.Args()) < 1 {
-		utils.Fatalf("This command requires an argument.")
-	}
-	// todo:
-	stack, platonConfig := makeFullNodeForCBFT(ctx)
-	chain, db := utils.MakeChainForCBFT(ctx, stack, &platonConfig.Eth, &platonConfig.Node)
-	defer db.Close()
-	if c, ok := chain.Engine().(*cbft.Cbft); ok {
-		blockChainCache := core.NewBlockChainCache(chain)
-		//todo: Merge confirmation.
-		var agency consensus.Agency
-		//cbft.NewStaticAgency(chain.Config().Cbft.InitialNodes)
-		// init worker
-		bc := &FakeBackend{bc: chain}
-
-		config := platonConfig.Eth
-		minningConfig := &core.MiningConfig{MiningLogAtDepth: config.MiningLogAtDepth, TxChanSize: config.TxChanSize,
-			ChainHeadChanSize: config.ChainHeadChanSize, ChainSideChanSize: config.ChainSideChanSize,
-			ResultQueueSize: config.ResultQueueSize, ResubmitAdjustChanSize: config.ResubmitAdjustChanSize,
-			MinRecommitInterval: config.MinRecommitInterval, MaxRecommitInterval: config.MaxRecommitInterval,
-			IntervalAdjustRatio: config.IntervalAdjustRatio, IntervalAdjustBias: config.IntervalAdjustBias,
-			StaleThreshold: config.StaleThreshold, DefaultCommitRatio: config.DefaultCommitRatio,
-		}
-
-		miner := miner.New(bc, chain.Config(), minningConfig, stack.EventMux(), c, platonConfig.Eth.MinerRecommit, platonConfig.Eth.MinerGasFloor, nil, blockChainCache, platonConfig.Eth.VmTimeoutDuration)
-		c.Start(chain, nil, nil, agency)
-		defer c.Close()
-		defer miner.Stop()
-	}
-
-	// Start periodically gathering memory profiles
-	var peakMemAlloc, peakMemSys uint64
-	go func() {
-		stats := new(runtime.MemStats)
-		for {
-			runtime.ReadMemStats(stats)
-			if atomic.LoadUint64(&peakMemAlloc) < stats.Alloc {
-				atomic.StoreUint64(&peakMemAlloc, stats.Alloc)
-			}
-			if atomic.LoadUint64(&peakMemSys) < stats.Sys {
-				atomic.StoreUint64(&peakMemSys, stats.Sys)
-			}
-			time.Sleep(5 * time.Second)
-		}
-	}()
-	// Import the chain
-	start := time.Now()
-
-	if len(ctx.Args()) == 1 {
-		if err := utils.ImportChain(chain, ctx.Args().First()); err != nil {
-			log.Error("Import error", "err", err)
-		}
-	} else {
-		for _, arg := range ctx.Args() {
-			if err := utils.ImportChain(chain, arg); err != nil {
-				log.Error("Import error", "file", arg, "err", err)
-			}
-		}
-	}
-	chain.Stop()
-	fmt.Printf("Import done in %v.\n\n", time.Since(start))
-
-	// Output pre-compaction stats mostly to see the import trashing
-
-	stats, err := db.Stat("leveldb.stats")
-	if err != nil {
-		utils.Fatalf("Failed to read database stats: %v", err)
-	}
-	fmt.Println(stats)
-
-	ioStats, err := db.Stat("leveldb.iostats")
-	if err != nil {
-		utils.Fatalf("Failed to read database iostats: %v", err)
-	}
-	fmt.Println(ioStats)
-
-	// Print the memory statistics used by the importing
-	mem := new(runtime.MemStats)
-	runtime.ReadMemStats(mem)
-
-	fmt.Printf("Object memory: %.3f MB current, %.3f MB peak\n", float64(mem.Alloc)/1024/1024, float64(atomic.LoadUint64(&peakMemAlloc))/1024/1024)
-	fmt.Printf("System memory: %.3f MB current, %.3f MB peak\n", float64(mem.Sys)/1024/1024, float64(atomic.LoadUint64(&peakMemSys))/1024/1024)
-	fmt.Printf("Allocations:   %.3f million\n", float64(mem.Mallocs)/1000000)
-	fmt.Printf("GC pause:      %v\n\n", time.Duration(mem.PauseTotalNs))
-
-	if ctx.GlobalIsSet(utils.NoCompactionFlag.Name) {
-		return nil
-	}
-
-	// Compact the entire database to more accurately measure disk io and print the stats
-	start = time.Now()
-	fmt.Println("Compacting entire database...")
-	if err = db.Compact(nil, nil); err != nil {
-		utils.Fatalf("Compaction failed: %v", err)
-	}
-	fmt.Printf("Compaction done in %v.\n\n", time.Since(start))
-
-	stats, err = db.Stat("leveldb.stats")
-	if err != nil {
-		utils.Fatalf("Failed to read database stats: %v", err)
-	}
-	fmt.Println(stats)
-
-	ioStats, err = db.Stat("leveldb.iostats")
-	if err != nil {
-		utils.Fatalf("Failed to read database iostats: %v", err)
-	}
-	fmt.Println(ioStats)
-
-	return nil
-}
-
-func exportChain(ctx *cli.Context) error {
-	if len(ctx.Args()) < 1 {
-		utils.Fatalf("This command requires an argument.")
-	}
-	stack := makeFullNode(ctx)
-	defer stack.Close()
-
-	chain, _ := utils.MakeChain(ctx, stack)
-	start := time.Now()
-
-	var err error
-	fp := ctx.Args().First()
-	if len(ctx.Args()) < 3 {
-		err = utils.ExportChain(chain, fp)
-	} else {
-		// This can be improved to allow for numbers larger than 9223372036854775807
-		first, ferr := strconv.ParseInt(ctx.Args().Get(1), 10, 64)
-		last, lerr := strconv.ParseInt(ctx.Args().Get(2), 10, 64)
-		if ferr != nil || lerr != nil {
-			utils.Fatalf("Export error in parsing parameters: block number not an integer\n")
-		}
-		if first < 0 || last < 0 {
-			utils.Fatalf("Export error: block number must be greater than 0\n")
-		}
-		err = utils.ExportAppendChain(chain, fp, uint64(first), uint64(last))
-	}
-
-	if err != nil {
-		utils.Fatalf("Export error: %v\n", err)
-	}
-	fmt.Printf("Export done in %v\n", time.Since(start))
-	return nil
-}
-
-=======
->>>>>>> 9c586b36
 // importPreimages imports preimage data from the specified file.
 func importPreimages(ctx *cli.Context) error {
 	if len(ctx.Args()) < 1 {
