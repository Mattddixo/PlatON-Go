// Copyright 2014 The go-ethereum Authors
// This file is part of go-ethereum.
//
// go-ethereum is free software: you can redistribute it and/or modify
// it under the terms of the GNU General Public License as published by
// the Free Software Foundation, either version 3 of the License, or
// (at your option) any later version.
//
// go-ethereum is distributed in the hope that it will be useful,
// but WITHOUT ANY WARRANTY; without even the implied warranty of
// MERCHANTABILITY or FITNESS FOR A PARTICULAR PURPOSE. See the
// GNU General Public License for more details.
//
// You should have received a copy of the GNU General Public License
// along with go-ethereum. If not, see <http://www.gnu.org/licenses/>.

// platon is the official command-line client for Ethereum.
package main

import (
	"fmt"
	"github.com/PlatONnetwork/PlatON-Go/console/prompt"
	"math"
	"os"
	"runtime"
	godebug "runtime/debug"
	"sort"
	"strconv"
	"strings"
	"time"

	"github.com/panjf2000/ants/v2"
	"gopkg.in/urfave/cli.v1"

	"github.com/PlatONnetwork/PlatON-Go/accounts"
	"github.com/PlatONnetwork/PlatON-Go/accounts/keystore"
	"github.com/PlatONnetwork/PlatON-Go/cmd/utils"
	"github.com/PlatONnetwork/PlatON-Go/crypto/bls"
	"github.com/PlatONnetwork/PlatON-Go/eth"
	"github.com/PlatONnetwork/PlatON-Go/ethclient"
	"github.com/PlatONnetwork/PlatON-Go/internal/debug"
	"github.com/PlatONnetwork/PlatON-Go/internal/ethapi"
	"github.com/PlatONnetwork/PlatON-Go/log"
	"github.com/PlatONnetwork/PlatON-Go/metrics"
	"github.com/PlatONnetwork/PlatON-Go/node"

	gopsutil "github.com/shirou/gopsutil/mem"
)

const (
	clientIdentifier = "platon" // Client identifier to advertise over the network
)

var (
	// Git SHA1 commit hash of the release (set via linker flags)
	gitCommit = ""
	gitDate   = ""
	// The app that holds all commands and flags.
	app = utils.NewApp(gitCommit, gitDate, "the platon-go command line interface")
	// flags that configure the node
	nodeFlags = []cli.Flag{
		utils.IdentityFlag,
		utils.UnlockedAccountFlag,
		utils.PasswordFileFlag,
		utils.BootnodesFlag,
		utils.BootnodesV4Flag,
		//	utils.BootnodesV5Flag,
		utils.DataDirFlag,
		utils.AncientFlag,
		utils.KeyStoreDirFlag,
		utils.NoUSBFlag,
		utils.TxPoolLocalsFlag,
		utils.TxPoolNoLocalsFlag,
		utils.TxPoolJournalFlag,
		utils.TxPoolRejournalFlag,
		utils.TxPoolPriceBumpFlag,
		utils.TxPoolAccountSlotsFlag,
		utils.TxPoolGlobalSlotsFlag,
		utils.TxPoolAccountQueueFlag,
		utils.TxPoolGlobalQueueFlag,
		utils.TxPoolGlobalTxCountFlag,
		utils.TxPoolLifetimeFlag,
		utils.TxPoolCacheSizeFlag,
		utils.SyncModeFlag,
		utils.TxLookupLimitFlag,
		utils.LightKDFFlag,
		utils.CacheFlag,
		utils.CacheDatabaseFlag,
		utils.CacheGCFlag,
		utils.CacheTrieDBFlag,
		utils.ListenPortFlag,
		utils.MaxPeersFlag,
		utils.MaxConsensusPeersFlag,
		utils.MaxPendingPeersFlag,
		utils.MinerGasPriceFlag,
		utils.NATFlag,
		utils.NoDiscoverFlag,
		//	utils.DiscoveryV5Flag,
		utils.NetrestrictFlag,
		utils.NodeKeyFileFlag,
		utils.NodeKeyHexFlag,
		utils.DeveloperPeriodFlag,
		utils.MainFlag,
		utils.TestnetFlag,
		utils.NetworkIdFlag,
		//utils.EthStatsURLFlag,
		utils.NoCompactionFlag,
		utils.GpoBlocksFlag,
		utils.LegacyGpoBlocksFlag,
		utils.GpoPercentileFlag,
		utils.LegacyGpoPercentileFlag,
		configFileFlag,
	}

	rpcFlags = []cli.Flag{
		utils.HTTPEnabledFlag,
		utils.HTTPListenAddrFlag,
		utils.HTTPPortFlag,
		utils.HTTPCORSDomainFlag,
		utils.HTTPVirtualHostsFlag,
		utils.LegacyRPCEnabledFlag,
		utils.LegacyRPCListenAddrFlag,
		utils.LegacyRPCPortFlag,
		utils.LegacyRPCCORSDomainFlag,
		utils.LegacyRPCVirtualHostsFlag,
		utils.GraphQLEnabledFlag,
		utils.GraphQLCORSDomainFlag,
		utils.GraphQLVirtualHostsFlag,
		utils.HTTPApiFlag,
		utils.HTTPEnabledEthCompatibleFlag,
		utils.LegacyRPCApiFlag,
		utils.WSEnabledFlag,
		utils.WSListenAddrFlag,
		utils.LegacyWSListenAddrFlag,
		utils.WSPortFlag,
		utils.LegacyWSPortFlag,
		utils.WSApiFlag,
		utils.LegacyWSApiFlag,
		utils.WSAllowedOriginsFlag,
		utils.LegacyWSAllowedOriginsFlag,
		utils.IPCDisabledFlag,
		utils.IPCPathFlag,
		utils.InsecureUnlockAllowedFlag,
		utils.RPCGlobalGasCap,
	}

	metricsFlags = []cli.Flag{
		utils.MetricsEnabledFlag,
		utils.MetricsEnabledExpensiveFlag,
		utils.MetricsEnableInfluxDBFlag,
		utils.MetricsInfluxDBEndpointFlag,
		utils.MetricsInfluxDBDatabaseFlag,
		utils.MetricsInfluxDBUsernameFlag,
		utils.MetricsInfluxDBPasswordFlag,
		utils.MetricsInfluxDBTagsFlag,
	}

	cbftFlags = []cli.Flag{
		utils.CbftPeerMsgQueueSize,
		utils.CbftWalDisabledFlag,
		utils.CbftMaxPingLatency,
		utils.CbftBlsPriKeyFileFlag,
		utils.CbftBlacklistDeadlineFlag,
	}

	dbFlags = []cli.Flag{
		utils.DBNoGCFlag,
		utils.DBGCIntervalFlag,
		utils.DBGCTimeoutFlag,
		utils.DBGCMptFlag,
		utils.DBGCBlockFlag,
	}

	vmFlags = []cli.Flag{
		utils.VMWasmType,
		utils.VmTimeoutDuration,
	}
)

func init() {
	// Initialize the CLI app and start PlatON
	app.Action = platon
	app.HideVersion = true // we have a command to print the version
	app.Copyright = "Copyright 2019 The PlatON-Go Authors"
	app.Commands = []cli.Command{
		// See chaincmd.go:
		initCommand,
		//importCommand,
		//exportCommand,
		importPreimagesCommand,
		exportPreimagesCommand,
		copydbCommand,
		removedbCommand,
		dumpCommand,
		dumpGenesisCommand,
		inspectCommand,
		// See accountcmd.go:
		accountCommand,
		// See consolecmd.go:
		consoleCommand,
		attachCommand,
		javascriptCommand,
		versionCommand,
		licenseCommand,
		// See config.go
		dumpConfigCommand,
		// See cmd/utils/flags_legacy.go
		utils.ShowDeprecated,
	}
	sort.Sort(cli.CommandsByName(app.Commands))

	app.Flags = append(app.Flags, nodeFlags...)
	app.Flags = append(app.Flags, rpcFlags...)
	app.Flags = append(app.Flags, consoleFlags...)
	app.Flags = append(app.Flags, debug.Flags...)
	app.Flags = append(app.Flags, debug.DeprecatedFlags...)
	//app.Flags = append(app.Flags, whisperFlags...)
	app.Flags = append(app.Flags, metricsFlags...)

	// for cbft
	app.Flags = append(app.Flags, cbftFlags...)
	app.Flags = append(app.Flags, dbFlags...)
	app.Flags = append(app.Flags, vmFlags...)

	app.Before = func(ctx *cli.Context) error {
		runtime.GOMAXPROCS(runtime.NumCPU())
		err := bls.Init(int(bls.BLS12_381))
		if err != nil {
			return err
		}

		if err := debug.Setup(ctx); err != nil {
			return err
		}

		//init wasm logfile
		if err := debug.SetupWasmLog(ctx); err != nil {
			return err
		}

		// Cap the cache allowance and tune the garbage collector
<<<<<<< HEAD
		mem, err := gopsutil.VirtualMemory()
		if err == nil {
			if 32<<(^uintptr(0)>>63) == 32 && mem.Total > 2*1024*1024*1024 {
				log.Warn("Lowering memory allowance on 32bit arch", "available", mem.Total/1024/1024, "addressable", 2*1024)
				mem.Total = 2 * 1024 * 1024 * 1024
			}
			allowance := int(mem.Total / 1024 / 1024 / 3)
			if cache := ctx.GlobalInt(utils.CacheFlag.Name); cache > allowance {
				log.Warn("Sanitizing cache to Go's GC limits", "provided", cache, "updated", allowance)
				ctx.GlobalSet(utils.CacheFlag.Name, strconv.Itoa(allowance))
=======
		var mem gosigar.Mem
		// Workaround until OpenBSD support lands into gosigar
		// Check https://github.com/elastic/gosigar#supported-platforms
		if runtime.GOOS != "openbsd" {
			if err := mem.Get(); err == nil {
				if 32<<(^uintptr(0)>>63) == 32 && mem.Total > 2*1024*1024*1024 {
					log.Warn("Lowering memory allowance on 32bit arch", "available", mem.Total/1024/1024, "addressable", 2*1024)
					mem.Total = 2 * 1024 * 1024 * 1024
				}
				allowance := int(mem.Total / 1024 / 1024 / 3)
				if cache := ctx.GlobalInt(utils.CacheFlag.Name); cache > allowance {
					log.Warn("Sanitizing cache to Go's GC limits", "provided", cache, "updated", allowance)
					ctx.GlobalSet(utils.CacheFlag.Name, strconv.Itoa(allowance))
				}
>>>>>>> fa25e5ff
			}
		}

		// Ensure Go's GC ignores the database cache for trigger percentage
		cache := ctx.GlobalInt(utils.CacheFlag.Name)
		gogc := math.Max(20, math.Min(100, 100/(float64(cache)/1024)))

		log.Debug("Sanitizing Go's GC trigger", "percent", int(gogc))
		godebug.SetGCPercent(int(gogc))

		// Start metrics export if enabled
		utils.SetupMetrics(ctx)

		// Start system runtime metrics collection
		go metrics.CollectProcessMetrics(3 * time.Second)

		return nil
	}

	app.After = func(ctx *cli.Context) error {
		debug.Exit()
		prompt.Stdin.Close() // Resets terminal mode.
		ants.Release()
		return nil
	}
}

func main() {
	if err := app.Run(os.Args); err != nil {
		fmt.Fprintln(os.Stderr, err)
		os.Exit(1)
	}
}

// platon is the main entry point into the system if no special subcommand is ran.
// It creates a default node based on the command line arguments and runs it in
// blocking mode, waiting for it to be shut down.
func platon(ctx *cli.Context) error {
	if args := ctx.Args(); len(args) > 0 {
		return fmt.Errorf("invalid command: %q", args[0])
	}
	stack, backend := makeFullNode(ctx)
	defer stack.Close()
	startNode(ctx, stack, backend)
	stack.Wait()
	return nil
}

// startNode boots up the system node and all registered protocols, after which
// it unlocks any requested accounts, and starts the RPC/IPC interfaces and the
// miner.
func startNode(ctx *cli.Context, stack *node.Node, backend ethapi.Backend) {
	debug.Memsize.Add("node", stack)

	// Start up the node itself
	utils.StartNode(stack)

	// Unlock any account specifically requested
	unlockAccounts(ctx, stack)

	// Register wallet event handlers to open and auto-derive wallets
	events := make(chan accounts.WalletEvent, 16)
	stack.AccountManager().Subscribe(events)

	go func() {
		// Create a chain state reader for self-derivation
		rpcClient, err := stack.Attach()
		if err != nil {
			utils.Fatalf("Failed to attach to self: %v", err)
		}
		stateReader := ethclient.NewClient(rpcClient)

		// Open any wallets already attached
		for _, wallet := range stack.AccountManager().Wallets() {
			if err := wallet.Open(""); err != nil {
				log.Warn("Failed to open wallet", "url", wallet.URL(), "err", err)
			}
		}
		// Listen for wallet event till termination
		for event := range events {
			switch event.Kind {
			case accounts.WalletArrived:
				if err := event.Wallet.Open(""); err != nil {
					log.Warn("New wallet appeared, failed to open", "url", event.Wallet.URL(), "err", err)
				}
			case accounts.WalletOpened:
				status, _ := event.Wallet.Status()
				log.Info("New wallet appeared", "url", event.Wallet.URL(), "status", status)

				var derivationPaths []accounts.DerivationPath
				if event.Wallet.URL().Scheme == "ledger" {
					derivationPaths = append(derivationPaths, accounts.LegacyLedgerBaseDerivationPath)
				}
				derivationPaths = append(derivationPaths, accounts.DefaultBaseDerivationPath)

				event.Wallet.SelfDerive(derivationPaths, stateReader)

			case accounts.WalletDropped:
				log.Info("Old wallet dropped", "url", event.Wallet.URL())
				event.Wallet.Close()
			}
		}
	}()
	// Start auxiliary services if enabled
	// Mining only makes sense if a full Ethereum node is running
	if ctx.GlobalString(utils.SyncModeFlag.Name) == "light" {
		utils.Fatalf("Light clients do not support mining")
	}
	ethBackend, ok := backend.(*eth.EthAPIBackend)
	if !ok {
		utils.Fatalf("Ethereum service not running")
	}
	// Set the gas price to the limits from the CLI and start mining
	gasprice := utils.GlobalBig(ctx, utils.MinerGasPriceFlag.Name)

	ethBackend.TxPool().SetGasPrice(gasprice)

	if err := ethBackend.StartMining(); err != nil {
		utils.Fatalf("Failed to start mining: %v", err)
	}
}

// unlockAccounts unlocks any account specifically requested.
func unlockAccounts(ctx *cli.Context, stack *node.Node) {
	var unlocks []string
	inputs := strings.Split(ctx.GlobalString(utils.UnlockedAccountFlag.Name), ",")
	for _, input := range inputs {
		if trimmed := strings.TrimSpace(input); trimmed != "" {
			unlocks = append(unlocks, trimmed)
		}
	}
	// Short circuit if there is no account to unlock.
	if len(unlocks) == 0 {
		return
	}
	// If insecure account unlocking is not allowed if node's APIs are exposed to external.
	// Print warning log to user and skip unlocking.
	if !stack.Config().InsecureUnlockAllowed && stack.Config().ExtRPCEnabled() {
		utils.Fatalf("Account unlock with HTTP access is forbidden!")
	}
	ks := stack.AccountManager().Backends(keystore.KeyStoreType)[0].(*keystore.KeyStore)
	passwords := utils.MakePasswordList(ctx)
	for i, account := range unlocks {
		unlockAccount(ks, account, i, passwords)
	}
}<|MERGE_RESOLUTION|>--- conflicted
+++ resolved
@@ -239,7 +239,6 @@
 		}
 
 		// Cap the cache allowance and tune the garbage collector
-<<<<<<< HEAD
 		mem, err := gopsutil.VirtualMemory()
 		if err == nil {
 			if 32<<(^uintptr(0)>>63) == 32 && mem.Total > 2*1024*1024*1024 {
@@ -250,22 +249,6 @@
 			if cache := ctx.GlobalInt(utils.CacheFlag.Name); cache > allowance {
 				log.Warn("Sanitizing cache to Go's GC limits", "provided", cache, "updated", allowance)
 				ctx.GlobalSet(utils.CacheFlag.Name, strconv.Itoa(allowance))
-=======
-		var mem gosigar.Mem
-		// Workaround until OpenBSD support lands into gosigar
-		// Check https://github.com/elastic/gosigar#supported-platforms
-		if runtime.GOOS != "openbsd" {
-			if err := mem.Get(); err == nil {
-				if 32<<(^uintptr(0)>>63) == 32 && mem.Total > 2*1024*1024*1024 {
-					log.Warn("Lowering memory allowance on 32bit arch", "available", mem.Total/1024/1024, "addressable", 2*1024)
-					mem.Total = 2 * 1024 * 1024 * 1024
-				}
-				allowance := int(mem.Total / 1024 / 1024 / 3)
-				if cache := ctx.GlobalInt(utils.CacheFlag.Name); cache > allowance {
-					log.Warn("Sanitizing cache to Go's GC limits", "provided", cache, "updated", allowance)
-					ctx.GlobalSet(utils.CacheFlag.Name, strconv.Itoa(allowance))
-				}
->>>>>>> fa25e5ff
 			}
 		}
 
