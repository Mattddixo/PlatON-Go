--- conflicted
+++ resolved
@@ -15,11 +15,7 @@
 	PeerMsgQueueSize uint64
 	EvidenceDir      string
 	MaxPingLatency   int64 // maxPingLatency is the time in milliseconds between Ping and Pong
-<<<<<<< HEAD
-	MaxAvgLatency    int64 // maxAvgLatency is the time in milliseconds between two peers
 	MaxQueuesLimit   int64 // The maximum value that a single node can send a message.
-=======
->>>>>>> b4def6cf
 }
 
 type Config struct {
