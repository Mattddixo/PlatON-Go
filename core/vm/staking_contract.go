package vm

import (
	"encoding/hex"
	"encoding/json"
	"fmt"
	"math/big"

	"github.com/PlatONnetwork/PlatON-Go/crypto/bls"

	"github.com/PlatONnetwork/PlatON-Go/params"

	"github.com/PlatONnetwork/PlatON-Go/common"
	"github.com/PlatONnetwork/PlatON-Go/common/vm"
	"github.com/PlatONnetwork/PlatON-Go/core/snapshotdb"
	"github.com/PlatONnetwork/PlatON-Go/log"
	"github.com/PlatONnetwork/PlatON-Go/p2p/discover"
	"github.com/PlatONnetwork/PlatON-Go/x/plugin"
	"github.com/PlatONnetwork/PlatON-Go/x/staking"
	"github.com/PlatONnetwork/PlatON-Go/x/xcom"
	"github.com/PlatONnetwork/PlatON-Go/x/xutil"
)

const (
	AmountIllegalErrStr      = "This amount is too low"
	CanAlreadyExistsErrStr   = "This candidate is already exists"
	CanNotExistErrStr        = "This candidate is not exist"
	CreateCanErrStr          = "Create candidate failed"
	CanStatusInvalidErrStr   = "This candidate status was invalided"
	CanNoAllowDelegateErrStr = "This candidate is not allow to delegate"
	DelegateNotExistErrStr   = "This is delegate is not exist"
	DelegateErrStr           = "Delegate failed"
	DelegateVonTooLowStr     = "Delegate deposit too low"
	EditCanErrStr            = "Edit candidate failed"
	GetVerifierListErrStr    = "Getting verifierList is failed"
	GetValidatorListErrStr   = "Getting validatorList is failed"
	GetCandidateListErrStr   = "Getting candidateList is failed"
	GetDelegateRelatedErrStr = "Getting related of delegate is failed"
	IncreaseStakingErrStr    = "IncreaseStaking failed"
	ProgramVersionErrStr     = "The program version of the relates node's is too low"
	ProgramVersionSignErrStr = "The program version sign is wrong"
	QueryCanErrStr           = "Query candidate info failed"
	QueryDelErrSTr           = "Query delegate info failed"
	StakeVonTooLowStr        = "Staking deposit too low"
	StakingAddrNoSomeErrStr  = "Address must be the same as initiated staking"
	DescriptionLenErrStr     = "The Description length is wrong"
	WithdrewCanErrStr        = "Withdrew candidate failed"
	WithdrewDelegateErrStr   = "Withdrew delegate failed"
)

const (
	CreateStakingEvent     = "1000"
	EditorCandidateEvent   = "1001"
	IncreaseStakingEvent   = "1002"
	WithdrewCandidateEvent = "1003"
	DelegateEvent          = "1004"
	WithdrewDelegateEvent  = "1005"
)

type StakingContract struct {
	Plugin   *plugin.StakingPlugin
	Contract *Contract
	Evm      *EVM
}

func (stkc *StakingContract) RequiredGas(input []byte) uint64 {
	return params.StakingGas
}

func (stkc *StakingContract) Run(input []byte) ([]byte, error) {
	return exec_platon_contract(input, stkc.FnSigns())
}

func (stkc *StakingContract) FnSigns() map[uint16]interface{} {
	return map[uint16]interface{}{
		// Set
		1000: stkc.createStaking,
		1001: stkc.editCandidate,
		1002: stkc.increaseStaking,
		1003: stkc.withdrewStaking,
		1004: stkc.delegate,
		1005: stkc.withdrewDelegate,

		// Get
		1100: stkc.getVerifierList,
		1101: stkc.getValidatorList,
		1102: stkc.getCandidateList,
		1103: stkc.getRelatedListByDelAddr,
		1104: stkc.getDelegateInfo,
		1105: stkc.getCandidateInfo,
	}
}

func (stkc *StakingContract) createStaking(typ uint16, benefitAddress common.Address, nodeId discover.NodeID,
<<<<<<< HEAD
	externalId, nodeName, website, details string, amount *big.Int, programVersion uint32,
	programVersionSign common.VersionSign) ([]byte, error) {
=======
	externalId, nodeName, website, details string, amount *big.Int, programVersion uint32, blsPubKey string) ([]byte, error) {
>>>>>>> fb63dde5

	txHash := stkc.Evm.StateDB.TxHash()
	txIndex := stkc.Evm.StateDB.TxIdx()
	blockNumber := stkc.Evm.BlockNumber
	blockHash := stkc.Evm.BlockHash

	from := stkc.Contract.CallerAddress

	state := stkc.Evm.StateDB

	log.Info("Call createStaking of stakingContract", "txHash", txHash.Hex(),
		"blockNumber", blockNumber.Uint64(), "blockHash", blockHash.Hex(), "typ", typ,
		"benefitAddress", benefitAddress.String(), "nodeId", nodeId.String(), "externalId", externalId,
		"nodeName", nodeName, "website", website, "details", details, "amount", amount,
		"programVersion", programVersion, "programVersionSign", programVersionSign.Hex(),
		"from", from.Hex())

	// todo test
	xcom.PrintEc(blockNumber, blockHash)

	if !stkc.Contract.UseGas(params.CreateStakeGas) {
		return nil, ErrOutOfGas
	}

	if txHash == common.ZeroHash {
		log.Warn("Call createStaking current txHash is empty!!")
		return nil, nil
	}

	// validate programVersion sign
	if !xcom.GetCryptoHandler().IsSignedByNodeID(common.Uint32ToBytes(programVersion), programVersionSign.Bytes(), nodeId) {
		res := xcom.Result{false, "", ProgramVersionSignErrStr}
		event, _ := json.Marshal(res)
		stkc.badLog(state, blockNumber.Uint64(), txHash, CreateStakingEvent, string(event), "createStaking")
		return event, nil
	}

	if !xutil.CheckStakeThreshold(amount) {
		res := xcom.Result{false, "", StakeVonTooLowStr}
		event, _ := json.Marshal(res)
		stkc.badLog(state, blockNumber.Uint64(), txHash, CreateStakingEvent, string(event), "createStaking")
		return event, nil
	}

	// check Description length
	desc := &staking.Description{
		NodeName:   nodeName,
		ExternalId: externalId,
		Website:    website,
		Details:    details,
	}
	if err := desc.CheckLength(); nil != err {
		res := xcom.Result{false, "", DescriptionLenErrStr + ": " + err.Error()}
		event, _ := json.Marshal(res)
		stkc.badLog(state, blockNumber.Uint64(), txHash, CreateStakingEvent, string(event), "createStaking")
		return event, nil
	}

	// Query current active version
	curr_version := plugin.GovPluginInstance().GetCurrentActiveVersion(state)
	currVersion := xutil.CalcVersion(curr_version)
	inputVersion := xutil.CalcVersion(programVersion)

	var isDeclareVersion bool

	// Compare version
	// Just like that:
	// eg: 2.1.x == 2.1.x; 2.1.x > 2.0.x
	if inputVersion < currVersion {
		err := fmt.Errorf("input Version: %s, current valid Version: %s", xutil.ProgramVersion2Str(programVersion), xutil.ProgramVersion2Str(curr_version))
		res := xcom.Result{false, "", ProgramVersionErrStr + ": " + err.Error()}
		event, _ := json.Marshal(res)
		stkc.badLog(state, blockNumber.Uint64(), txHash, CreateStakingEvent, string(event), "createStaking")
		return event, nil

	} else if inputVersion > currVersion {
		isDeclareVersion = true
	}

	canAddr, err := xutil.NodeId2Addr(nodeId)
	if nil != err {
		log.Error("Failed to createStaking by parse nodeId", "txHash", txHash,
			"blockNumber", blockNumber, "blockHash", blockHash.Hex(), "nodeId", nodeId.String(), "err", err)
		return nil, err
	}

	canOld, err := stkc.Plugin.GetCandidateInfo(blockHash, canAddr)
	if nil != err && err != snapshotdb.ErrNotFound {
		log.Error("Failed to createStaking by GetCandidateInfo", "txHash", txHash,
			"blockNumber", blockNumber, "err", err)
		return nil, err
	}

	if nil != canOld {
		res := xcom.Result{false, "", CanAlreadyExistsErrStr}
		event, _ := json.Marshal(res)
		stkc.badLog(state, blockNumber.Uint64(), txHash, CreateStakingEvent, string(event), "createStaking")
		return event, nil
	}

	/**
	init candidate info
	*/
	var blsPk bls.PublicKey
	pkByte, err := hex.DecodeString(blsPubKey)
	blsPk.Deserialize(pkByte)
	canNew := &staking.Candidate{
		NodeId:          nodeId,
		BlsPubKey:       blsPk,
		StakingAddress:  from,
		BenefitAddress:  benefitAddress,
		StakingBlockNum: blockNumber.Uint64(),
		StakingTxIndex:  txIndex,
		Shares:          amount,

		// Prevent null pointer initialization
		Released:           common.Big0,
		ReleasedHes:        common.Big0,
		RestrictingPlan:    common.Big0,
		RestrictingPlanHes: common.Big0,

		Description: *desc,
	}

	canNew.ProgramVersion = currVersion

	err = stkc.Plugin.CreateCandidate(state, blockHash, blockNumber, amount, typ, canAddr, canNew)

	if nil != err {
		if _, ok := err.(*common.BizError); ok {
			res := xcom.Result{false, "", CreateCanErrStr + ": " + err.Error()}
			event, _ := json.Marshal(res)
			stkc.badLog(state, blockNumber.Uint64(), txHash, CreateStakingEvent, string(event), "createStaking")
			return event, nil
		} else {
			log.Error("Failed to createStaking by CreateCandidate", "txHash", txHash,
				"blockNumber", blockNumber, "err", err)
			return nil, err
		}
	}

	if isDeclareVersion {
		// Declare new Version
		err := plugin.GovPluginInstance().DeclareVersion(canNew.StakingAddress, canNew.NodeId,
			programVersion, programVersionSign, blockHash, blockNumber.Uint64(), state)
		if nil != err {
			log.Error("Call CreateCandidate with govplugin DelareVersion failed",
				"blockNumber", blockNumber.Uint64(), "blockHash", blockHash.Hex(), "err", err)

			if er := stkc.Plugin.RollBackStaking(state, blockHash, blockNumber, canAddr, typ); nil != er {
				log.Error("Failed to createStaking by RollBackStaking", "txHash", txHash,
					"blockNumber", blockNumber, "err", er)
			}

			res := xcom.Result{false, "", CreateCanErrStr + ": Call DeclareVersion is failed, " + err.Error()}
			event, _ := json.Marshal(res)
			stkc.badLog(state, blockNumber.Uint64(), txHash, CreateStakingEvent, string(event), "createStaking")
			return event, nil
		}
	}

	res := xcom.Result{true, "", "ok"}
	event, _ := json.Marshal(res)
	stkc.goodLog(state, blockNumber.Uint64(), txHash, CreateStakingEvent, string(event), "createStaking")
	return event, nil
}

func (stkc *StakingContract) editCandidate(benefitAddress common.Address, nodeId discover.NodeID,
	externalId, nodeName, website, details string) ([]byte, error) {

	txHash := stkc.Evm.StateDB.TxHash()
	blockNumber := stkc.Evm.BlockNumber
	blockHash := stkc.Evm.BlockHash

	from := stkc.Contract.CallerAddress

	state := stkc.Evm.StateDB

	log.Info("Call editCandidate of stakingContract", "txHash", txHash.Hex(),
		"blockNumber", blockNumber.Uint64(), "benefitAddress", benefitAddress.String(),
		"nodeId", nodeId.String(), "externalId", externalId, "nodeName", nodeName,
		"website", website, "details", details, "from", from.Hex())

	// todo test
	xcom.PrintEc(blockNumber, blockHash)

	if !stkc.Contract.UseGas(params.EditCandidatGas) {
		return nil, ErrOutOfGas
	}

	if txHash == common.ZeroHash {
		log.Warn("Call editCandidate current txHash is empty!!")
		return nil, nil
	}

	canAddr, err := xutil.NodeId2Addr(nodeId)
	if nil != err {
		log.Error("Failed to editCandidate by parse nodeId", "txHash", txHash,
			"blockNumber", blockNumber, "blockHash", blockHash.Hex(), "nodeId", nodeId.String(), "err", err)
		return nil, err
	}

	canOld, err := stkc.Plugin.GetCandidateInfo(blockHash, canAddr)
	if nil != err && err != snapshotdb.ErrNotFound {
		log.Error("Failed to editCandidate by GetCandidateInfo", "txHash", txHash,
			"blockNumber", blockNumber, "err", err)
		return nil, err
	}

	if nil == canOld {
		res := xcom.Result{false, "", CanNotExistErrStr}
		event, _ := json.Marshal(res)
		stkc.badLog(state, blockNumber.Uint64(), txHash, EditorCandidateEvent, string(event), "editCandidate")
		return event, nil
	}

	if staking.Is_Invalid(canOld.Status) {
		res := xcom.Result{false, "", CanStatusInvalidErrStr}
		event, _ := json.Marshal(res)
		stkc.badLog(state, blockNumber.Uint64(), txHash, EditorCandidateEvent, string(event), "editCandidate")
		return event, nil
	}

	if from != canOld.StakingAddress {
		res := xcom.Result{false, "", StakingAddrNoSomeErrStr}
		event, _ := json.Marshal(res)
		stkc.badLog(state, blockNumber.Uint64(), txHash, EditorCandidateEvent, string(event), "editCandidate")
		return event, nil
	}

	canOld.BenefitAddress = benefitAddress

	// check Description length
	desc := &staking.Description{
		NodeName:   nodeName,
		ExternalId: externalId,
		Website:    website,
		Details:    details,
	}
	if err := desc.CheckLength(); nil != err {
		res := xcom.Result{false, "", DescriptionLenErrStr + ": " + err.Error()}
		event, _ := json.Marshal(res)
		stkc.badLog(state, blockNumber.Uint64(), txHash, EditorCandidateEvent, string(event), "editCandidate")
		return event, nil
	}

	canOld.Description = *desc

	err = stkc.Plugin.EditCandidate(blockHash, blockNumber, canOld)

	if nil != err {

		if _, ok := err.(*common.BizError); ok {
			res := xcom.Result{false, "", EditCanErrStr + ": " + err.Error()}
			event, _ := json.Marshal(res)
			stkc.badLog(state, blockNumber.Uint64(), txHash, EditorCandidateEvent, string(event), "editCandidate")
			return event, nil
		} else {
			log.Error("Failed to editCandidate by EditCandidate", "txHash", txHash,
				"blockNumber", blockNumber, "err", err)
			return nil, err
		}

	}
	res := xcom.Result{true, "", "ok"}
	event, _ := json.Marshal(res)
	stkc.goodLog(state, blockNumber.Uint64(), txHash, EditorCandidateEvent, string(event), "editCandidate")
	return event, nil
}

func (stkc *StakingContract) increaseStaking(nodeId discover.NodeID, typ uint16, amount *big.Int) ([]byte, error) {

	txHash := stkc.Evm.StateDB.TxHash()
	blockNumber := stkc.Evm.BlockNumber
	blockHash := stkc.Evm.BlockHash

	from := stkc.Contract.CallerAddress

	state := stkc.Evm.StateDB

	log.Info("Call increaseStaking of stakingContract", "txHash", txHash.Hex(),
		"blockNumber", blockNumber.Uint64(), "nodeId", nodeId.String(), "typ", typ,
		"amount", amount, "from", from.Hex())

	// todo test
	xcom.PrintEc(blockNumber, blockHash)

	if !stkc.Contract.UseGas(params.IncStakeGas) {
		return nil, ErrOutOfGas
	}

	if txHash == common.ZeroHash {
		log.Warn("Call increaseStaking current txHash is empty!!")
		return nil, nil
	}

	if !xutil.CheckMinimumThreshold(amount) {
		res := xcom.Result{false, "", AmountIllegalErrStr}
		event, _ := json.Marshal(res)
		stkc.badLog(state, blockNumber.Uint64(), txHash, IncreaseStakingEvent, string(event), "increaseStaking")
		return event, nil
	}

	canAddr, err := xutil.NodeId2Addr(nodeId)
	if nil != err {
		log.Error("Failed to increaseStaking by parse nodeId", "txHash", txHash,
			"blockNumber", blockNumber, "blockHash", blockHash.Hex(), "nodeId", nodeId.String(), "err", err)
		return nil, err
	}

	canOld, err := stkc.Plugin.GetCandidateInfo(blockHash, canAddr)
	if nil != err && err != snapshotdb.ErrNotFound {
		log.Error("Failed to increaseStaking by GetCandidateInfo", "txHash", txHash,
			"blockNumber", blockNumber, "err", err)
		return nil, err
	}

	if nil == canOld {
		res := xcom.Result{false, "", CanNotExistErrStr}
		event, _ := json.Marshal(res)
		stkc.badLog(state, blockNumber.Uint64(), txHash, IncreaseStakingEvent, string(event), "increaseStaking")
		return event, nil
	}

	if staking.Is_Invalid(canOld.Status) {
		res := xcom.Result{false, "", CanStatusInvalidErrStr}
		event, _ := json.Marshal(res)
		stkc.badLog(state, blockNumber.Uint64(), txHash, IncreaseStakingEvent, string(event), "increaseStaking")
		return event, nil
	}

	if from != canOld.StakingAddress {
		res := xcom.Result{false, "", StakingAddrNoSomeErrStr}
		event, _ := json.Marshal(res)
		stkc.badLog(state, blockNumber.Uint64(), txHash, IncreaseStakingEvent, string(event), "increaseStaking")
		return event, nil
	}

	err = stkc.Plugin.IncreaseStaking(state, blockHash, blockNumber, amount, typ, canOld)

	if nil != err {

		if _, ok := err.(*common.BizError); ok {
			res := xcom.Result{false, "", IncreaseStakingErrStr + ": " + err.Error()}
			event, _ := json.Marshal(res)
			stkc.badLog(state, blockNumber.Uint64(), txHash, IncreaseStakingEvent, string(event), "increaseStaking")
			return event, nil
		} else {
			log.Error("Failed to increaseStaking by EditCandidate", "txHash", txHash,
				"blockNumber", blockNumber, "err", err)
			return nil, err
		}

	}
	res := xcom.Result{true, "", "ok"}
	event, _ := json.Marshal(res)
	stkc.goodLog(state, blockNumber.Uint64(), txHash, IncreaseStakingEvent, string(event), "increaseStaking")
	return event, nil
}

func (stkc *StakingContract) withdrewStaking(nodeId discover.NodeID) ([]byte, error) {

	txHash := stkc.Evm.StateDB.TxHash()
	blockNumber := stkc.Evm.BlockNumber
	blockHash := stkc.Evm.BlockHash

	from := stkc.Contract.CallerAddress

	state := stkc.Evm.StateDB

	log.Info("Call withdrewStaking of stakingContract", "txHash", txHash.Hex(),
		"blockNumber", blockNumber.Uint64(), "nodeId", nodeId.String(), "from", from.Hex())

	// todo test
	xcom.PrintEc(blockNumber, blockHash)

	if !stkc.Contract.UseGas(params.WithdrewStakeGas) {
		return nil, ErrOutOfGas
	}

	if txHash == common.ZeroHash {
		log.Warn("Call withdrewStaking current txHash is empty!!")
		return nil, nil
	}

	canAddr, err := xutil.NodeId2Addr(nodeId)
	if nil != err {
		log.Error("Failed to withdrewStaking by parse nodeId", "txHash", txHash,
			"blockNumber", blockNumber, "blockHash", blockHash.Hex(), "nodeId", nodeId.String(), "err", err)
		return nil, err
	}

	canOld, err := stkc.Plugin.GetCandidateInfo(blockHash, canAddr)
	if nil != err && err != snapshotdb.ErrNotFound {
		log.Error("Failed to withdrewStaking by GetCandidateInfo", "txHash", txHash,
			"blockNumber", blockNumber, "blockHash", blockHash.Hex(), "nodeId", nodeId.String(), "err", err)
		return nil, err
	}

	if nil == canOld {
		res := xcom.Result{false, "", CanNotExistErrStr}
		event, _ := json.Marshal(res)
		stkc.badLog(state, blockNumber.Uint64(), txHash, WithdrewCandidateEvent, string(event), "withdrewStaking")
		return event, nil
	}

	if staking.Is_Invalid(canOld.Status) {
		res := xcom.Result{false, "", CanStatusInvalidErrStr}
		event, _ := json.Marshal(res)
		stkc.badLog(state, blockNumber.Uint64(), txHash, WithdrewCandidateEvent, string(event), "withdrewStaking")
		return event, nil
	}

	if from != canOld.StakingAddress {
		res := xcom.Result{false, "", StakingAddrNoSomeErrStr}
		event, _ := json.Marshal(res)
		stkc.badLog(state, blockNumber.Uint64(), txHash, WithdrewCandidateEvent, string(event), "withdrewStaking")
		return event, nil
	}

	err = stkc.Plugin.WithdrewStaking(state, blockHash, blockNumber, canOld)
	if nil != err {

		if _, ok := err.(*common.BizError); ok {
			res := xcom.Result{false, "", WithdrewCanErrStr + ": " + err.Error()}
			event, _ := json.Marshal(res)
			stkc.badLog(state, blockNumber.Uint64(), txHash, WithdrewCandidateEvent, string(event), "withdrewStaking")
			return event, nil
		} else {
			log.Error("Failed to withdrewStaking by WithdrewStaking", "txHash", txHash,
				"blockNumber", blockNumber, "err", err)
			return nil, err
		}

	}

	res := xcom.Result{true, "", "ok"}
	event, _ := json.Marshal(res)
	stkc.goodLog(state, blockNumber.Uint64(), txHash, WithdrewCandidateEvent,
		string(event), "withdrewStaking")
	return event, nil
}

func (stkc *StakingContract) delegate(typ uint16, nodeId discover.NodeID, amount *big.Int) ([]byte, error) {

	txHash := stkc.Evm.StateDB.TxHash()
	blockNumber := stkc.Evm.BlockNumber
	blockHash := stkc.Evm.BlockHash

	from := stkc.Contract.CallerAddress

	state := stkc.Evm.StateDB

	log.Info("Call delegate of stakingContract", "txHash", txHash.Hex(),
		"blockNumber", blockNumber.Uint64(), "delAddr", from.Hex(), "typ", typ,
		"nodeId", nodeId.String(), "amount", amount)

	// todo test
	xcom.PrintEc(blockNumber, blockHash)

	if !stkc.Contract.UseGas(params.DelegateGas) {
		return nil, ErrOutOfGas
	}

	if txHash == common.ZeroHash {
		log.Warn("Call delegate current txHash is empty!!")
		return nil, nil
	}

	if !xutil.CheckMinimumThreshold(amount) {
		res := xcom.Result{false, "", DelegateVonTooLowStr}
		event, _ := json.Marshal(res)
		stkc.badLog(state, blockNumber.Uint64(), txHash, DelegateEvent, string(event), "delegate")
		return event, nil
	}

	// check account
	hasStake, err := stkc.Plugin.HasStake(blockHash, from)
	if nil != err {
		return nil, err
	}

	if hasStake {
		res := xcom.Result{false, "", DelegateErrStr + ": Account of Candidate(Validator)  is not allowed to be used for delegating"}
		event, _ := json.Marshal(res)
		stkc.badLog(state, blockNumber.Uint64(), txHash, DelegateEvent, string(event), "delegate")
		return event, nil
	}

	canAddr, err := xutil.NodeId2Addr(nodeId)
	if nil != err {
		log.Error("Failed to delegate by parse nodeId", "txHash", txHash, "blockNumber",
			blockNumber, "blockHash", blockHash.Hex(), "nodeId", nodeId.String(), "err", err)
		return nil, err
	}

	canOld, err := stkc.Plugin.GetCandidateInfo(blockHash, canAddr)
	if nil != err && err != snapshotdb.ErrNotFound {
		log.Error("Failed to delegate by GetCandidateInfo", "txHash", txHash, "blockNumber", blockNumber, "err", err)
		return nil, err
	}

	if nil == canOld {
		res := xcom.Result{false, "", CanNotExistErrStr}
		event, _ := json.Marshal(res)
		stkc.badLog(state, blockNumber.Uint64(), txHash, DelegateEvent, string(event), "delegate")
		return event, nil
	}

	if staking.Is_Invalid(canOld.Status) {
		res := xcom.Result{false, "", CanStatusInvalidErrStr}
		event, _ := json.Marshal(res)
		stkc.badLog(state, blockNumber.Uint64(), txHash, DelegateEvent, string(event), "delegate")
		return event, nil
	}

	// If the candidate’s benefitaAddress is the RewardManagerPoolAddr, no delegation is allowed
	if canOld.BenefitAddress == vm.RewardManagerPoolAddr {
		res := xcom.Result{false, "", CanNoAllowDelegateErrStr}
		event, _ := json.Marshal(res)
		stkc.badLog(state, blockNumber.Uint64(), txHash, DelegateEvent, string(event), "delegate")
		return event, nil
	}

	// todo the delegate caller is candidate stake addr ?? How do that ?? Do not allow !!

	del, err := stkc.Plugin.GetDelegateInfo(blockHash, from, nodeId, canOld.StakingBlockNum)
	if nil != err && err != snapshotdb.ErrNotFound {
		log.Error("Failed to delegate by GetDelegateInfo", "txHash", txHash, "blockNumber", blockNumber, "err", err)
		return nil, err
	}

	if nil == del {

		// build delegate
		del = new(staking.Delegation)

		// Prevent null pointer initialization
		del.Released = common.Big0
		del.RestrictingPlan = common.Big0
		del.ReleasedHes = common.Big0
		del.RestrictingPlanHes = common.Big0
		del.Reduction = common.Big0
	}

	err = stkc.Plugin.Delegate(state, blockHash, blockNumber, from, del, canOld, typ, amount)
	if nil != err {
		if _, ok := err.(*common.BizError); ok {
			res := xcom.Result{false, "", DelegateErrStr + ": " + err.Error()}
			event, _ := json.Marshal(res)
			stkc.badLog(state, blockNumber.Uint64(), txHash, DelegateEvent, string(event), "delegate")
			return event, nil
		} else {
			log.Error("Failed to delegate by Delegate", "txHash", txHash, "blockNumber", blockNumber, "err", err)
			return nil, err
		}
	}

	res := xcom.Result{true, "", "ok"}
	event, _ := json.Marshal(res)
	stkc.goodLog(state, blockNumber.Uint64(), txHash, DelegateEvent, string(event), "delegate")
	return event, nil
}

func (stkc *StakingContract) withdrewDelegate(stakingBlockNum uint64, nodeId discover.NodeID, amount *big.Int) ([]byte, error) {

	txHash := stkc.Evm.StateDB.TxHash()
	blockNumber := stkc.Evm.BlockNumber
	blockHash := stkc.Evm.BlockHash

	from := stkc.Contract.CallerAddress

	state := stkc.Evm.StateDB

	log.Info("Call withdrewDelegate of stakingContract", "txHash", txHash.Hex(),
		"blockNumber", blockNumber.Uint64(), "delAddr", from.Hex(), "nodeId", nodeId.String(),
		"stakingNum", stakingBlockNum, "amount", amount)

	// todo test
	xcom.PrintEc(blockNumber, blockHash)

	if !stkc.Contract.UseGas(params.WithdrewDelegateGas) {
		return nil, ErrOutOfGas
	}

	if txHash == common.ZeroHash {
		log.Warn("Call withdrewDelegate current txHash is empty!!")
		return nil, nil
	}

	if !xutil.CheckMinimumThreshold(amount) {
		res := xcom.Result{false, "", AmountIllegalErrStr}
		event, _ := json.Marshal(res)
		stkc.badLog(state, blockNumber.Uint64(), txHash, WithdrewDelegateEvent, string(event), "withdrewDelegate")
		return event, nil
	}

	del, err := stkc.Plugin.GetDelegateInfo(blockHash, from, nodeId, stakingBlockNum)
	if nil != err && err != snapshotdb.ErrNotFound {
		log.Error("Failed to withdrewDelegate by GetDelegateInfo",
			"txHash", txHash.Hex(), "blockNumber", blockNumber, "err", err)
		return nil, err
	}

	if nil == del {
		res := xcom.Result{false, "", DelegateNotExistErrStr}
		event, _ := json.Marshal(res)
		stkc.badLog(state, blockNumber.Uint64(), txHash, WithdrewDelegateEvent, string(event), "withdrewDelegate")
		return event, nil
	}

	err = stkc.Plugin.WithdrewDelegate(state, blockHash, blockNumber, amount, from, nodeId, stakingBlockNum, del)
	if nil != err {
		if _, ok := err.(*common.BizError); ok {
			res := xcom.Result{false, "", WithdrewDelegateErrStr + ": " + err.Error()}
			event, _ := json.Marshal(res)
			stkc.badLog(state, blockNumber.Uint64(), txHash, WithdrewDelegateEvent, string(event), "withdrewDelegate")
			return event, nil
		} else {
			log.Error("Failed to withdrewDelegate by WithdrewDelegate", "txHash", txHash, "blockNumber", blockNumber, "err", err)
			return nil, err
		}
	}

	res := xcom.Result{true, "", "ok"}
	event, _ := json.Marshal(res)
	stkc.goodLog(state, blockNumber.Uint64(), txHash, WithdrewDelegateEvent, string(event), "withdrewDelegate")
	return event, nil
}

func (stkc *StakingContract) getVerifierList() ([]byte, error) {

	blockNumber := stkc.Evm.BlockNumber
	blockHash := stkc.Evm.BlockHash

	// todo test
	xcom.PrintEc(blockNumber, blockHash)

	arr, err := stkc.Plugin.GetVerifierList(blockHash, blockNumber.Uint64(), plugin.QueryStartIrr)

	if nil != err && err != snapshotdb.ErrNotFound {
		res := xcom.Result{false, "", GetVerifierListErrStr + ": " + err.Error()}
		data, _ := json.Marshal(res)
		return data, nil
	}

	if nil == arr || err == snapshotdb.ErrNotFound {
		res := xcom.Result{false, "", "ValidatorList info is not found"}
		data, _ := json.Marshal(res)
		return data, nil
	}

	arrByte, err := json.Marshal(arr)
	if nil != err {
		res := xcom.Result{false, "", GetVerifierListErrStr + ": " + err.Error()}
		data, _ := json.Marshal(res)
		return data, nil
	}
	res := xcom.Result{true, string(arrByte), "ok"}
	data, _ := json.Marshal(res)

	log.Info("getVerifierList", "blockNumber", blockNumber, "blockHash", blockHash.Hex(), "verArr", string(arrByte))
	return data, nil
}

func (stkc *StakingContract) getValidatorList() ([]byte, error) {

	blockNumber := stkc.Evm.BlockNumber
	blockHash := stkc.Evm.BlockHash

	// todo test
	xcom.PrintEc(blockNumber, blockHash)

	arr, err := stkc.Plugin.GetValidatorList(blockHash, blockNumber.Uint64(), plugin.CurrentRound, plugin.QueryStartIrr)
	if nil != err && err != snapshotdb.ErrNotFound {
		res := xcom.Result{false, "", GetValidatorListErrStr + ": " + err.Error()}
		data, _ := json.Marshal(res)
		return data, nil
	}

	if nil == arr || err == snapshotdb.ErrNotFound {
		res := xcom.Result{false, "", "ValidatorList info is not found"}
		data, _ := json.Marshal(res)
		return data, nil
	}

	arrByte, _ := json.Marshal(arr)
	res := xcom.Result{true, string(arrByte), "ok"}
	data, _ := json.Marshal(res)

	log.Info("getValidatorList", "blockNumber", blockNumber, "blockHash", blockHash.Hex(), "valArr", string(arrByte))
	return data, nil
}

func (stkc *StakingContract) getCandidateList() ([]byte, error) {

	blockNumber := stkc.Evm.BlockNumber
	blockHash := stkc.Evm.BlockHash

	// todo test
	xcom.PrintEc(blockNumber, blockHash)

	arr, err := stkc.Plugin.GetCandidateList(blockHash, blockNumber.Uint64())
	if nil != err && err != snapshotdb.ErrNotFound {
		res := xcom.Result{false, "", GetCandidateListErrStr + ": " + err.Error()}
		data, _ := json.Marshal(res)
		return data, nil
	}

	if nil == arr || err == snapshotdb.ErrNotFound {
		res := xcom.Result{false, "", "CandidateList info is not found"}
		data, _ := json.Marshal(res)
		return data, nil
	}

	arrByte, err := json.Marshal(arr)
	if nil != err {
		res := xcom.Result{false, "", GetCandidateListErrStr + ": " + err.Error()}
		data, _ := json.Marshal(res)
		return data, nil
	}
	res := xcom.Result{true, string(arrByte), "ok"}
	data, _ := json.Marshal(res)

	log.Info("getCandidateList", "blockNumber", blockNumber, "blockHash", blockHash.Hex(), "canArr", string(arrByte))
	return data, nil
}

// todo Maybe will implement
func (stkc *StakingContract) getRelatedListByDelAddr(addr common.Address) ([]byte, error) {

	blockNumber := stkc.Evm.BlockNumber
	blockHash := stkc.Evm.BlockHash

	// todo test
	xcom.PrintEc(blockNumber, blockHash)

	arr, err := stkc.Plugin.GetRelatedListByDelAddr(blockHash, addr)
	if nil != err && err != snapshotdb.ErrNotFound {
		res := xcom.Result{false, "", GetDelegateRelatedErrStr + ": " + err.Error()}
		data, _ := json.Marshal(res)
		return data, nil
	}

	if nil == arr || err == snapshotdb.ErrNotFound {
		res := xcom.Result{false, "", "RelatedList info is not found"}
		data, _ := json.Marshal(res)
		return data, nil
	}

	jsonByte, err := json.Marshal(arr)
	if nil != err {
		res := xcom.Result{false, "", GetDelegateRelatedErrStr + ": " + err.Error()}
		data, _ := json.Marshal(res)
		return data, nil
	}
	res := xcom.Result{true, string(jsonByte), "ok"}
	data, _ := json.Marshal(res)

	log.Info("getRelatedListByDelAddr", "blockNumber", blockNumber, "blockHash", blockHash.Hex(), "relateArr", string(jsonByte))
	return data, nil
}

func (stkc *StakingContract) getDelegateInfo(stakingBlockNum uint64, delAddr common.Address,
	nodeId discover.NodeID) ([]byte, error) {

	blockNumber := stkc.Evm.BlockNumber
	blockHash := stkc.Evm.BlockHash

	// todo test
	xcom.PrintEc(blockNumber, blockHash)

	del, err := stkc.Plugin.GetDelegateExCompactInfo(blockHash, blockNumber.Uint64(), delAddr, nodeId, stakingBlockNum)
	if nil != err && err != snapshotdb.ErrNotFound {
		res := xcom.Result{false, "", QueryDelErrSTr + ": " + err.Error()}
		data, _ := json.Marshal(res)
		return data, nil
	}

	if nil == del || err == snapshotdb.ErrNotFound {
		res := xcom.Result{false, "", "Delegate info is not found"}
		data, _ := json.Marshal(res)
		return data, nil
	}

	jsonByte, err := json.Marshal(del)
	if nil != err {
		res := xcom.Result{false, "", QueryDelErrSTr + ": " + err.Error()}
		data, _ := json.Marshal(res)
		return data, nil
	}
	res := xcom.Result{true, string(jsonByte), "ok"}
	data, _ := json.Marshal(res)

	log.Info("getDelegateInfo", "blockNumber", blockNumber, "blockHash", blockHash.Hex(), "delinfo", string(jsonByte))
	return data, nil
}

func (stkc *StakingContract) getCandidateInfo(nodeId discover.NodeID) ([]byte, error) {

	blockNumber := stkc.Evm.BlockNumber
	blockHash := stkc.Evm.BlockHash

	// todo test
	xcom.PrintEc(blockNumber, blockHash)

	canAddr, err := xutil.NodeId2Addr(nodeId)
	if nil != err {
		res := xcom.Result{false, "", QueryCanErrStr + ": " + err.Error()}
		data, _ := json.Marshal(res)
		return data, nil
	}
	can, err := stkc.Plugin.GetCandidateCompactInfo(blockHash, blockNumber.Uint64(), canAddr)
	if nil != err && err != snapshotdb.ErrNotFound {
		res := xcom.Result{false, "", QueryCanErrStr + ": " + err.Error()}
		data, _ := json.Marshal(res)
		return data, nil
	}

	if nil == can || err == snapshotdb.ErrNotFound {
		res := xcom.Result{false, "", "Candidate info is not found"}
		data, _ := json.Marshal(res)
		return data, nil
	}

	jsonByte, err := json.Marshal(can)
	if nil != err {
		res := xcom.Result{false, "", QueryDelErrSTr + ": " + err.Error()}
		data, _ := json.Marshal(res)
		return data, nil
	}
	res := xcom.Result{true, string(jsonByte), "ok"}
	data, _ := json.Marshal(res)

	log.Info("getCandidateInfo", "blockNumber", blockNumber, "blockHash", blockHash.Hex(), "caninfo", string(jsonByte))
	return data, nil

}

func (stkc *StakingContract) goodLog(state xcom.StateDB, blockNumber uint64, txHash common.Hash, eventType, eventData, callFn string) {
	xcom.AddLog(state, blockNumber, vm.StakingContractAddr, eventType, eventData)
	log.Info("Call "+callFn+" of stakingContract", "txHash", txHash.Hex(),
		"blockNumber", blockNumber, "json: ", eventData)
}

func (stkc *StakingContract) badLog(state xcom.StateDB, blockNumber uint64, txHash common.Hash, eventType, eventData, callFn string) {
	xcom.AddLog(state, blockNumber, vm.StakingContractAddr, eventType, eventData)
	log.Warn("Failed to "+callFn+" of stakingContract", "txHash", txHash.Hex(),
		"blockNumber", blockNumber, "json: ", eventData)
}<|MERGE_RESOLUTION|>--- conflicted
+++ resolved
@@ -92,13 +92,8 @@
 }
 
 func (stkc *StakingContract) createStaking(typ uint16, benefitAddress common.Address, nodeId discover.NodeID,
-<<<<<<< HEAD
 	externalId, nodeName, website, details string, amount *big.Int, programVersion uint32,
-	programVersionSign common.VersionSign) ([]byte, error) {
-=======
-	externalId, nodeName, website, details string, amount *big.Int, programVersion uint32, blsPubKey string) ([]byte, error) {
->>>>>>> fb63dde5
-
+	programVersionSign common.VersionSign, blsPubKey string) ([]byte, error) {
 	txHash := stkc.Evm.StateDB.TxHash()
 	txIndex := stkc.Evm.StateDB.TxIdx()
 	blockNumber := stkc.Evm.BlockNumber
