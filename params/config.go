// Copyright 2016 The go-ethereum Authors
// This file is part of the go-ethereum library.
//
// The go-ethereum library is free software: you can redistribute it and/or modify
// it under the terms of the GNU Lesser General Public License as published by
// the Free Software Foundation, either version 3 of the License, or
// (at your option) any later version.
//
// The go-ethereum library is distributed in the hope that it will be useful,
// but WITHOUT ANY WARRANTY; without even the implied warranty of
// MERCHANTABILITY or FITNESS FOR A PARTICULAR PURPOSE. See the
// GNU Lesser General Public License for more details.
//
// You should have received a copy of the GNU Lesser General Public License
// along with the go-ethereum library. If not, see <http://www.gnu.org/licenses/>.

package params

import (
	"crypto/ecdsa"
	"fmt"
	"github.com/PlatONnetwork/PlatON-Go/common"
	"github.com/PlatONnetwork/PlatON-Go/p2p/discover"
	"math/big"
)

// Genesis hashes to enforce below configs on.
var (
	MainnetGenesisHash      = common.HexToHash("0xd4e56740f876aef8c010b86a40d5f56745a118d0906a34e69aec8c0db1cb8fa3")
	TestnetGenesisHash      = common.HexToHash("0x41941023680923e0fe4d74a34bdac8141f2540e3ae90623718e47d66d1ca4a2d")
	BeatnetGenesisHash      = common.HexToHash("0x6341fd3daf94b748c72ced5a5b26028f2474f5f00d824504e4fa37a75767e177")
	InnerTestnetGenesisHash = common.HexToHash("0x4f2a0d2caed299677b865f9e4c4420512d1ab9a34b8abbaadc3983668f67c5da")
	InnerDevnetGenesisHash  = common.HexToHash("0xc2d90f565b3c6dc16234c48978da62c2c20e15875644e9843d26a871860fd736")
)

var (
	initialTestnetConsensusNodes = []string{
		"enode://a6ef31a2006f55f5039e23ccccef343e735d56699bde947cfe253d441f5f291561640a8e2bbaf8a85a8a367b939efcef6f80ae28d2bd3d0b21bdac01c3aa6f2f@test-sea.platon.network:16791", //TEST-SEA
		"enode://d124e660938dc3fd63d913ff753fafc262764b22294431e760b572b0b58d5e6b813b32ccbacc326c03171542ae0ff8ff6528625a2d612e0c49240f111eba3c22@test-sg.platon.network:16792",  //TEST-SG
		"enode://24b0c456ae5cad46c4fb9bc02c867b997e22f30696e6e330926f785ca2e7410baf1eb34ffd9b5b07b5ba6e02b693faf57afb33f7c66cfbcf4c9186b4bfac737d@test-na.platon.network:16791",  //TEST-NA
		"enode://c7fc34d6d8b3d894a35895aaf2f788ed445e03b7673f7ce820aa6fdc02908eeab6982b7eb97e983cc708bcec093b3bc512b0b1fbf668e6ab94cd91f2d642e591@test-us.platon.network:16792",  //TEST-US
	}

	initialBetanetConsensusNodes = []string{
		"enode://bcb7e49461cdd5f3227bb6cc6c36675cd936c11b69c3fd366c36997d514beabc423f8dfee6f91330a96273988bb68b1785161631181fd738d0f46d263b3ce8b3@54.176.216.82:16791",
		"enode://5449094bf985a688d378a90cf334d5a1abc55d694d6f2362899494d18048ef6b6bd724f4e51084bfe0563c732c481869c9da05d92e56f29f6880ad15ea851f13@54.176.216.82:16792",
		"enode://c0f7ae43af0605b80e35a5469adaa142059eaaf41d152613d74d42feffd6871f059f9ac4d596bd134bb1d6bbfbcea5391adff6f005ea9042c21797d51d0b7697@3.1.59.5:16791",
		"enode://b6883e86e833cec2405fb548405f7a1e693379f77ee8fc6bbf41b5c853d7ad654a2a3fb7ffbe57ae848509d1ed7e11acaf28666f8f81646eab575dafa8d51d0b@3.1.59.5:16792",
	}

	initialInnerTestnetConsensusNodes = []string{
		"enode://97e424be5e58bfd4533303f8f515211599fd4ffe208646f7bfdf27885e50b6dd85d957587180988e76ae77b4b6563820a27b16885419e5ba6f575f19f6cb36b0@192.168.120.81:16789",
		"enode://3b53564afbc3aef1f6e0678171811f65a7caa27a927ddd036a46f817d075ef0a5198cd7f480829b53fe62bdb063bc6a17f800d2eebf7481b091225aabac2428d@192.168.120.82:16789",
		"enode://858d6f6ae871e291d3b7b2b91f7369f46deb6334e9dacb66fa8ba6746ee1f025bd4c090b17d17e0d9d5c19fdf81eb8bde3d40a383c9eecbe7ebda9ca95a3fb94@192.168.120.83:16789",
		"enode://e4556b211eb6712ab94d743990d995c0d3cd15e9d78ec0096bba24c48d34f9f79a52ca1f835cec589c5e7daff30620871ba37d6f5f722678af4b2554a24dd75c@192.168.120.84:16789",
		"enode://114e48f21d4d83ec9ac39a62062a804a0566742d80b191de5ba23a4dc25f7beda0e78dd169352a7ad3b11584d06a01a09ce047ad88de9bdcb63885e81de00a4d@192.168.120.85:16789",
		"enode://64ba18ce01172da6a95b0d5b0a93aee727d77e5b2f04255a532a9566edaee7808383812a860acf5e43efeca3d9321547bfcdefd89e9d0c605dcdb65ce0bbb617@192.168.120.86:16789",
		"enode://d31b3a7714610bd8e03b2c74aca4be16de7fcc319a1e577d50e5e8796680221b4b679bf1c37966d1a158902b8686f3ca2f41a89a7176e538141082540c4f6d66@192.168.120.87:16789",
		"enode://805b617b9d321a65d8936e758b5c60cd6e8c873b9f1e7c793ad5f887d26ce9667d0db2fe55a9aeb1cc81f9cf9a1e7c54473203473e3ebda89e63c03cbcfe5347@192.168.120.88:16789",
		"enode://fa147bc3625acc846a9f0e1e89172ca7470baa0f86516994f70860c6fb904ddbb1849e3cf2b40c58255e38401f40d2c3e4a3bd5c2f2849b98465a5bdb80ed6a0@192.168.120.89:16789",
		"enode://d8c4b58ae052ea9480577264bc1b2c09619757015849a4c92b71a4e4c8b5ede94f35d24107b1181d0711013ed7fdc068f21e6e6084b3e96750a571669715c0b1@192.168.120.90:16789",
	}

	initialInnerDevnetConsensusNodes = []string{
		"enode://0abaf3219f454f3d07b6cbcf3c10b6b4ccf605202868e2043b6f5db12b745df0604ef01ef4cb523adc6d9e14b83a76dd09f862e3fe77205d8ac83df707969b47@192.168.9.76:16789",
		"enode://e0b6af6cc2e10b2b74540b87098083d48343805a3ff09c655eab0b20dba2b2851aea79ee75b6e150bde58ead0be03ee4a8619ea1dfaf529cbb8ff55ca23531ed@192.168.9.76:16790",
		"enode://15245d4dceeb7552b52d70e56c53fc86aa030eab6b7b325e430179902884fca3d684b0e896ea421864a160e9c18418e4561e9a72f911e2511c29204a857de71a@192.168.120.76:16789",
		"enode://fb886b3da4cf875f7d85e820a9b39df2170fd1966ffa0ddbcd738027f6f8e0256204e4873a2569ef299b324da3d0ed1afebb160d8ff401c2f09e20fb699e4005@192.168.120.76:16790",
	}

	// MainnetChainConfig is the chain parameters to run a node on the main network.
	MainnetChainConfig = &ChainConfig{
		ChainID:             big.NewInt(101),
		HomesteadBlock:      big.NewInt(1150000),
		DAOForkBlock:        big.NewInt(1920000),
		DAOForkSupport:      true,
		EIP150Block:         big.NewInt(2463000),
		EIP150Hash:          common.HexToHash("0x2086799aeebeae135c246c65021c82b4e15a2c451340993aacfd2751886514f0"),
		EIP155Block:         big.NewInt(2675000),
		EIP158Block:         big.NewInt(2675000),
		ByzantiumBlock:      big.NewInt(4370000),
		ConstantinopleBlock: nil,
		//Ethash:              new(EthashConfig),
		Cbft: &CbftConfig{
			InitialNodes: convertNodeUrl(initialTestnetConsensusNodes),
		},
		VMInterpreter: "wasm",
	}

	// MainnetTrustedCheckpoint contains the light client trusted checkpoint for the main network.
	MainnetTrustedCheckpoint = &TrustedCheckpoint{
		Name:         "mainnet",
		SectionIndex: 193,
		SectionHead:  common.HexToHash("0xc2d574295ecedc4d58530ae24c31a5a98be7d2b3327fba0dd0f4ed3913828a55"),
		CHTRoot:      common.HexToHash("0x5d1027dfae688c77376e842679ceada87fd94738feb9b32ef165473bfbbb317b"),
		BloomRoot:    common.HexToHash("0xd38be1a06aabd568e10957fee4fcc523bc64996bcf31bae3f55f86e0a583919f"),
	}

	// TestnetChainConfig contains the chain parameters to run a node on the Alpha test network.
	TestnetChainConfig = &ChainConfig{
		ChainID:             big.NewInt(103),
		HomesteadBlock:      big.NewInt(1),
		DAOForkBlock:        nil,
		DAOForkSupport:      false,
		EIP150Block:         big.NewInt(2),
		EIP150Hash:          common.HexToHash("0x0000000000000000000000000000000000000000000000000000000000000000"),
		EIP155Block:         big.NewInt(3),
		EIP158Block:         big.NewInt(3),
		ByzantiumBlock:      big.NewInt(4),
		ConstantinopleBlock: nil,
		//Ethash:              new(EthashConfig),
		Cbft: &CbftConfig{
			InitialNodes: convertNodeUrl(initialTestnetConsensusNodes),
<<<<<<< HEAD
		},
		VMInterpreter: "wasm",
	}

	// InnerTestnetChainConfig contains the chain parameters to run a node on the inner test network.
	InnerTestnetChainConfig = &ChainConfig{
		ChainID:             big.NewInt(203),
		HomesteadBlock:      big.NewInt(1),
		DAOForkBlock:        nil,
		DAOForkSupport:      false,
		EIP150Block:         big.NewInt(2),
		EIP150Hash:          common.HexToHash("0x0000000000000000000000000000000000000000000000000000000000000000"),
		EIP155Block:         big.NewInt(3),
		EIP158Block:         big.NewInt(3),
		ByzantiumBlock:      big.NewInt(4),
		ConstantinopleBlock: nil,
		//Ethash:              new(EthashConfig),
		Cbft: &CbftConfig{
			InitialNodes: convertNodeUrl(initialInnerTestnetConsensusNodes),
		},
		VMInterpreter: "wasm",
	}

	// InnerDevnetChainConfig contains the chain parameters to run a node on the inner test network.
	InnerDevnetChainConfig = &ChainConfig{
		ChainID:             big.NewInt(204),
		HomesteadBlock:      big.NewInt(1),
		DAOForkBlock:        nil,
		DAOForkSupport:      false,
		EIP150Block:         big.NewInt(2),
		EIP150Hash:          common.HexToHash("0x0000000000000000000000000000000000000000000000000000000000000000"),
		EIP155Block:         big.NewInt(3),
		EIP158Block:         big.NewInt(3),
		ByzantiumBlock:      big.NewInt(4),
		ConstantinopleBlock: nil,
		//Ethash:              new(EthashConfig),
		Cbft: &CbftConfig{
			InitialNodes: convertNodeUrl(initialInnerDevnetConsensusNodes),
=======
>>>>>>> 2d93f17b
		},
		VMInterpreter: "wasm",
	}

<<<<<<< HEAD
=======
	// InnerTestnetChainConfig contains the chain parameters to run a node on the inner test network.
	InnerTestnetChainConfig = &ChainConfig{
		ChainID:             big.NewInt(203),
		HomesteadBlock:      big.NewInt(1),
		DAOForkBlock:        nil,
		DAOForkSupport:      false,
		EIP150Block:         big.NewInt(2),
		EIP150Hash:          common.HexToHash("0x0000000000000000000000000000000000000000000000000000000000000000"),
		EIP155Block:         big.NewInt(3),
		EIP158Block:         big.NewInt(3),
		ByzantiumBlock:      big.NewInt(4),
		ConstantinopleBlock: nil,
		//Ethash:              new(EthashConfig),
		Cbft: &CbftConfig{
			InitialNodes: convertNodeUrl(initialInnerTestnetConsensusNodes),
		},
		VMInterpreter: "wasm",
	}

	// InnerDevnetChainConfig contains the chain parameters to run a node on the inner test network.
	InnerDevnetChainConfig = &ChainConfig{
		ChainID:             big.NewInt(204),
		HomesteadBlock:      big.NewInt(1),
		DAOForkBlock:        nil,
		DAOForkSupport:      false,
		EIP150Block:         big.NewInt(2),
		EIP150Hash:          common.HexToHash("0x0000000000000000000000000000000000000000000000000000000000000000"),
		EIP155Block:         big.NewInt(3),
		EIP158Block:         big.NewInt(3),
		ByzantiumBlock:      big.NewInt(4),
		ConstantinopleBlock: nil,
		//Ethash:              new(EthashConfig),
		Cbft: &CbftConfig{
			InitialNodes: convertNodeUrl(initialInnerDevnetConsensusNodes),
		},
		VMInterpreter: "wasm",
	}

>>>>>>> 2d93f17b
	// TestnetTrustedCheckpoint contains the light client trusted checkpoint for the Alpha test network.
	TestnetTrustedCheckpoint = &TrustedCheckpoint{
		Name:         "testnet",
		SectionIndex: 123,
		SectionHead:  common.HexToHash("0xa372a53decb68ce453da12bea1c8ee7b568b276aa2aab94d9060aa7c81fc3dee"),
		CHTRoot:      common.HexToHash("0x6b02e7fada79cd2a80d4b3623df9c44384d6647fc127462e1c188ccd09ece87b"),
		BloomRoot:    common.HexToHash("0xf2d27490914968279d6377d42868928632573e823b5d1d4a944cba6009e16259"),
	}

	// InnerTestnetTrustedCheckpoint contains the light client trusted checkpoint for the inner test network.
	InnerTestnetTrustedCheckpoint = &TrustedCheckpoint{
		Name:         "innertestnet",
		SectionIndex: 123,
		SectionHead:  common.HexToHash("0xa372a53decb68ce453da12bea1c8ee7b568b276aa2aab94d9060aa7c81fc3dee"),
		CHTRoot:      common.HexToHash("0x6b02e7fada79cd2a80d4b3623df9c44384d6647fc127462e1c188ccd09ece87b"),
		BloomRoot:    common.HexToHash("0xf2d27490914968279d6377d42868928632573e823b5d1d4a944cba6009e16259"),
	}

	// InnerDevnetTrustedCheckpoint contains the light client trusted checkpoint for the inner test network.
	InnerDevnetTrustedCheckpoint = &TrustedCheckpoint{
		Name:         "innerdevnet",
		SectionIndex: 123,
		SectionHead:  common.HexToHash("0xa372a53decb68ce453da12bea1c8ee7b568b276aa2aab94d9060aa7c81fc3dee"),
		CHTRoot:      common.HexToHash("0x6b02e7fada79cd2a80d4b3623df9c44384d6647fc127462e1c188ccd09ece87b"),
		BloomRoot:    common.HexToHash("0xf2d27490914968279d6377d42868928632573e823b5d1d4a944cba6009e16259"),
	}

	// BetanetChainConfig contains the chain parameters to run a node on the Beta test network.
	BetanetChainConfig = &ChainConfig{
		ChainID:             big.NewInt(104),
		HomesteadBlock:      big.NewInt(1),
		DAOForkBlock:        nil,
		DAOForkSupport:      false,
		EIP150Block:         big.NewInt(2),
		EIP150Hash:          common.HexToHash("0x0000000000000000000000000000000000000000000000000000000000000000"),
		EIP155Block:         big.NewInt(3),
		EIP158Block:         big.NewInt(3),
		ByzantiumBlock:      big.NewInt(4),
		ConstantinopleBlock: nil,
		//Ethash:              new(EthashConfig),
		Cbft: &CbftConfig{
			InitialNodes: convertNodeUrl(initialBetanetConsensusNodes),
		},
		VMInterpreter: "wasm",
	}

	// BetanetTrustedCheckpoint contains the light client trusted checkpoint for the Beta test network.
	BetanetTrustedCheckpoint = &TrustedCheckpoint{
		Name:         "betanet",
		SectionIndex: 123,
		SectionHead:  common.HexToHash("0xa372a53decb68ce453da12bea1c8ee7b568b276aa2aab94d9060aa7c81fc3dee"),
		CHTRoot:      common.HexToHash("0x6b02e7fada79cd2a80d4b3623df9c44384d6647fc127462e1c188ccd09ece87b"),
		BloomRoot:    common.HexToHash("0xf2d27490914968279d6377d42868928632573e823b5d1d4a944cba6009e16259"),
	}

	GrapeChainConfig = &ChainConfig{
		ChainID:             big.NewInt(304),
		HomesteadBlock:      big.NewInt(1),
		DAOForkBlock:        nil,
		DAOForkSupport:      true,
		EIP150Block:         big.NewInt(2),
		EIP150Hash:          common.HexToHash("0x9b095b36c15eaf13044373aef8ee0bd3a382a5abb92e402afa44b8249c3a90e9"),
		EIP155Block:         big.NewInt(3),
		EIP158Block:         big.NewInt(3),
		ByzantiumBlock:      big.NewInt(1035301),
		ConstantinopleBlock: nil,
		Cbft: &CbftConfig{
			Period:   3,
			Epoch:    30000,
			Duration: 30,
			PposConfig: &PposConfig{
				CandidateConfig: &CandidateConfig{
					Threshold:         "1000000000000000000000000",
					DepositLimit:      10,
					Allowed:           512,
					MaxChair:          10,
					MaxCount:          100,
					RefundBlockNumber: 512,
				},
				TicketConfig: &TicketConfig{
					TicketPrice:       "100000000000000000000",
					MaxCount:          51200,
					ExpireBlockNumber: 1536000,
				},
			},
		},
	}

	// AllEthashProtocolChanges contains every protocol change (EIPs) introduced
	// and accepted by the Ethereum core developers into the Ethash consensus.
	//
	// This configuration is intentionally not using keyed fields to force anyone
	// adding flags to the config to also have to set these fields.
	AllEthashProtocolChanges = &ChainConfig{big.NewInt(1337), big.NewInt(0), nil, false, big.NewInt(0), common.Hash{}, big.NewInt(0), big.NewInt(0), big.NewInt(0), nil, nil, new(EthashConfig), nil, nil, ""}

	// AllCliqueProtocolChanges contains every protocol change (EIPs) introduced
	// and accepted by the Ethereum core developers into the Clique consensus.
	//
	// This configuration is intentionally not using keyed fields to force anyone
	// adding flags to the config to also have to set these fields.
	AllCliqueProtocolChanges = &ChainConfig{big.NewInt(1337), big.NewInt(0), nil, false, big.NewInt(0), common.Hash{}, big.NewInt(0), big.NewInt(0), big.NewInt(0), nil, nil, nil, &CliqueConfig{Period: 0, Epoch: 30000}, nil, ""}

	TestChainConfig = &ChainConfig{big.NewInt(1), big.NewInt(0), nil, false, big.NewInt(0), common.Hash{}, big.NewInt(0), big.NewInt(0), big.NewInt(0), nil, nil, new(EthashConfig), nil, nil, ""}

	AllCbftProtocolChanges = &ChainConfig{big.NewInt(1337), big.NewInt(0), nil, false, big.NewInt(0), common.Hash{}, big.NewInt(0), big.NewInt(0), big.NewInt(0), nil, nil, nil, nil, new(CbftConfig), ""}
	TestRules              = TestChainConfig.Rules(new(big.Int))
)

// TrustedCheckpoint represents a set of post-processed trie roots (CHT and
// BloomTrie) associated with the appropriate section index and head hash. It is
// used to start light syncing from this checkpoint and avoid downloading the
// entire header chain while still being able to securely access old headers/logs.
type TrustedCheckpoint struct {
	Name         string      `json:"-"`
	SectionIndex uint64      `json:"sectionIndex"`
	SectionHead  common.Hash `json:"sectionHead"`
	CHTRoot      common.Hash `json:"chtRoot"`
	BloomRoot    common.Hash `json:"bloomRoot"`
}

// ChainConfig is the core config which determines the blockchain settings.
//
// ChainConfig is stored in the database on a per block basis. This means
// that any network, identified by its genesis block, can have its own
// set of configuration options.
type ChainConfig struct {
	ChainID *big.Int `json:"chainId"` // chainId identifies the current chain and is used for replay protection

	HomesteadBlock *big.Int `json:"homesteadBlock,omitempty"` // Homestead switch block (nil = no fork, 0 = already homestead)

	DAOForkBlock   *big.Int `json:"daoForkBlock,omitempty"`   // TheDAO hard-fork switch block (nil = no fork)
	DAOForkSupport bool     `json:"daoForkSupport,omitempty"` // Whether the nodes supports or opposes the DAO hard-fork

	// EIP150 implements the Gas price changes (https://github.com/ethereum/EIPs/issues/150)
	EIP150Block *big.Int    `json:"eip150Block,omitempty"` // EIP150 HF block (nil = no fork)
	EIP150Hash  common.Hash `json:"eip150Hash,omitempty"`  // EIP150 HF hash (needed for header only clients as only gas pricing changed)

	EIP155Block *big.Int `json:"eip155Block,omitempty"` // EIP155 HF block
	EIP158Block *big.Int `json:"eip158Block,omitempty"` // EIP158 HF block

	ByzantiumBlock      *big.Int `json:"byzantiumBlock,omitempty"`      // Byzantium switch block (nil = no fork, 0 = already on byzantium)
	ConstantinopleBlock *big.Int `json:"constantinopleBlock,omitempty"` // Constantinople switch block (nil = no fork, 0 = already activated)
	EWASMBlock          *big.Int `json:"ewasmBlock,omitempty"`          // EWASM switch block (nil = no fork, 0 = already activated)

	// Various consensus engines
	Ethash *EthashConfig `json:"ethash,omitempty"`
	Clique *CliqueConfig `json:"clique,omitempty"`
	Cbft   *CbftConfig   `json:"cbft,omitempty"`

	// Various vm interpreter
	VMInterpreter string `json:"interpreter,omitempty"`
}

// EthashConfig is the consensus engine configs for proof-of-work based sealing.
type EthashConfig struct{}

// String implements the stringer interface, returning the consensus engine details.
func (c *EthashConfig) String() string {
	return "ethash"
}

type CbftConfig struct {
	Period           uint64  `json:"period,omitempty"`           // Number of seconds between blocks to enforce
	Epoch            uint64  `json:"epoch,omitempty"`            // Epoch length to reset votes and checkpoint
	MaxLatency       int64   `json:"maxLatency,omitempty"`       // number of milliseconds of max net latency between the consensus nodes
	LegalCoefficient float64 `json:"legalCoefficient,omitempty"` // coefficient for checking if a block is in it's turn
	Duration         int64   `json:"duration,omitempty"`         // number of seconds for a node to produce blocks
	//mock
	InitialNodes []discover.Node   `json:"initialNodes,omitempty"`
	NodeID       discover.NodeID   `json:"nodeID,omitempty"`
	PrivateKey   *ecdsa.PrivateKey `json:"privateKey,omitempty"`

	PposConfig *PposConfig `json:"pposConfig,omitempty"`
}

type PposConfig struct {
	CandidateConfig *CandidateConfig
	TicketConfig    *TicketConfig
	YearBlocks		uint32
}

type CandidateConfig struct {
	Threshold         string
	DepositLimit      uint32
	Allowed           uint32
	MaxCount          uint32
	MaxChair          uint32
	RefundBlockNumber uint32
}

type TicketConfig struct {
	TicketPrice       string
	MaxCount          uint32
	ExpireBlockNumber uint32
}

// CliqueConfig is the consensus engine configs for proof-of-authority based sealing.
type CliqueConfig struct {
	Period uint64 `json:"period"` // Number of seconds between blocks to enforce
	Epoch  uint64 `json:"epoch"`  // Epoch length to reset votes and checkpoint
}

// String implements the stringer interface, returning the consensus engine details.
func (c *CliqueConfig) String() string {
	return "clique"
}

// String implements the fmt.Stringer interface.
func (c *ChainConfig) String() string {
	var engine interface{}
	switch {
	case c.Ethash != nil:
		engine = c.Ethash
	case c.Clique != nil:
		engine = c.Clique
		// joey.lyu
	case c.Cbft != nil:
		engine = c.Cbft
	default:
		engine = "unknown"
	}
	return fmt.Sprintf("{ChainID: %v Homestead: %v DAO: %v DAOSupport: %v EIP150: %v EIP155: %v EIP158: %v Byzantium: %v Constantinople: %v Engine: %v}",
		c.ChainID,
		c.HomesteadBlock,
		c.DAOForkBlock,
		c.DAOForkSupport,
		c.EIP150Block,
		c.EIP155Block,
		c.EIP158Block,
		c.ByzantiumBlock,
		c.ConstantinopleBlock,
		engine,
	)
}

// IsHomestead returns whether num is either equal to the homestead block or greater.
func (c *ChainConfig) IsHomestead(num *big.Int) bool {
	return isForked(c.HomesteadBlock, num)
}

// IsDAOFork returns whether num is either equal to the DAO fork block or greater.
func (c *ChainConfig) IsDAOFork(num *big.Int) bool {
	return isForked(c.DAOForkBlock, num)
}

// IsEIP150 returns whether num is either equal to the EIP150 fork block or greater.
func (c *ChainConfig) IsEIP150(num *big.Int) bool {
	return isForked(c.EIP150Block, num)
}

// IsEIP155 returns whether num is either equal to the EIP155 fork block or greater.
func (c *ChainConfig) IsEIP155(num *big.Int) bool {
	return isForked(c.EIP155Block, num)
}

// IsEIP158 returns whether num is either equal to the EIP158 fork block or greater.
func (c *ChainConfig) IsEIP158(num *big.Int) bool {
	return isForked(c.EIP158Block, num)
}

// IsByzantium returns whether num is either equal to the Byzantium fork block or greater.
func (c *ChainConfig) IsByzantium(num *big.Int) bool {
	return isForked(c.ByzantiumBlock, num)
}

// IsConstantinople returns whether num is either equal to the Constantinople fork block or greater.
func (c *ChainConfig) IsConstantinople(num *big.Int) bool {
	return isForked(c.ConstantinopleBlock, num)
}

// IsEWASM returns whether num represents a block number after the EWASM fork
func (c *ChainConfig) IsEWASM(num *big.Int) bool {
	return isForked(c.EWASMBlock, num)
}

// GasTable returns the gas table corresponding to the current phase (homestead or homestead reprice).
//
// The returned GasTable's fields shouldn't, under any circumstances, be changed.
func (c *ChainConfig) GasTable(num *big.Int) GasTable {
	if num == nil {
		return GasTableHomestead
	}
	switch {
	case c.IsConstantinople(num):
		return GasTableConstantinople
	case c.IsEIP158(num):
		return GasTableEIP158
	case c.IsEIP150(num):
		return GasTableEIP150
	default:
		return GasTableHomestead
	}
}

// CheckCompatible checks whether scheduled fork transitions have been imported
// with a mismatching chain configuration.
func (c *ChainConfig) CheckCompatible(newcfg *ChainConfig, height uint64) *ConfigCompatError {
	bhead := new(big.Int).SetUint64(height)

	// Iterate checkCompatible to find the lowest conflict.
	var lasterr *ConfigCompatError
	for {
		err := c.checkCompatible(newcfg, bhead)
		if err == nil || (lasterr != nil && err.RewindTo == lasterr.RewindTo) {
			break
		}
		lasterr = err
		bhead.SetUint64(err.RewindTo)
	}
	return lasterr
}

func (c *ChainConfig) checkCompatible(newcfg *ChainConfig, head *big.Int) *ConfigCompatError {
	if isForkIncompatible(c.HomesteadBlock, newcfg.HomesteadBlock, head) {
		return newCompatError("Homestead fork block", c.HomesteadBlock, newcfg.HomesteadBlock)
	}
	if isForkIncompatible(c.DAOForkBlock, newcfg.DAOForkBlock, head) {
		return newCompatError("DAO fork block", c.DAOForkBlock, newcfg.DAOForkBlock)
	}
	if c.IsDAOFork(head) && c.DAOForkSupport != newcfg.DAOForkSupport {
		return newCompatError("DAO fork support flag", c.DAOForkBlock, newcfg.DAOForkBlock)
	}
	if isForkIncompatible(c.EIP150Block, newcfg.EIP150Block, head) {
		return newCompatError("EIP150 fork block", c.EIP150Block, newcfg.EIP150Block)
	}
	if isForkIncompatible(c.EIP155Block, newcfg.EIP155Block, head) {
		return newCompatError("EIP155 fork block", c.EIP155Block, newcfg.EIP155Block)
	}
	if isForkIncompatible(c.EIP158Block, newcfg.EIP158Block, head) {
		return newCompatError("EIP158 fork block", c.EIP158Block, newcfg.EIP158Block)
	}
	if c.IsEIP158(head) && !configNumEqual(c.ChainID, newcfg.ChainID) {
		return newCompatError("EIP158 chain ID", c.EIP158Block, newcfg.EIP158Block)
	}
	if isForkIncompatible(c.ByzantiumBlock, newcfg.ByzantiumBlock, head) {
		return newCompatError("Byzantium fork block", c.ByzantiumBlock, newcfg.ByzantiumBlock)
	}
	if isForkIncompatible(c.ConstantinopleBlock, newcfg.ConstantinopleBlock, head) {
		return newCompatError("Constantinople fork block", c.ConstantinopleBlock, newcfg.ConstantinopleBlock)
	}
	if isForkIncompatible(c.EWASMBlock, newcfg.EWASMBlock, head) {
		return newCompatError("ewasm fork block", c.EWASMBlock, newcfg.EWASMBlock)
	}
	return nil
}

// isForkIncompatible returns true if a fork scheduled at s1 cannot be rescheduled to
// block s2 because head is already past the fork.
func isForkIncompatible(s1, s2, head *big.Int) bool {
	return (isForked(s1, head) || isForked(s2, head)) && !configNumEqual(s1, s2)
}

// isForked returns whether a fork scheduled at block s is active at the given head block.
func isForked(s, head *big.Int) bool {
	if s == nil || head == nil {
		return false
	}
	return s.Cmp(head) <= 0
}

func configNumEqual(x, y *big.Int) bool {
	if x == nil {
		return y == nil
	}
	if y == nil {
		return x == nil
	}
	return x.Cmp(y) == 0
}

// ConfigCompatError is raised if the locally-stored blockchain is initialised with a
// ChainConfig that would alter the past.
type ConfigCompatError struct {
	What string
	// block numbers of the stored and new configurations
	StoredConfig, NewConfig *big.Int
	// the block number to which the local chain must be rewound to correct the error
	RewindTo uint64
}

func newCompatError(what string, storedblock, newblock *big.Int) *ConfigCompatError {
	var rew *big.Int
	switch {
	case storedblock == nil:
		rew = newblock
	case newblock == nil || storedblock.Cmp(newblock) < 0:
		rew = storedblock
	default:
		rew = newblock
	}
	err := &ConfigCompatError{what, storedblock, newblock, 0}
	if rew != nil && rew.Sign() > 0 {
		err.RewindTo = rew.Uint64() - 1
	}
	return err
}

func (err *ConfigCompatError) Error() string {
	return fmt.Sprintf("mismatching %s in database (have %d, want %d, rewindto %d)", err.What, err.StoredConfig, err.NewConfig, err.RewindTo)
}

// Rules wraps ChainConfig and is merely syntactic sugar or can be used for functions
// that do not have or require information about the block.
//
// Rules is a one time interface meaning that it shouldn't be used in between transition
// phases.
type Rules struct {
	ChainID                                   *big.Int
	IsHomestead, IsEIP150, IsEIP155, IsEIP158 bool
	IsByzantium, IsConstantinople             bool
}

// Rules ensures c's ChainID is not nil.
func (c *ChainConfig) Rules(num *big.Int) Rules {
	chainID := c.ChainID
	if chainID == nil {
		chainID = new(big.Int)
	}
	return Rules{
		ChainID:          new(big.Int).Set(chainID),
		IsHomestead:      c.IsHomestead(num),
		IsEIP150:         c.IsEIP150(num),
		IsEIP155:         c.IsEIP155(num),
		IsEIP158:         c.IsEIP158(num),
		IsByzantium:      c.IsByzantium(num),
		IsConstantinople: c.IsConstantinople(num),
	}
}

func convertNodeUrl(initialNodes []string) []discover.Node {
	NodeList := make([]discover.Node, 0, len(initialNodes))
	for _, url := range initialNodes {
		//if nodeID, error := discover.HexID(value); error == nil {
		//	NodeIDList = append(NodeIDList, nodeID)
		//}
		if node, err := discover.ParseNode(url); err == nil {
			NodeList = append(NodeList, *node)
		}
	}
	return NodeList
}<|MERGE_RESOLUTION|>--- conflicted
+++ resolved
@@ -111,7 +111,6 @@
 		//Ethash:              new(EthashConfig),
 		Cbft: &CbftConfig{
 			InitialNodes: convertNodeUrl(initialTestnetConsensusNodes),
-<<<<<<< HEAD
 		},
 		VMInterpreter: "wasm",
 	}
@@ -150,14 +149,10 @@
 		//Ethash:              new(EthashConfig),
 		Cbft: &CbftConfig{
 			InitialNodes: convertNodeUrl(initialInnerDevnetConsensusNodes),
-=======
->>>>>>> 2d93f17b
 		},
 		VMInterpreter: "wasm",
 	}
 
-<<<<<<< HEAD
-=======
 	// InnerTestnetChainConfig contains the chain parameters to run a node on the inner test network.
 	InnerTestnetChainConfig = &ChainConfig{
 		ChainID:             big.NewInt(203),
@@ -196,7 +191,6 @@
 		VMInterpreter: "wasm",
 	}
 
->>>>>>> 2d93f17b
 	// TestnetTrustedCheckpoint contains the light client trusted checkpoint for the Alpha test network.
 	TestnetTrustedCheckpoint = &TrustedCheckpoint{
 		Name:         "testnet",
