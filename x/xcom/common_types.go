--- conflicted
+++ resolved
@@ -109,11 +109,7 @@
 
 	state.AddLog(&types.Log{
 		Address:     contractAddr,
-<<<<<<< HEAD
-		//Topics:      []common.Hash{common.BytesToHash(crypto.Keccak256([]byte(event)))},
-=======
 		Topics:      nil, //[]common.Hash{common.BytesToHash(crypto.Keccak256([]byte(event)))},
->>>>>>> 38bfd7a9
 		Data:        buf.Bytes(),
 		BlockNumber: blockNumber,
 	})
