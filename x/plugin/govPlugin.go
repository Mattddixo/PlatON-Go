--- conflicted
+++ resolved
@@ -26,21 +26,11 @@
 
 var govPlugin *GovPlugin
 
-<<<<<<< HEAD
 func GovPluginInstance() *GovPlugin {
 	govPluginOnce.Do(func() {
 		govPlugin = &GovPlugin{govDB : gov.GovDBInstance()}
 	})
 	return govPlugin
-=======
-func GovPluginInstance() *StakingPlugin {
-	if nil == govPlugin {
-		govPlugin = &GovPlugin{
-			govDB: gov.GovDBInstance(),
-		}
-	}
-	return stk
->>>>>>> 79cafa0b
 }
 
 func (govPlugin *GovPlugin) Confirmed(block *types.Block) error {
@@ -199,17 +189,9 @@
 		return false, err
 	}
 
-<<<<<<< HEAD
 	//check caller and proposer
 	if !govPlugin.checkVerifier(from, proposal.GetProposer(), blockHash, curBlockNum) {
 		return false, errors.New("[GOV] Submit(): Tx sender is not a verifier.")
-=======
-	//check if proposer is Verifier
-	success, err = stk.IsCurrVerifier(blockHash, proposal.GetProposer(), QueryStartNotIrr)
-	if !success || err != nil {
-		err = errors.New("[GOV] Submit(): proposer is not verifier.")
-		return false, err
->>>>>>> 79cafa0b
 	}
 
 	//handle version proposal
@@ -269,22 +251,9 @@
 		return false, err
 	}
 
-<<<<<<< HEAD
 	//check caller and voter
 	if !govPlugin.checkVerifier(from, proposal.GetProposer(), blockHash, curBlockNum) {
 		return false, errors.New("[GOV] Vote(): Tx sender is not a verifier.")
-=======
-	if !stk.isAdressCorrespondingToNodeID(from, proposal.GetProposer()) {
-		var err error = errors.New("[GOV] Vote(): tx sender is not the declare proposer.")
-		return false, err
-	}*/
-
-	success, err := stk.IsCurrVerifier(blockHash, vote.VoteNodeID, QueryStartNotIrr)
-
-	if !success || err != nil {
-		err = errors.New("[GOV] Vote(): proposer is not verifier.")
-		return false, err
->>>>>>> 79cafa0b
 	}
 
 	//voteOption range check
@@ -309,8 +278,7 @@
 	}
 
 	//handle storage
-	if !govPlugin.govDB.SetVote(vote.ProposalID, vote.VoteNodeID, vote.VoteOption, state) {
-		err = errors.New("[GOV] Vote(): Set vote failed.")
+	if err != govPlugin.govDB.SetVote(vote.ProposalID, vote.VoteNodeID, vote.VoteOption, state), err != nil {
 		return false, err
 	}
 	if !govPlugin.govDB.AddVotedVerifier(vote.ProposalID, vote.ProposalID, vote.VoteNodeID) {
@@ -323,17 +291,9 @@
 //Verifier or candidate can declare his version
 func (govPlugin *GovPlugin) DeclareVersion(from common.Address, declaredNodeID discover.NodeID, version uint32, blockHash common.Hash, curBlockNum uint64, state xcom.StateDB) (bool, error) {
 
-<<<<<<< HEAD
 	//check caller is a Verifier or Candidate
 	if !govPlugin.checkVerifier(from, declaredNodeID, blockHash, curBlockNum) {
 		return false, errors.New("[GOV] Vote(): Tx sender is not a verifier.")
-=======
-	//check voteNodeID: Verifier or Candidate
-	isCurrVerifier, err := stk.IsCurrVerifier(blockHash, *declaredNodeID, QueryStartNotIrr)
-	if err != nil {
-		var err = errors.New("[GOV] DeclareVersion(): run isCurrVerifier() failed.")
-		return false, err
->>>>>>> 79cafa0b
 	}
 
 	if !govPlugin.checkCandidate(from, declaredNodeID, blockHash, curBlockNum) {
@@ -454,7 +414,14 @@
 
 	proposalID := proposal.ProposalID
 	verifiersCnt := uint16(govPlugin.govDB.AccuVerifiersLength(blockHash, proposalID))
-	voteCnt := uint16(len(govPlugin.govDB.ListVote(proposalID, state)))
+
+
+	voterList, err := govPlugin.govDB.ListVoteValue(proposalID, state)
+	if err!= nil {
+		return err
+	}
+
+	voteCnt := uint16(len(voterList))
 	yeas := voteCnt //`voteOption` can be ignored in version proposal, set voteCount to passCount as default.
 
 	status := gov.Voting
@@ -485,12 +452,12 @@
 
 
 func (govPlugin *GovPlugin) checkVerifier(from common.Address, nodeID discover.NodeID, blockHash common.Hash, blockNumber uint64) bool {
-	stk.GetVerifierList(blockHash, blockNumber)
+	stk.GetVerifierList(blockHash, blockNumber, QueryStartNotIrr)
 	return true
 }
 
 func (govPlugin *GovPlugin) checkCandidate(from common.Address, nodeID discover.NodeID, blockHash common.Hash, blockNumber uint64) bool {
-	stk.GetCandidateList(blockHash)
+	stk.GetCandidateList(blockHash, QueryStartNotIrr)
 	return true
 }
 
