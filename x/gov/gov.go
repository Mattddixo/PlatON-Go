package gov
<<<<<<< HEAD
//
//import (
//	"github.com/PlatONnetwork/PlatON-Go/common"
//	"github.com/PlatONnetwork/PlatON-Go/p2p/discover"
//	"github.com/PlatONnetwork/PlatON-Go/x/xcom"
//	"sync"
//)
//
//var govOnce sync.Once
//var gov *Gov
//
//type Gov struct {
//	govDB *GovDB
//}
//
//func NewGov(govDB *GovDB) *Gov {
//	govOnce.Do(func() {
//		gov = &Gov{govDB: govDB}
//	})
//	return gov
//}
//
//func GovInstance() *Gov {
//	if gov == nil {
//		panic("Gov not initialized correctly")
//	}
//	return gov
//}
//
////获取预生效版本，可以返回nil
//func (gov *Gov) GetPreActiveVersion(state xcom.StateDB) uint32 {
//	return govDB.getPreActiveVersion(state)
//}
//
////获取当前生效版本，不会返回nil
//func (gov *Gov) GetActiveVersion(state xcom.StateDB) uint32 {
//	return govDB.getActiveVersion(state)
//}
//
////实现BasePlugin
//func (gov *Gov) BeginBlock(blockHash common.Hash, state xcom.StateDB) (bool, error) {
//	return true, nil
//}
//func (gov *Gov) EndBlock(blockHash common.Hash, state xcom.StateDB) (bool, error) {
//	return true, nil
//}
//
////提交提案，只有验证人才能提交提案
//func (gov *Gov) Submit(from common.Address, proposal Proposal, blockHash common.Hash, state xcom.StateDB) common.Hash {
//	return state.TxHash()
//}
//
////投票，只有验证人能投票
//func (gov *Gov) Vote(from common.Address, vote Vote, blockHash common.Hash, state xcom.StateDB) bool {
//	return true
//}
//
////版本声明，验证人/候选人可以声明
//func (gov *Gov) DeclareVersion(from common.Address, declaredNodeID *discover.NodeID, version uint, blockHash common.Hash) (bool, error) {
//	return true, nil
//}
//
////查询提案
//func (gov *Gov) GetProposal(proposalID common.Hash, state xcom.StateDB) *Proposal {
//	return nil
//}
//
////查询提案结果
//func (gov *Gov) GetTallyResult(proposalID common.Hash, state xcom.StateDB) *TallyResult {
//	return nil
//}
//
////查询提案列表
//func (gov *Gov) ListProposal(blockHash common.Hash, state xcom.StateDB) []*Proposal {
//	return nil
//}
//
////投票结束时，进行投票计算
//func (gov *Gov) tally(proposalID common.Hash, blockHash common.Hash, state xcom.StateDB) bool {
//	return true
//}
=======

import (
	"errors"
	"fmt"
	"github.com/PlatONnetwork/PlatON-Go/common"
	"github.com/PlatONnetwork/PlatON-Go/log"
	"github.com/PlatONnetwork/PlatON-Go/p2p/discover"
	"github.com/PlatONnetwork/PlatON-Go/x/plugin"
	"github.com/PlatONnetwork/PlatON-Go/x/xcom"
	"go/types"
	"math/big"
	"sync"
)

var govOnce sync.Once
var gov *Gov

const MinConsensusNodes uint8 = 25

type Gov struct {
	govDB *GovDB
}

func NewGov(govDB *GovDB) *Gov {
	govOnce.Do(func() {
		gov = &Gov{govDB: govDB}
	})
	return gov
}

func GovInstance() *Gov {
	if gov == nil {
		panic("Gov not initialized correctly")
	}
	return gov
}

//获取预生效版本，可以返回nil
func (gov *Gov) GetPreActiveVersion(state xcom.StateDB) uint32 {
	return govDB.getPreActiveVersion(state)
}

//获取当前生效版本，不会返回nil
func (gov *Gov) GetActiveVersion(state xcom.StateDB) uint32 {
	return govDB.getActiveVersion(state)
}

//实现BasePlugin
func (gov *Gov) BeginBlock(blockHash common.Hash, state xcom.StateDB) (bool, error) {

	//TODO: Staking Plugin
	//是否当前结算的结束
	if plugin.StakingInstance.isEndofSettleCycle(state) {
		curVerifierList := plugin.StakingInstance(nil).GetVerifierList(state)
		votingProposalIDs := gov.govDB.listVotingProposal(blockHash, state)
		for _, votingProposalID := range votingProposalIDs {
			ok := gov.govDB.addVerifiers(blockHash, votingProposalID, curVerifierList)
			if !ok {
				err := errors.New("[GOV] BeginBlock(): add Verifiers failed.")
				return false, err
			}
		}
	}
	return true, nil
}

func inNodeList(proposer discover.NodeID, vList []discover.NodeID) bool {
	for _, v := range vList {
		if proposer == v {
			return true
		}
	}
	return false
}

func (gov *Gov) EndBlock(blockHash common.Hash, state xcom.StateDB, curBlockNum *big.Int) (bool, error) {

	votingProposalIDs := gov.govDB.listVotingProposal(blockHash, state)
	for _, votingProposalID := range votingProposalIDs {
		votingProposal, err := gov.govDB.getProposal(votingProposalID, state)
		if nil != err {
			msg := fmt.Sprintf("[GOV] EndBlock(): Unable to get proposal: %s", votingProposalID)
			err = errors.New(msg)
			return false, err
		}
		if votingProposal.GetEndVotingBlock() == curBlockNum {
			if !staking.isEndofSettleCycle(blockHash) {
				//TODO:
				curVerifierList := plugin.StakingInstance(nil).GetVerifierList(state)
				ok := gov.govDB.addVerifiers(blockHash, votingProposalID, curVerifierList)
				if !ok {
					err = errors.New("[GOV] EndBlock(): add Verifiers failed.")
					return false, err
				}
			}
			ok, status := gov.tally(votingProposalID, blockHash, &state)
			if !ok {
				err = errors.New("[GOV] EndBlock(): tally failed.")
				return false, err
			}
			if status == Pass {
				_, ok := votingProposal.(VersionProposal)
				if ok {
					gov.govDB.moveVotingProposalIDToPreActive(blockHash, votingProposalID, state)
				}
				_, ok = votingProposal.(TextProposal)
				if ok {
					gov.govDB.moveVotingProposalIDToEnd(blockHash, votingProposalID, state)
				}
			}
		}
	}
	preActiveProposalID := gov.govDB.getPreActiveProposalID(blockHash, state)
	proposal, err := gov.govDB.getProposal(preActiveProposalID, state)
	if err != nil {
		msg := fmt.Sprintf("[GOV] EndBlock(): Unable to get proposal: %s", preActiveProposalID)
		err = errors.New(msg)
		return false, err
	}
	versionProposal, ok := proposal.(VersionProposal)
	if !ok {
		return true, nil
	}
	if versionProposal.GetActiveBlock() == curBlockNum {
		//TODO
		curValidatorList := plugin.StakingInstance(nil).GetValidatorList(state)
		var updatedNodes uint8 = 0
		declareList := gov.govDB.getDeclareNodes(preActiveProposalID, state)
		for val := range curValidatorList {
			if inNodeList(val, declareList) {
				updatedNodes++
			}
		}
		if updatedNodes == MinConsensusNodes {
			tallyResult, err := gov.govDB.getTallyResult(preActiveProposalID, state)
			if err != nil {
				err = errors.New("[GOV] EndBlock(): get tallyResult failed.")
				return false, err
			}
			tallyResult.Status = Active
			if !gov.govDB.setTallyResult(*tallyResult, state) {
				err = errors.New("[GOV] EndBlock(): Unable to set tallyResult.")
				return false, err
			}
			gov.govDB.MovePreActiveProposalIDToEnd(blockHash, preActiveProposalID, state)

			for val := range declareList {
				gov.govDB.clearActiveNodes(val, state)
			}

			staking.NotifyUpdated(versionProposal.NewVersion)
			//TODO 把ActiveNode中的节点拿出来通知staking
			staking.Notify()
		}
	}
	return true, nil
}

//提交提案，只有验证人才能提交提案
func (gov *Gov) Submit(curBlockNum *big.Int, from common.Address, proposal Proposal, blockHash common.Hash, state xcom.StateDB) (bool, error) {

	//TODO 检查交易发起人的Address和NodeID是否对应；
	if !plugin.StakingInstance(nil).isAdressCorrespondingToNodeID(from, proposal.GetProposer()) {
		var err error = errors.New("[GOV] Submit(): tx sender is not the declare proposer.")
		return false, err
	}

	//参数校验
	if !proposal.Verify(curBlockNum, state) {
		var err error = errors.New("[GOV] Submit(): param error.")
		return false, err
	}

	//判断proposer是否为Verifier
	//TODO
	verifierList, err := plugin.StakingInstance(nil).GetVerifierList(state)
	if err != nil {
		var err error = errors.New("[GOV] Submit(): get verifier list failed.")
		return false, err
	}
	if !inNodeList(proposal.GetProposer(), verifierList) {
		var err error = errors.New("[GOV] Submit(): proposer is not verifier.")
		return false, err
	}

	//升级提案的额外处理
	_, ok := proposal.(VersionProposal)
	if ok {
		//判断是否有VersionProposal正在投票中，有则退出
		votingProposalIDs := gov.govDB.listVotingProposal(blockHash, state)
		for _, votingProposalID := range votingProposalIDs {
			votingProposal, err := gov.govDB.getProposal(votingProposalID, state)
			if err != nil {
				msg := fmt.Sprintf("[GOV] Submit(): Unable to get proposal: %s", votingProposalID)
				err = errors.New(msg)
				return false, err
			}
			_, ok := votingProposal.(VersionProposal)
			if ok {
				var err error = errors.New("[GOV] Submit(): existing a voting version proposal.")
				return false, err
			}
		}
		//判断是否有VersionProposal正在Pre-active阶段，有则退出
		if len(gov.govDB.getPreActiveProposalID(blockHash, state)) > 0 {
			var err error = errors.New("[GOV] Submit(): existing a pre-active version proposal.")
			return false, err
		}
	}
	//持久化相关
	ok, err = gov.govDB.setProposal(proposal, state)
	if err != nil {
		msg := fmt.Sprintf("[GOV] Submit(): Unable to set proposal: %s", proposal.GetProposalID())
		err = errors.New(msg)
		return false, err
	}
	if !ok {
		var err error = errors.New("[GOV] Submit(): set proposal failed.")
		return false, err
	}
	ok = gov.govDB.addVotingProposalID(blockHash, proposal.GetProposalID(), state)
	if !ok {
		var err error = errors.New("[GOV] Submit(): add VotingProposalID failed.")
		return false, err
	}
	return true, nil
}

//投票，只有验证人能投票
func (gov *Gov) Vote(from common.Address, vote Vote, blockHash common.Hash, state *xcom.StateDB) (bool, error) {

	if len(vote.ProposalID) == 0 || len(vote.VoteNodeID) == 0 || vote.VoteOption == 0 {
		var err error = errors.New("[GOV] Vote(): empty parameter detected.")
		return false, err
	}
	//TODO: Staking Plugin
	//检查交易发起人的Address和NodeID是否对应；
	proposal, err := gov.govDB.getProposal(vote.ProposalID, state)
	if err != nil {
		msg := fmt.Sprintf("[GOV] Vote(): Unable to get proposal: %s", vote.ProposalID)
		err = errors.New(msg)
		return false, err
	}
	if !plugin.StakingInstance(nil).isAdressCorrespondingToNodeID(from, proposal.GetProposer()) {
		var err error = errors.New("[GOV] Vote(): tx sender is not the declare proposer.")
		return false, err
	}

	//判断vote.voteNodeID是否为Verifier
	proposer := proposal.GetProposer()
	//TODO: Staking Plugin
	if !inNodeList(proposer, verifierList) {
		var err error = errors.New("[GOV] Vote(): proposer is not verifier.")
		return false, err
	}

	//voteOption范围检查
	if vote.VoteOption <= Yes && vote.VoteOption >= Abstention {
		var err error = errors.New("[GOV] Vote(): VoteOption invalid.")
		return false, err
	}

	//判断vote.proposalID是否存在voting中
	isVoting := func(proposalID common.Hash, votingProposalList []common.Hash) bool {
		for _, votingProposal := range votingProposalList {
			if proposalID == votingProposal {
				return true
			}
		}
		return false
	}
	votingProposalIDs := gov.govDB.listVotingProposal(blockHash, state)
	if !isVoting(vote.ProposalID, votingProposalIDs) {
		var err error = errors.New("[GOV] Vote(): vote.proposalID is not in voting.")
		return false, err
	}

	//持久化相关
	if !gov.govDB.setVote(vote.ProposalID, vote.VoteNodeID, vote.VoteOption, state) {
		var err error = errors.New("[GOV] Vote(): Set vote failed.")
		return false, err
	}
	if !gov.govDB.addActiveNode(&vote.VoteNodeID, state) {
		var err error = errors.New("[GOV] Vote(): Add activeNode failed.")
		return false, err
	}
	if !gov.govDB.addVotedVerifier(vote.ProposalID, &vote.VoteNodeID, state) {
		var err error = errors.New("[GOV] Vote(): Add VotedVerifier failed.")
		return false, err
	}
	//存入AddActiveNode，等预生效再通知Staking
	//if !gov.govDB.addActiveNode(&proposer, state) {
	//	var err error = errors.New("[GOV] DeclareVersion(): add active node failed.")
	//	return false, err
	//}
	return true, nil
}

func getLargeVersion(version uint) uint {
	return version >> 8
}

//版本声明，验证人/候选人可以声明
func (gov *Gov) DeclareVersion(from common.Address, declaredNodeID *discover.NodeID, version uint, blockHash common.Hash, state *xcom.StateDB) (bool, error) {

	activeVersion := uint(gov.govDB.getActiveVersion(state))
	if activeVersion <= 0 {
		var err error = errors.New("[GOV] DeclareVersion(): add active version failed.")
		return false, err
	}

	if getLargeVersion(version) == getLargeVersion(activeVersion) {
		//TODO 通知staking
	}

	votingProposalIDs := gov.govDB.listVotingProposal(blockHash, state)

	for _, votingProposalID := range votingProposalIDs {
		votingProposal, err := gov.govDB.getProposal(votingProposalID, state)
		if err != nil {
			msg := fmt.Sprintf("[GOV] Submit(): Unable to set proposal: %s", votingProposalID)
			err = errors.New(msg)
			return false, err
		}
		if nil == votingProposal {
			continue
		}
		versionProposal, ok := votingProposal.(VersionProposal)
		//在版本提案的投票周期内
		if ok {
			if getLargeVersion(versionProposal.GetNewVersion()) == getLargeVersion(version) {
				proposer := versionProposal.GetProposer()
				//存入AddActiveNode，等预生效再通知Staking
				if !gov.govDB.addDeclaredNode(blockHash,votingProposalID, proposer) {
					var err error = errors.New("[GOV] DeclareVersion(): add active node failed.")
					return false, err
				}
			}
		}
	}

	return true, nil
}

//查询提案
func (gov *Gov) GetProposal(proposalID common.Hash, state *xcom.StateDB) *Proposal {
	proposal, err := gov.govDB.getProposal(proposalID, state)
	if err != nil {
		msg := fmt.Sprintf("[GOV] Submit(): Unable to set proposal: %s", proposalID)
		err = errors.New(msg)
		return nil
	}
	if proposal != nil {
		return &proposal
	}
	log.Error("[GOV] GetProposal(): Unable to get proposal.")
	return nil
}

//查询提案结果
func (gov *Gov) GetTallyResult(proposalID common.Hash, state *xcom.StateDB) *TallyResult {
	tallyResult, err := gov.govDB.getTallyResult(proposalID, state)
	if err != nil {
		log.Error("[GOV] GetTallyResult(): Unable to get tallyResult from db.")
	}
	if nil != tallyResult {
		return tallyResult
	}
	log.Error("[GOV] GetTallyResult(): Unable to get tallyResult.")
	return nil
}

//查询提案列表
func (gov *Gov) ListProposal(blockHash common.Hash, state xcom.StateDB) []*Proposal {
	return nil
}

//投票结束时，进行投票计算

func (gov *Gov) tally(proposalID common.Hash, blockHash common.Hash, state *xcom.StateDB) (bool, ProposalStatus) {

	accuVerifiersCnt := uint16(gov.govDB.getVerifiersLength(proposalID,state))
	voteCnt := uint16(len(gov.govDB.listVote(proposalID, state)))

	status := Voting
	supportRate := voteCnt / accuVerifiersCnt
	//TODO
	if supportRate > n {
		status = PreActive
	} else {
		status = Failed
	}

	tallyResult := &TallyResult{
		ProposalID:    proposalID,
		Yeas:          voteCnt,
		AccuVerifiers: accuVerifiersCnt,
		Status:        status,
	}

	if !gov.govDB.setTallyResult(*tallyResult, state) {
		log.Error("[GOV] tally(): Unable to set tallyResult.")
		return false, status
	}
	return true, status

}
>>>>>>> 23e4d841
<|MERGE_RESOLUTION|>--- conflicted
+++ resolved
@@ -1,87 +1,4 @@
 package gov
-<<<<<<< HEAD
-//
-//import (
-//	"github.com/PlatONnetwork/PlatON-Go/common"
-//	"github.com/PlatONnetwork/PlatON-Go/p2p/discover"
-//	"github.com/PlatONnetwork/PlatON-Go/x/xcom"
-//	"sync"
-//)
-//
-//var govOnce sync.Once
-//var gov *Gov
-//
-//type Gov struct {
-//	govDB *GovDB
-//}
-//
-//func NewGov(govDB *GovDB) *Gov {
-//	govOnce.Do(func() {
-//		gov = &Gov{govDB: govDB}
-//	})
-//	return gov
-//}
-//
-//func GovInstance() *Gov {
-//	if gov == nil {
-//		panic("Gov not initialized correctly")
-//	}
-//	return gov
-//}
-//
-////获取预生效版本，可以返回nil
-//func (gov *Gov) GetPreActiveVersion(state xcom.StateDB) uint32 {
-//	return govDB.getPreActiveVersion(state)
-//}
-//
-////获取当前生效版本，不会返回nil
-//func (gov *Gov) GetActiveVersion(state xcom.StateDB) uint32 {
-//	return govDB.getActiveVersion(state)
-//}
-//
-////实现BasePlugin
-//func (gov *Gov) BeginBlock(blockHash common.Hash, state xcom.StateDB) (bool, error) {
-//	return true, nil
-//}
-//func (gov *Gov) EndBlock(blockHash common.Hash, state xcom.StateDB) (bool, error) {
-//	return true, nil
-//}
-//
-////提交提案，只有验证人才能提交提案
-//func (gov *Gov) Submit(from common.Address, proposal Proposal, blockHash common.Hash, state xcom.StateDB) common.Hash {
-//	return state.TxHash()
-//}
-//
-////投票，只有验证人能投票
-//func (gov *Gov) Vote(from common.Address, vote Vote, blockHash common.Hash, state xcom.StateDB) bool {
-//	return true
-//}
-//
-////版本声明，验证人/候选人可以声明
-//func (gov *Gov) DeclareVersion(from common.Address, declaredNodeID *discover.NodeID, version uint, blockHash common.Hash) (bool, error) {
-//	return true, nil
-//}
-//
-////查询提案
-//func (gov *Gov) GetProposal(proposalID common.Hash, state xcom.StateDB) *Proposal {
-//	return nil
-//}
-//
-////查询提案结果
-//func (gov *Gov) GetTallyResult(proposalID common.Hash, state xcom.StateDB) *TallyResult {
-//	return nil
-//}
-//
-////查询提案列表
-//func (gov *Gov) ListProposal(blockHash common.Hash, state xcom.StateDB) []*Proposal {
-//	return nil
-//}
-//
-////投票结束时，进行投票计算
-//func (gov *Gov) tally(proposalID common.Hash, blockHash common.Hash, state xcom.StateDB) bool {
-//	return true
-//}
-=======
 
 import (
 	"errors"
@@ -488,5 +405,4 @@
 	}
 	return true, status
 
-}
->>>>>>> 23e4d841
+}