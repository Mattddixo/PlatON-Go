package cbft

import (
	"bytes"
	"crypto/ecdsa"
	"crypto/elliptic"
	"encoding/json"
	"fmt"
<<<<<<< HEAD
	"sync/atomic"
=======
>>>>>>> 346d4ee4

	"github.com/PlatONnetwork/PlatON-Go/consensus/cbft/utils"
	"github.com/PlatONnetwork/PlatON-Go/crypto/bls"

	errors "github.com/pkg/errors"

	"reflect"
	"sync"
	"time"

	"github.com/PlatONnetwork/PlatON-Go/common"
	cconsensus "github.com/PlatONnetwork/PlatON-Go/common/consensus"
	"github.com/PlatONnetwork/PlatON-Go/consensus"
	"github.com/PlatONnetwork/PlatON-Go/consensus/cbft/evidence"
	"github.com/PlatONnetwork/PlatON-Go/consensus/cbft/executor"
	"github.com/PlatONnetwork/PlatON-Go/consensus/cbft/fetcher"
	"github.com/PlatONnetwork/PlatON-Go/consensus/cbft/network"
	"github.com/PlatONnetwork/PlatON-Go/consensus/cbft/protocols"
	"github.com/PlatONnetwork/PlatON-Go/consensus/cbft/rules"
	cstate "github.com/PlatONnetwork/PlatON-Go/consensus/cbft/state"
	ctypes "github.com/PlatONnetwork/PlatON-Go/consensus/cbft/types"
	"github.com/PlatONnetwork/PlatON-Go/consensus/cbft/validator"
	"github.com/PlatONnetwork/PlatON-Go/consensus/cbft/wal"
	"github.com/PlatONnetwork/PlatON-Go/core/cbfttypes"
	"github.com/PlatONnetwork/PlatON-Go/core/state"
	"github.com/PlatONnetwork/PlatON-Go/core/types"
	"github.com/PlatONnetwork/PlatON-Go/crypto"
	"github.com/PlatONnetwork/PlatON-Go/event"
	"github.com/PlatONnetwork/PlatON-Go/log"
	"github.com/PlatONnetwork/PlatON-Go/node"
	"github.com/PlatONnetwork/PlatON-Go/p2p"
	"github.com/PlatONnetwork/PlatON-Go/p2p/discover"
	"github.com/PlatONnetwork/PlatON-Go/params"
	"github.com/PlatONnetwork/PlatON-Go/rpc"
)

const cbftVersion = 1

type Cbft struct {
	config           ctypes.Config
	eventMux         *event.TypeMux
	closeOnce        sync.Once
	exitCh           chan struct{}
	txPool           consensus.TxPoolReset
	blockChain       consensus.ChainReader
	blockCacheWriter consensus.BlockCacheWriter
	peerMsgCh        chan *ctypes.MsgInfo
	syncMsgCh        chan *ctypes.MsgInfo
	evPool           evidence.EvidencePool
	log              log.Logger
	network          *network.EngineManager

	start    bool
	syncing  bool
	fetching bool
	// Async call channel
	asyncCallCh chan func()

	fetcher *fetcher.Fetcher
	// Control the current view state
	state *cstate.ViewState

	// Block asyncExecutor, the block responsible for executing the current view
	asyncExecutor executor.AsyncBlockExecutor

	// Verification security rules for proposed blocks and viewchange
	safetyRules rules.SafetyRules

	// Determine when to allow voting
	voteRules rules.VoteRules

	// Validator pool
	validatorPool *validator.ValidatorPool

	// Store blocks that are not committed
	blockTree *ctypes.BlockTree

	// wal
	nodeServiceContext *node.ServiceContext
	wal                wal.Wal
	loading            int32

	// Record the number of peer requests for obtaining cbft information.
	queues map[string]int // Per peer message counts to prevent memory exhaustion.
}

func New(sysConfig *params.CbftConfig, optConfig *ctypes.OptionsConfig, eventMux *event.TypeMux, ctx *node.ServiceContext) *Cbft {
	cbft := &Cbft{
		config:             ctypes.Config{Sys: sysConfig, Option: optConfig},
		eventMux:           eventMux,
		exitCh:             make(chan struct{}),
		peerMsgCh:          make(chan *ctypes.MsgInfo, optConfig.PeerMsgQueueSize),
		syncMsgCh:          make(chan *ctypes.MsgInfo, optConfig.PeerMsgQueueSize),
		log:                log.New(),
		start:              false,
		syncing:            false,
		fetching:           false,
		asyncCallCh:        make(chan func(), optConfig.PeerMsgQueueSize),
		nodeServiceContext: ctx,
		queues:             make(map[string]int),
		state:              cstate.NewViewState(),
	}

	if evPool, err := evidence.NewEvidencePool(ctx, optConfig.EvidenceDir); err == nil {
		cbft.evPool = evPool
	} else {
		return nil
	}

	return cbft
}

// Returns the ID value of the current node
func (cbft *Cbft) NodeId() discover.NodeID {
	return discover.NodeID{}
}

func (cbft *Cbft) Start(chain consensus.ChainReader, blockCacheWriter consensus.BlockCacheWriter, txPool consensus.TxPoolReset, agency consensus.Agency) error {
	cbft.blockChain = chain
	cbft.txPool = txPool
	cbft.blockCacheWriter = blockCacheWriter
	cbft.asyncExecutor = executor.NewAsyncExecutor(blockCacheWriter.Execute)
	cbft.validatorPool = validator.NewValidatorPool(agency, chain.CurrentHeader().Number.Uint64(), cbft.config.Option.NodeID)

	cbft.state = cstate.NewViewState()
	//Initialize block tree
	block := chain.GetBlock(chain.CurrentHeader().Hash(), chain.CurrentHeader().Number.Uint64())

	isGenesis := func() bool {
		return block.NumberU64() == 0
	}

	var qc *ctypes.QuorumCert
	if !isGenesis() {
		var err error
		_, qc, err = ctypes.DecodeExtra(block.ExtraData())

		if err != nil {
			return errors.Wrap(err, fmt.Sprintf("start cbft failed"))
		}
	}

	cbft.blockTree = ctypes.NewBlockTree(block, qc)
	atomic.StoreInt32(&cbft.loading, 1)
	if isGenesis() {
		cbft.changeView(cbft.config.Sys.Epoch, 1, block, qc, nil)
	} else {
		cbft.changeView(qc.Epoch, qc.ViewNumber, block, qc, nil)
	}

	//Initialize view state
	cbft.state.SetHighestQCBlock(block)
	cbft.state.SetHighestLockBlock(block)
	cbft.state.SetHighestCommitBlock(block)

	// Initialize current view
	if qc != nil {
		cbft.state.SetExecuting(qc.BlockIndex, true)
		cbft.state.AddQCBlock(block, qc)
		cbft.state.AddQC(qc)
	}

	// try change view again
	cbft.tryChangeView()

	//Initialize rules
	cbft.safetyRules = rules.NewSafetyRules(cbft.state, cbft.blockTree)
	cbft.voteRules = rules.NewVoteRules(cbft.state)

	// load consensus state
	if err := cbft.LoadWal(); err != nil {
		return err
	}
	atomic.StoreInt32(&cbft.loading, 0)

	go cbft.receiveLoop()

	// init handler and router to process message.
	// cbft -> handler -> router.
	cbft.network = network.NewEngineManger(cbft) // init engineManager as handler.

	// Start the handler to process the message.
	go cbft.network.Start()

	cbft.start = true
	cbft.log.Info("Cbft engine start")
	return nil
}

// Entrance: The messages related to the consensus are entered from here.
// The message sent from the peer node is sent to the CBFT message queue and
// there is a loop that will distribute the incoming message.
func (cbft *Cbft) ReceiveMessage(msg *ctypes.MsgInfo) {
	select {
	case cbft.peerMsgCh <- msg:
		cbft.log.Debug("Received message from peer", "peer", msg.PeerID, "msgType", reflect.TypeOf(msg.Msg), "msgHash", msg.Msg.MsgHash().TerminalString(), "BHash", msg.Msg.BHash().TerminalString())
	case <-cbft.exitCh:
		cbft.log.Error("Cbft exit")
	}
}

// ReceiveSyncMsg is used to receive messages that are synchronized from other nodes.
//
// Possible message types are:
//  PrepareBlockVotesMsg/GetLatestStatusMsg/LatestStatusMsg/
func (cbft *Cbft) ReceiveSyncMsg(msg *ctypes.MsgInfo) {
	select {
	case cbft.syncMsgCh <- msg:
		cbft.log.Debug("Receive synchronization related messages from peer", "peer", msg.PeerID, "msgType", reflect.TypeOf(msg.Msg), "msgHash", msg.Msg.MsgHash().TerminalString(), "BHash", msg.Msg.BHash().TerminalString())
	case <-cbft.exitCh:
		cbft.log.Error("Cbft exit")
	}
}

// LoadWal tries to recover consensus state and view msg from the wal.
func (cbft *Cbft) LoadWal() (err error) {
	// init wal and load wal state
	var context *node.ServiceContext
	if cbft.config.Option.WalMode {
		context = cbft.nodeServiceContext
	}
	if cbft.wal, err = wal.NewWal(context, ""); err != nil {
		return err
	}

	// load consensus chainState
	if err = cbft.wal.LoadChainState(cbft.recoveryChainState); err != nil {
		cbft.log.Error(err.Error())
		return err
	}
	// load consensus message
	if err = cbft.wal.Load(cbft.recoveryMsg); err != nil {
		cbft.log.Error(err.Error())
		return err
	}
	return nil
}

//Receive all consensus related messages, all processing logic in the same goroutine
func (cbft *Cbft) receiveLoop() {
	// channel Divided into read-only type, writable type
	// Read-only is the channel that gets the current CBFT status.
	// Writable type is the channel that affects the consensus state.
	for {
		select {
		case msg := <-cbft.peerMsgCh:

			// Prevent Dos attacks and limit the number of messages sent by each node.
			count := cbft.queues[msg.PeerID] + 1
			if int64(count) > cbft.config.Option.MaxQueuesLimit {
				log.Error("Discarded message, exceeded allowance for the layer of cbft", "peer", msg.PeerID, "msgHash", msg.Msg.MsgHash().TerminalString())
				// Need further confirmation.
				// todo: Is the program exiting or dropping the message here?
				break
			}
			cbft.queues[msg.PeerID] = count
			cbft.handleConsensusMsg(msg)
			// After the message is processed, the counter is decremented by one.
			// If it is reduced to 0, the mapping relationship of the corresponding
			// node will be deleted.
			cbft.queues[msg.PeerID]--
			if cbft.queues[msg.PeerID] == 0 {
				delete(cbft.queues, msg.PeerID)
			}

		case msg := <-cbft.syncMsgCh:
			cbft.handleSyncMsg(msg)
		case msg := <-cbft.asyncExecutor.ExecuteStatus():
			cbft.onAsyncExecuteStatus(msg)
		case fn := <-cbft.asyncCallCh:
			fn()

		case <-cbft.state.ViewTimeout():
			cbft.OnViewTimeout()
		default:
		}

		// read-only channel
		select {
		default:
		}
	}
}

//Handling consensus messages, there are three main types of messages. prepareBlock, prepareVote, viewChange
func (cbft *Cbft) handleConsensusMsg(info *ctypes.MsgInfo) {
	if cbft.running() {
		return
	}
	msg, id := info.Msg, info.PeerID
	var err error

	// Forward the message before processing the message.
	go cbft.network.Forwarding(id, msg)

	switch msg := msg.(type) {
	case *protocols.PrepareBlock:
		err = cbft.OnPrepareBlock(id, msg)
	case *protocols.PrepareVote:
		err = cbft.OnPrepareVote(id, msg)
	case *protocols.ViewChange:
		err = cbft.OnViewChange(id, msg)
	}

	if err != nil {
		cbft.log.Error("Handle msg Failed", "error", err, "type", reflect.TypeOf(msg), "peer", id)
	}
}

// Behind the node will be synchronized by synchronization message
func (cbft *Cbft) handleSyncMsg(info *ctypes.MsgInfo) {
	msg, id := info.Msg, info.PeerID

	switch msg := msg.(type) {
	case *protocols.GetPrepareBlock:
		cbft.OnGetPrepareBlock(id, msg)
	case *protocols.GetBlockQuorumCert:
		cbft.OnGetBlockQuorumCert(id, msg)
	case *protocols.BlockQuorumCert:
		cbft.OnBlockQuorumCert(id, msg)
	case *protocols.GetQCBlockList:
		cbft.OnGetQCBlockList(id, msg)
	default:
		cbft.fetcher.MatchTask(id, msg)
	}
}

func (cbft *Cbft) running() bool {
	return !cbft.syncing && !cbft.fetching
}

func (cbft *Cbft) Author(header *types.Header) (common.Address, error) {
	return header.Coinbase, nil
}

func (cbft *Cbft) VerifyHeader(chain consensus.ChainReader, header *types.Header, seal bool) error {
	if header.Number == nil {
		cbft.log.Error("Verify header fail, unknown block")
		return errors.New("unknown block")
	}

	cbft.log.Trace("Verify header", "number", header.Number, "hash", header.Hash, "seal", seal)
	if len(header.Extra) < consensus.ExtraSeal {
		cbft.log.Error("Verify header fail, missing signature", "number", header.Number, "hash", header.Hash)
	}

	if err := cbft.validatorPool.VerifyHeader(header); err != nil {
		cbft.log.Error("Verify header fail", "number", header.Number, "hash", header.Hash(), "err", err)
	}
	return nil
}

func (Cbft) VerifyHeaders(chain consensus.ChainReader, headers []*types.Header, seals []bool) (chan<- struct{}, <-chan error) {
	panic("implement me")
}

// VerifySeal implements consensus.Engine, checking whether the signature contained
// in the header satisfies the consensus protocol requirements.
func (cbft *Cbft) VerifySeal(chain consensus.ChainReader, header *types.Header) error {
	cbft.log.Trace("Verify seal", "hash", header.Hash(), "number", header.Number)
	if header.Number.Uint64() == 0 {
		return errors.New("unknown block")
	}
	return nil
}

// Prepare implements consensus.Engine, preparing all the consensus fields of the
// header of running the transactions on top.
func (cbft *Cbft) Prepare(chain consensus.ChainReader, header *types.Header) error {
	cbft.log.Debug("Prepare", "hash", header.Hash(), "number", header.Number.Uint64())

	//header.Extra[0:31] to store block's version info etc. and right pad with 0x00;
	//header.Extra[32:] to store block's sign of producer, the length of sign is 65.
	if len(header.Extra) < 32 {
		header.Extra = append(header.Extra, bytes.Repeat([]byte{0x00}, 32-len(header.Extra))...)
	}
	header.Extra = header.Extra[:32]

	//init header.Extra[32: 32+65]
	header.Extra = append(header.Extra, make([]byte, consensus.ExtraSeal)...)
	return nil
}

// Finalize implements consensus.Engine, no block
// rewards given, and returns the final block.
func (cbft *Cbft) Finalize(chain consensus.ChainReader, header *types.Header, state *state.StateDB, txs []*types.Transaction, receipts []*types.Receipt) (*types.Block, error) {
	cbft.log.Debug("Finalize block", "hash", header.Hash(), "number", header.Number, "txs", len(txs), "receipts", len(receipts))
	header.Root = state.IntermediateRoot(true)
	return types.NewBlock(header, txs, receipts), nil
}

func (cbft *Cbft) Seal(chain consensus.ChainReader, block *types.Block, results chan<- *types.Block, stop <-chan struct{}) error {
	cbft.log.Info("Seal block", "number", block.Number(), "parentHash", block.ParentHash())
	header := block.Header()
	if block.NumberU64() == 0 {
		return errors.New("unknown block")
	}

	sign, err := cbft.signFn(header.SealHash().Bytes())
	if err != nil {
		cbft.log.Error("Seal block sign fail", "number", block.Number(), "parentHash", block.ParentHash(), "err", err)
		return err
	}

	copy(header.Extra[len(header.Extra)-consensus.ExtraSeal:], sign[:])

	sealBlock := block.WithSeal(header)

	cbft.asyncCallCh <- func() {
		cbft.OnSeal(sealBlock, results, stop)
	}
	return nil
}

func (cbft *Cbft) OnSeal(block *types.Block, results chan<- *types.Block, stop <-chan struct{}) {
	// TODO: check is turn to seal block

	if cbft.state.HighestQCBlock().Hash() != block.ParentHash() ||
		cbft.state.HighestExecutedBlock().Hash() != block.ParentHash() {
		cbft.log.Warn("Futile block cause highest executed block changed", "nubmer", block.Number(), "parentHash", block.ParentHash(),
			"qcNumber", cbft.state.HighestQCBlock().Number(), "qcHash", cbft.state.HighestQCBlock().Hash(),
			"exectedNumber", cbft.state.HighestExecutedBlock().Number(), "exectedHash", cbft.state.HighestExecutedBlock().Hash())
		return
	}

	// TODO: seal process
	prepareBlock := &protocols.PrepareBlock{
		Epoch:      cbft.state.Epoch(),
		ViewNumber: cbft.state.ViewNumber(),
		Block:      block,
		BlockIndex: cbft.state.NextViewBlockIndex(),
	}

	// Next index is equal zero, This view does not produce a block.
	if cbft.state.NextViewBlockIndex() == 0 {
		parentBlock, parentQC := cbft.blockTree.FindBlockAndQC(block.ParentHash(), block.NumberU64()-1)
		if parentBlock == nil {
			cbft.log.Error("Can not find parent block", "number", block.Number(), "parentHash", block.ParentHash())
			return
		}
		prepareBlock.PrepareQC = parentQC
	}

	cbft.log.Info("Seal New Block", "prepareBlock", prepareBlock.String())

	// TODO: signature block - fake verify.
	if err := cbft.signMsgByBls(prepareBlock); err != nil {
		cbft.log.Error("Sign PrepareBlock failed", "err", err, "hash", block.Hash(), "number", block.NumberU64())
		return
	}

	cbft.state.SetExecuting(prepareBlock.BlockIndex, true)

	if err := cbft.OnPrepareBlock("", prepareBlock); err != nil {
		cbft.log.Error("Check Seal Block failed", "err", err, "hash", block.Hash(), "number", block.NumberU64())
		return
	}

	if err := cbft.signBlock(block.Hash(), block.NumberU64(), prepareBlock.BlockIndex); err != nil {
		cbft.log.Error("Sign PrepareBlock failed", "err", err, "hash", block.Hash(), "number", block.NumberU64())
		return
	}

	cbft.findQCBlock()

<<<<<<< HEAD
	cbft.state.SetHighestExecutedBlock(block)

	// write sendPrepareBlock info to wal
	cbft.sendPrepareBlock(prepareBlock)

=======
>>>>>>> 346d4ee4
	cbft.network.Broadcast(prepareBlock)

	go func() {
		select {
		case <-stop:
			return
		case results <- block:
		default:
			cbft.log.Warn("Sealing result channel is not ready by miner", "sealHash", block.Header().SealHash())
		}
	}()
}

// SealHash returns the hash of a block prior to it being sealed.
func (cbft *Cbft) SealHash(header *types.Header) common.Hash {
	cbft.log.Debug("Seal hash", "hash", header.Hash(), "number", header.Number)
	return header.SealHash()
}

func (Cbft) APIs(chain consensus.ChainReader) []rpc.API {
	return []rpc.API{}
}

func (cbft *Cbft) Protocols() []p2p.Protocol {
	return []p2p.Protocol{}
}

func (cbft *Cbft) NextBaseBlock() *types.Block {
	result := make(chan *types.Block, 1)
	cbft.asyncCallCh <- func() {
		block := cbft.state.HighestExecutedBlock()
		cbft.log.Debug("Base block", "hash", block.Hash(), "number", block.Number())
		result <- block
	}
	return <-result
}

func (Cbft) InsertChain(block *types.Block, errCh chan error) {
	panic("implement me")
}

// HashBlock check if the specified block exists in block tree.
func (cbft *Cbft) HasBlock(hash common.Hash, number uint64) bool {
	has := false
	cbft.checkStart(func() {
		if cbft.state.HighestExecutedBlock().NumberU64() >= number {
			has = true
		}
	})

	return has
}

func (Cbft) Status() string {
	panic("implement me")
}

// GetBlockByHash get the specified block by hash.
func (cbft *Cbft) GetBlockByHash(hash common.Hash) *types.Block {
	result := make(chan *types.Block, 1)
	cbft.asyncCallCh <- func() {
		block := cbft.blockTree.FindBlockByHash(hash)
		result <- block
	}
	return <-result
}

// CurrentBlock get the current lock block.
func (cbft *Cbft) CurrentBlock() *types.Block {
	var block *types.Block
	cbft.checkStart(func() {
		block = cbft.state.HighestLockBlock()
	})
	return block
}

func (cbft *Cbft) checkStart(exe func()) {
	if cbft.start {
		exe()
	}
}

func (cbft *Cbft) FastSyncCommitHead() <-chan error {
	result := make(chan error, 1)

	cbft.asyncCallCh <- func() {
		currentBlock := cbft.blockChain.GetBlock(cbft.blockChain.CurrentHeader().Hash(), cbft.blockChain.CurrentHeader().Number.Uint64())

		// TODO: update view
		cbft.state.SetHighestQCBlock(currentBlock)
		cbft.state.SetHighestLockBlock(currentBlock)
		cbft.state.SetHighestCommitBlock(currentBlock)

		result <- nil
	}
	return result
}

func (cbft *Cbft) Close() error {
	cbft.log.Info("Close cbft consensus")
	cbft.start = false
	cbft.closeOnce.Do(func() {
		// Short circuit if the exit channel is not allocated.
		if cbft.exitCh == nil {
			return
		}
		close(cbft.exitCh)
	})
	if cbft.asyncExecutor != nil {
		cbft.asyncExecutor.Stop()
	}
	return nil
}

func (cbft *Cbft) ConsensusNodes() ([]discover.NodeID, error) {
	return cbft.validatorPool.ValidatorList(cbft.state.HighestQCBlock().NumberU64()), nil
}

// ShouldSeal check if we can seal block.
func (cbft *Cbft) ShouldSeal(curTime time.Time) (bool, error) {
	if cbft.isLoading() {
		return false, nil
	}
	currentExecutedBlockNumber := cbft.state.HighestExecutedBlock().NumberU64()
	if !cbft.validatorPool.IsValidator(currentExecutedBlockNumber, cbft.config.Option.NodeID) {
		return false, errors.New("current node not a validator")
	}

	result := make(chan error, 2)
	cbft.asyncCallCh <- func() {
		cbft.OnShouldSeal(result)
	}
	select {
	case err := <-result:
		return err == nil, err
	case <-time.After(2 * time.Millisecond):
		result <- errors.New("timeout")
		return false, errors.New("CBFT engine busy")
	}
}

func (cbft *Cbft) OnShouldSeal(result chan error) {
	// todo: need add remark.
	select {
	case <-result:
		cbft.log.Trace("Should seal timeout")
		return
	default:
	}

	currentExecutedBlockNumber := cbft.state.HighestExecutedBlock().NumberU64()
	if !cbft.validatorPool.IsValidator(currentExecutedBlockNumber, cbft.config.Option.NodeID) {
		result <- errors.New("current node not a validator")
		return
	}

	numValidators := cbft.validatorPool.Len(currentExecutedBlockNumber)
	currentProposer := cbft.state.ViewNumber() % uint64(numValidators)
	validator, err := cbft.validatorPool.GetValidatorByNodeID(currentExecutedBlockNumber, cbft.config.Option.NodeID)
	if err != nil {
		cbft.log.Error("Should seal fail", "err", err)
		result <- err
		return
	}
	if currentProposer != uint64(validator.Index) {
		result <- errors.New("current node not the proposer")
		return
	}

	if cbft.state.NumViewBlocks() >= cbft.config.Sys.Amount {
		result <- errors.New("produce block over limit")
		return
	}
	result <- nil
}

func (cbft *Cbft) CalcBlockDeadline(timePoint time.Time) time.Time {
	produceInterval := time.Duration(cbft.config.Sys.Period/uint64(cbft.config.Sys.Amount)) * time.Millisecond
	cbft.log.Debug("Calc block deadline", "timePoint", timePoint, "stateDeadline", cbft.state.Deadline(), "produceInterval", produceInterval)
	if cbft.state.Deadline().Sub(timePoint) > produceInterval {
		return timePoint.Add(produceInterval)
	}
	return cbft.state.Deadline()
}

func (cbft *Cbft) CalcNextBlockTime(blockTime time.Time) time.Time {
	produceInterval := time.Duration(cbft.config.Sys.Period/uint64(cbft.config.Sys.Amount)) * time.Millisecond
	cbft.log.Debug("Calc next block time",
		"blockTime", blockTime, "now", time.Now(), "produceInterval", produceInterval,
		"period", cbft.config.Sys.Period, "amount", cbft.config.Sys.Amount,
		"interval", time.Since(blockTime))
	if time.Since(blockTime) < produceInterval {
		// TODO: add network latency
		return time.Now().Add(produceInterval - time.Since(blockTime))
	}
	return time.Now()
}

func (cbft *Cbft) IsConsensusNode() bool {
	return cbft.validatorPool.IsValidator(cbft.state.HighestQCBlock().NumberU64(), cbft.config.Option.NodeID)
}

func (cbft *Cbft) GetBlock(hash common.Hash, number uint64) *types.Block {
	result := make(chan *types.Block, 1)
	cbft.asyncCallCh <- func() {
		block, _ := cbft.blockTree.FindBlockAndQC(hash, number)
		result <- block
	}
	return <-result
}

func (cbft *Cbft) GetBlockWithoutLock(hash common.Hash, number uint64) *types.Block {
	block, _ := cbft.blockTree.FindBlockAndQC(hash, number)
	return block
}

func (Cbft) SetPrivateKey(privateKey *ecdsa.PrivateKey) {
	//panic("implement me")
}

func (cbft *Cbft) IsSignedBySelf(sealHash common.Hash, header *types.Header) bool {
	return cbft.verifySelfSigned(sealHash.Bytes(), header.Signature())
}

func (Cbft) TracingSwitch(flag int8) {
	panic("implement me")
}

func (cbft *Cbft) OnPong(nodeID discover.NodeID, netLatency int64) error {
	//panic("need to be improved")
	return nil
}

func (cbft *Cbft) Config() *ctypes.Config {
	panic("need to be improved")
	return nil
}

// Return the highest submitted block number of the current node.
func (cbft *Cbft) HighestCommitBlockBn() (uint64, common.Hash) {
	return cbft.state.HighestCommitBlock().NumberU64(), cbft.state.HighestCommitBlock().Hash()
}

// Return the highest locked block number of the current node.
func (cbft *Cbft) HighestLockBlockBn() (uint64, common.Hash) {
	return cbft.state.HighestLockBlock().NumberU64(), cbft.state.HighestLockBlock().Hash()
}

// Return the highest QC block number of the current node.
func (cbft *Cbft) HighestQCBlockBn() (uint64, common.Hash) {
	return cbft.state.HighestQCBlock().NumberU64(), cbft.state.HighestQCBlock().Hash()
}

func (cbft *Cbft) threshold(num int) int {
	return num - (num-1)/3
}

func (cbft *Cbft) commitBlock(block *types.Block, qc *ctypes.QuorumCert) {
	extra, err := ctypes.EncodeExtra(byte(cbftVersion), qc)
	if err != nil {
		cbft.log.Error("Encode extra error", "nubmer", block.Number(), "hash", block.Hash(), "cbftVersion", cbftVersion)
		return
	}

	cbft.log.Debug("Send consensus result to worker", "number", block.Number(), "hash", block.Hash())
	cbft.eventMux.Post(cbfttypes.CbftResult{
		Block:     block,
		ExtraData: extra,
		SyncState: nil,
	})
}

func (cbft *Cbft) Evidences() string {
	evs := cbft.evPool.Evidences()
	if len(evs) == 0 {
		return "{}"
	}
	evds := evidence.ClassifyEvidence(evs)
	js, err := json.MarshalIndent(evds, "", "  ")
	if err != nil {
		return ""
	}
	return string(js)
}

func (cbft *Cbft) UnmarshalEvidence(data []byte) (cconsensus.Evidences, error) {
	return cbft.evPool.UnmarshalEvidence(data)
}

// verifySelfSigned
func (cbft *Cbft) verifySelfSigned(m []byte, sig []byte) bool {
	recPubKey, err := crypto.Ecrecover(m, sig)
	if err != nil {
		return false
	}

	pubKey := cbft.config.Option.NodePriKey.PublicKey
	pbytes := elliptic.Marshal(pubKey.Curve, pubKey.X, pubKey.Y)
	if !bytes.Equal(pbytes, recPubKey) {
		return false
	}
	return true
}

// signFn use private key to sign byte slice.
func (cbft *Cbft) signFn(m []byte) ([]byte, error) {
	return crypto.Sign(m, cbft.config.Option.NodePriKey)
}

// signFn use bls private key to sign byte slice.
func (cbft *Cbft) signFnByBls(m []byte) ([]byte, error) {
	sign := cbft.config.Option.BlsPriKey.Sign(string(m))
	return sign.Serialize(), nil
}

// signMsg use bls private key to sign msg.
func (cbft *Cbft) signMsgByBls(msg ctypes.ConsensusMsg) error {
	buf, err := msg.CannibalizeBytes()
	if err != nil {
		return err
	}
	sign, err := cbft.signFnByBls(buf)
	if err != nil {
		return err
	}
	msg.SetSign(sign)
	return nil
}

func (cbft *Cbft) isLoading() bool {
	return atomic.LoadInt32(&cbft.loading) == 1
}

func (cbft *Cbft) verifyConsensusMsg(msg ctypes.ConsensusMsg) (*cbfttypes.ValidateNode, error) {
	digest, err := msg.CannibalizeBytes()
	if err != nil {
		return nil, errors.Wrap(err, "get msg's cannibalize bytes failed")
	}

	// Verify consensus msg signature
	if !cbft.validatorPool.Verify(msg.BlockNum(), msg.NodeIndex(), digest, msg.Sign()) {
		return nil, fmt.Errorf("signature verification failed")
	}

	// Get validator of signer
	vnode, err := cbft.validatorPool.GetValidatorByIndex(cbft.state.HighestQCBlock().NumberU64(), msg.NodeIndex())

	if err != nil {
		return nil, errors.Wrap(err, "get validator failed")
	}

	var prepareQC *ctypes.QuorumCert

	switch cm := msg.(type) {
	case *protocols.PrepareBlock:
		// BlockNum equal 1, the parent's block is genesis, doesn't has prepareQC
		// BlockIndex is not equal 0, this is not first block of current proposer
		if cm.BlockNum() == 1 || cm.BlockIndex != 0 {
			return vnode, nil
		}
		prepareQC = cm.PrepareQC
		if cm.ViewChangeQC != nil {
			if err := cbft.verifyViewChangeQC(cm.ViewChangeQC); err != nil {
				return nil, err
			}
		}
	case *protocols.PrepareVote:
		prepareQC = cm.ParentQC
	case *protocols.ViewChange:
		prepareQC = cm.PrepareQC
	}

	if err := cbft.verifyPrepareQC(prepareQC); err != nil {
		return nil, err
	}

	return vnode, nil
}

func (cbft *Cbft) generatePrepareQC(votes map[uint32]*protocols.PrepareVote) *ctypes.QuorumCert {
	if len(votes) == 0 {
		return nil
	}

	var vote *protocols.PrepareVote

	for _, v := range votes {
		vote = v
	}

	// Validator set prepareQC is the same as highestQC
	total := cbft.validatorPool.Len(vote.BlockNum())

	vSet := utils.NewBitArray(uint32(total))
	vSet.SetIndex(vote.NodeIndex(), true)

	var aggSig bls.Sign
	if err := aggSig.Deserialize(vote.Sign()); err != nil {
		return nil
	}

	qc := &ctypes.QuorumCert{
		Epoch:        vote.Epoch,
		ViewNumber:   vote.ViewNumber,
		BlockHash:    vote.BlockHash,
		BlockNumber:  vote.BlockNumber,
		BlockIndex:   vote.BlockIndex,
		ValidatorSet: utils.NewBitArray(vSet.Size()),
	}
	for _, p := range votes {
		if p.NodeIndex() != vote.NodeIndex() {
			var sig bls.Sign
			err := sig.Deserialize(p.Sign())
			if err != nil {
				return nil
			}

			aggSig.Add(&sig)
			vSet.SetIndex(p.NodeIndex(), true)
		}
	}
	qc.Signature.SetBytes(aggSig.Serialize())
	qc.ValidatorSet.Update(vSet)
	return qc
}

func (cbft *Cbft) generateViewChangeQC(viewChanges map[uint32]*protocols.ViewChange) *ctypes.ViewChangeQC {
	type ViewChangeQC struct {
		cert   *ctypes.ViewChangeQuorumCert
		aggSig *bls.Sign
		ba     *utils.BitArray
	}

	total := uint32(cbft.validatorPool.Len(cbft.state.HighestQCBlock().NumberU64()))

	qcs := make(map[common.Hash]*ViewChangeQC)

	for _, v := range viewChanges {
		var aggSig bls.Sign
		if err := aggSig.Deserialize(v.Sign()); err != nil {
			return nil
		}

		if vc, ok := qcs[v.BlockHash]; !ok {
			qc := &ViewChangeQC{
				cert: &ctypes.ViewChangeQuorumCert{
					Epoch:        v.Epoch,
					ViewNumber:   v.ViewNumber,
					BlockHash:    v.BlockHash,
					BlockNumber:  v.BlockNumber,
					ValidatorSet: utils.NewBitArray(total),
				},
				aggSig: &aggSig,
				ba:     utils.NewBitArray(total),
			}
			qc.ba.SetIndex(v.NodeIndex(), true)
			qcs[v.BlockHash] = qc
		} else {
			vc.aggSig.Add(&aggSig)
			vc.ba.SetIndex(v.NodeIndex(), true)
		}
	}

	qc := &ctypes.ViewChangeQC{QCs: make([]*ctypes.ViewChangeQuorumCert, 0)}
	for _, q := range qcs {
		q.cert.Signature.SetBytes(q.aggSig.Serialize())
		q.cert.ValidatorSet.Update(q.ba)
		qc.QCs = append(qc.QCs, q.cert)
	}
	return qc
}

func (cbft *Cbft) verifyPrepareQC(qc *ctypes.QuorumCert) error {
	var cb []byte
	var err error
	if cb, err = qc.CannibalizeBytes(); err != nil {
		return err
	}
	if !cbft.validatorPool.VerifyAggSigByBA(qc.BlockNumber, qc.ValidatorSet, cb, qc.Signature.Bytes()) {
		return fmt.Errorf("verify prepare qc failed")
	}
	return err
}

func (cbft *Cbft) verifyViewChangeQC(viewChangeQC *ctypes.ViewChangeQC) error {
	var err error
	for _, vc := range viewChangeQC.QCs {
		var cb []byte
		if cb, err = vc.CannibalizeBytes(); err != nil {
			break
		}

		if !cbft.validatorPool.VerifyAggSigByBA(vc.BlockNumber, vc.ValidatorSet, cb, vc.Signature.Bytes()) {
			err = fmt.Errorf("verify viewchange qc failed")
			break
		}
	}

	return err
}<|MERGE_RESOLUTION|>--- conflicted
+++ resolved
@@ -6,10 +6,7 @@
 	"crypto/elliptic"
 	"encoding/json"
 	"fmt"
-<<<<<<< HEAD
 	"sync/atomic"
-=======
->>>>>>> 346d4ee4
 
 	"github.com/PlatONnetwork/PlatON-Go/consensus/cbft/utils"
 	"github.com/PlatONnetwork/PlatON-Go/crypto/bls"
@@ -475,14 +472,9 @@
 
 	cbft.findQCBlock()
 
-<<<<<<< HEAD
-	cbft.state.SetHighestExecutedBlock(block)
-
 	// write sendPrepareBlock info to wal
 	cbft.sendPrepareBlock(prepareBlock)
 
-=======
->>>>>>> 346d4ee4
 	cbft.network.Broadcast(prepareBlock)
 
 	go func() {
