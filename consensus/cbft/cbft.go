--- conflicted
+++ resolved
@@ -111,13 +111,10 @@
 		return nil
 	}
 
-<<<<<<< HEAD
 	//todo init safety rules, vote rules, state, asyncExecutor
 	cbft.safetyRules = rules.NewSafetyRules(&cbft.state, cbft.blockTree)
 	cbft.voteRules = rules.NewVoteRules(&cbft.state)
 
-=======
->>>>>>> b4def6cf
 	return cbft
 }
 
