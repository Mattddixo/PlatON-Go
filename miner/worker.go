--- conflicted
+++ resolved
@@ -764,256 +764,6 @@
 
 	return receipt.Logs, nil
 }
-<<<<<<< HEAD
-func (w *worker) commitTransactionsWithHeader(header *types.Header, txs *types.TransactionsByPriceAndNonce, interrupt *int32, timestamp int64, blockDeadline time.Time) (bool, bool) {
-	// Short circuit if current is nil
-	timeout := false
-
-	if w.current == nil {
-		return true, timeout
-	}
-
-	if w.current.gasPool == nil {
-		w.current.gasPool = new(core.GasPool).AddGas(w.current.header.GasLimit)
-	}
-
-	var coalescedLogs []*types.Log
-	var bftEngine = w.config.Cbft != nil
-
-	for {
-		now := time.Now()
-		if bftEngine && (blockDeadline.Equal(now) || blockDeadline.Before(now)) {
-
-			log.Warn("interrupt current tx-executing", "now", time.Now().UnixNano()/1e6, "timestamp", timestamp, "commitDuration", w.commitDuration, "deadlineDuration", common.Millis(blockDeadline)-timestamp)
-			//log.Warn("interrupt current tx-executing cause timeout, and continue the remainder package process", "timeout", w.commitDuration, "txCount", w.current.tcount)
-			timeout = true
-			break
-		}
-		// In the following three cases, we will interrupt the execution of the transaction.
-		// (1) new head block event arrival, the interrupt signal is 1
-		// (2) worker start or restart, the interrupt signal is 1
-		// (3) worker recreate the mining block with any newly arrived transactions, the interrupt signal is 2.
-		// For the first two cases, the semi-finished work will be discarded.
-		// For the third case, the semi-finished work will be submitted to the consensus engine.
-		if interrupt != nil && atomic.LoadInt32(interrupt) != commitInterruptNone {
-			// Notify resubmit loop to increase resubmitting interval due to too frequent commits.
-			if atomic.LoadInt32(interrupt) == commitInterruptResubmit {
-				ratio := float64(w.current.header.GasLimit-w.current.gasPool.Gas()) / float64(w.current.header.GasLimit)
-				if ratio < 0.1 {
-					ratio = 0.1
-				}
-				w.resubmitAdjustCh <- &intervalAdjust{
-					ratio: ratio,
-					inc:   true,
-				}
-			}
-			return atomic.LoadInt32(interrupt) == commitInterruptNewHead, timeout
-		}
-		// If we don't have enough gas for any further transactions then we're done
-		if w.current.gasPool.Gas() < params.TxGas {
-			log.Trace("Not enough gas for further transactions", "have", w.current.gasPool, "want", params.TxGas)
-			break
-		}
-		// Retrieve the next transaction and abort if all done
-		tx := txs.Peek()
-		if tx == nil {
-			break
-		}
-		// Error may be ignored here. The error has already been checked
-		// during transaction acceptance is the transaction pool.
-		//
-		// We use the eip155 signer regardless of the current hf.
-		from, _ := types.Sender(w.current.signer, tx)
-		// Check whether the tx is replay protected. If we're not in the EIP155 hf
-		// phase, start ignoring the sender until we do.
-		if !w.config.IsEIP155(w.current.header.Number) {
-			log.Trace("Ignoring reply protected transaction", "hash", tx.Hash(), "eip155", w.config.EIP155Block)
-
-			txs.Pop()
-			continue
-		}
-		// Start executing the transaction
-		w.current.state.Prepare(tx.Hash(), common.Hash{}, w.current.tcount)
-
-		logs, err := w.commitTransaction(tx)
-		if err != nil {
-			log.Error("ctTn 22", "bN", header.Number, "tx", tx.Hash(), "sd", from, "ne", tx.Nonce(), "err", err)
-		}
-		switch err {
-		case core.ErrGasLimitReached:
-			// Pop the current out-of-gas transaction without shifting in the next from the account
-			log.Warn("Gas limit exceeded for current block", "blockNumber", header.Number, "blockParentHash", header.ParentHash, "tx.hash", tx.Hash(), "sender", from, "state", w.current.state)
-			txs.Pop()
-
-		case core.ErrNonceTooLow:
-			// New head notification data race between the transaction pool and miner, shift
-			//log.Warn("Skipping transaction with low nonce", "blockNumber", header.Number, "blockParentHash", header.ParentHash, "tx.hash", tx.Hash(), "sender", from, "senderCurNonce", w.current.state.GetNonce(from), "tx.nonce", tx.Nonce())
-			txs.Shift()
-
-		case core.ErrNonceTooHigh:
-			// Reorg notification data race between the transaction pool and miner, skip account =
-			log.Warn("Skipping account with high nonce", "blockNumber", header.Number, "blockParentHash", header.ParentHash, "tx.hash", tx.Hash(), "sender", from, "senderCurNonce", w.current.state.GetNonce(from), "tx.nonce", tx.Nonce())
-			txs.Pop()
-
-		case nil:
-			// Everything ok, collect the logs and shift in the next transaction from the same account
-			coalescedLogs = append(coalescedLogs, logs...)
-			w.current.tcount++
-			txs.Shift()
-
-		default:
-			// Strange error, discard the transaction and get the next in line (note, the
-			// nonce-too-high clause will prevent us from executing in vain).
-			log.Warn("Transaction failed, account skipped", "blockNumber", header.Number, "blockParentHash", header.ParentHash, "hash", tx.Hash(), "hash", tx.Hash(), "err", err)
-			txs.Shift()
-		}
-	}
-
-	if !w.isRunning() && len(coalescedLogs) > 0 {
-		// We don't push the pendingLogsEvent while we are mining. The reason is that
-		// when we are mining, the worker will regenerate a mining block every 3 seconds.
-		// In order to avoid pushing the repeated pendingLog, we disable the pending log pushing.
-
-		// make a copy, the state caches the logs and these logs get "upgraded" from pending to mined
-		// logs by filling in the block hash when the block was mined by the local miner. This can
-		// cause a race condition if a log was "upgraded" before the PendingLogsEvent is processed.
-		cpy := make([]*types.Log, len(coalescedLogs))
-		for i, l := range coalescedLogs {
-			cpy[i] = new(types.Log)
-			*cpy[i] = *l
-		}
-		go w.mux.Post(core.PendingLogsEvent{Logs: cpy})
-	}
-	// Notify resubmit loop to decrease resubmitting interval if current interval is larger
-	// than the user-specified one.
-	if interrupt != nil {
-		w.resubmitAdjustCh <- &intervalAdjust{inc: false}
-	}
-	return false, timeout
-}
-
-func (w *worker) commitTransactions(txs *types.TransactionsByPriceAndNonce, interrupt *int32, timestamp int64) bool {
-	// Short circuit if current is nil
-	if w.current == nil {
-		return true
-	}
-
-	if w.current.gasPool == nil {
-		w.current.gasPool = new(core.GasPool).AddGas(w.current.header.GasLimit)
-	}
-
-	var coalescedLogs []*types.Log
-	var bftEngine = w.config.Cbft != nil
-
-	for {
-		if bftEngine && (time.Now().UnixNano()/1e6-timestamp >= w.commitDuration) {
-			log.Warn("Interrupt current tx-executing cause timeout, and continue the remainder package process", "timeout", w.commitDuration, "txCount", w.current.tcount)
-			break
-		}
-		// In the following three cases, we will interrupt the execution of the transaction.
-		// (1) new head block event arrival, the interrupt signal is 1
-		// (2) worker start or restart, the interrupt signal is 1
-		// (3) worker recreate the mining block with any newly arrived transactions, the interrupt signal is 2.
-		// For the first two cases, the semi-finished work will be discarded.
-		// For the third case, the semi-finished work will be submitted to the consensus engine.
-		if interrupt != nil && atomic.LoadInt32(interrupt) != commitInterruptNone {
-			// Notify resubmit loop to increase resubmitting interval due to too frequent commits.
-			if atomic.LoadInt32(interrupt) == commitInterruptResubmit {
-				ratio := float64(w.current.header.GasLimit-w.current.gasPool.Gas()) / float64(w.current.header.GasLimit)
-				if ratio < 0.1 {
-					ratio = 0.1
-				}
-				w.resubmitAdjustCh <- &intervalAdjust{
-					ratio: ratio,
-					inc:   true,
-				}
-			}
-			return atomic.LoadInt32(interrupt) == commitInterruptNewHead
-		}
-		// If we don't have enough gas for any further transactions then we're done
-		if w.current.gasPool.Gas() < params.TxGas {
-			log.Trace("Not enough gas for further transactions", "have", w.current.gasPool, "want", params.TxGas)
-			break
-		}
-		// Retrieve the next transaction and abort if all done
-		tx := txs.Peek()
-		if tx == nil {
-			break
-		}
-		// Error may be ignored here. The error has already been checked
-		// during transaction acceptance is the transaction pool.
-		//
-		// We use the eip155 signer regardless of the current hf.
-		from, _ := types.Sender(w.current.signer, tx)
-		// Check whether the tx is replay protected. If we're not in the EIP155 hf
-		// phase, start ignoring the sender until we do.
-		if !w.config.IsEIP155(w.current.header.Number) {
-			log.Trace("Ignoring reply protected transaction", "hash", tx.Hash(), "eip155", w.config.EIP155Block)
-
-			txs.Pop()
-			continue
-		}
-		// Start executing the transaction
-		w.current.state.Prepare(tx.Hash(), common.Hash{}, w.current.tcount)
-
-		logs, err := w.commitTransaction(tx)
-
-		switch err {
-		case core.ErrGasLimitReached:
-			// Pop the current out-of-gas transaction without shifting in the next from the account
-			log.Warn("Gas limit exceeded for current block", "hash", tx.Hash(), "sender", from, w.current.state)
-			txs.Pop()
-
-		case core.ErrNonceTooLow:
-			// New head notification data race between the transaction pool and miner, shift
-			log.Warn("Skipping transaction with low nonce", "hash", tx.Hash(), "sender", from, "senderCurNonce", w.current.state.GetNonce(from), "txNonce", tx.Nonce())
-			txs.Shift()
-
-		case core.ErrNonceTooHigh:
-			// Reorg notification data race between the transaction pool and miner, skip account =
-			log.Warn("Skipping account with hight nonce", "hash", tx.Hash(), "sender", from, "senderCurNonce", w.current.state.GetNonce(from), "txNonce", tx.Nonce())
-			txs.Pop()
-
-		case nil:
-			log.Debug("Commit transaction success", "hash", tx.Hash(), "sender", from, "senderCurNonce", w.current.state.GetNonce(from), "txNonce", tx.Nonce())
-
-			// Everything ok, collect the logs and shift in the next transaction from the same account
-			coalescedLogs = append(coalescedLogs, logs...)
-			w.current.tcount++
-			txs.Shift()
-
-		default:
-			// Strange error, discard the transaction and get the next in line (note, the
-			// nonce-too-high clause will prevent us from executing in vain).
-			log.Debug("Transaction failed, account skipped", "hash", tx.Hash(), "hash", tx.Hash(), "err", err)
-			txs.Shift()
-		}
-	}
-
-	if !w.isRunning() && len(coalescedLogs) > 0 {
-		// We don't push the pendingLogsEvent while we are mining. The reason is that
-		// when we are mining, the worker will regenerate a mining block every 3 seconds.
-		// In order to avoid pushing the repeated pendingLog, we disable the pending log pushing.
-
-		// make a copy, the state caches the logs and these logs get "upgraded" from pending to mined
-		// logs by filling in the block hash when the block was mined by the local miner. This can
-		// cause a race condition if a log was "upgraded" before the PendingLogsEvent is processed.
-		cpy := make([]*types.Log, len(coalescedLogs))
-		for i, l := range coalescedLogs {
-			cpy[i] = new(types.Log)
-			*cpy[i] = *l
-		}
-		go w.mux.Post(core.PendingLogsEvent{Logs: cpy})
-	}
-	// Notify resubmit loop to decrease resubmitting interval if current interval is larger
-	// than the user-specified one.
-	if interrupt != nil {
-		w.resubmitAdjustCh <- &intervalAdjust{inc: false}
-	}
-	return false
-}
-=======
->>>>>>> 47f90db2
 
 // commitNewWork generates several new sealing tasks based on the parent block.
 func (w *worker) commitNewWork(interrupt *int32, noempty bool, timestamp int64, commitBlock *types.Block, blockDeadline time.Time) {
