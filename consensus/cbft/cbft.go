--- conflicted
+++ resolved
@@ -526,16 +526,14 @@
 		return
 	}
 
-<<<<<<< HEAD
 	// add failpoint
 	failpoint.Inject("mock-sealBlock-panic", func() {
 		if cbft.shouldFailPoint() {
 			panic("mock-sealBlock-panic")
 		}
 	})
-=======
+
 	cbft.txPool.Reset(block)
->>>>>>> a0bd22fe
 
 	// write sendPrepareBlock info to wal
 	cbft.bridge.SendPrepareBlock(prepareBlock)
@@ -1169,11 +1167,11 @@
 	return err
 }
 
-<<<<<<< HEAD
 func (cbft *Cbft) shouldFailPoint() bool {
 	now := time.Now().UnixNano() / 1e6
 	return now-cbft.startTime >= 120000
-=======
+}
+
 // Returns the node ID of the missing vote.
 func (cbft *Cbft) MissingViewChangeNodes() ([]discover.NodeID, *protocols.GetViewChange, error) {
 	allViewChange := cbft.state.AllViewChange()
@@ -1234,5 +1232,4 @@
 		ViewNumber:  cbft.state.ViewNumber(),
 		NodeIndexes: nodeIndexes,
 	}, nil
->>>>>>> a0bd22fe
 }