--- conflicted
+++ resolved
@@ -343,10 +343,10 @@
         :return:
         """
         def __put_deploy_conf():
-            # log.debug("{}-generate supervisor deploy conf...".format(self.node_mark))
+            log.debug("{}-generate supervisor deploy conf...".format(self.node_mark))
             supervisor_tmp_file = os.path.join(self.local_node_tmp, "{}.conf".format(self.node_name))
             self.__gen_deploy_conf(supervisor_tmp_file)
-            # log.debug("{}-upload supervisor deploy conf...".format(self.node_mark))
+            log.debug("{}-upload supervisor deploy conf...".format(self.node_mark))
             self.run_ssh("rm -rf {}".format(self.remote_supervisor_node_file))
             self.run_ssh("mkdir -p {}".format(self.cfg.remote_supervisor_tmp))
             self.sftp.put(supervisor_tmp_file, self.remote_supervisor_node_file)
@@ -409,12 +409,7 @@
         :param genesis_file:
         :return:
         """
-<<<<<<< HEAD
-        self.stop()
-        # log.debug("{}-clean node path...".format(self.node_mark))
-=======
         log.debug("{}-clean node path...".format(self.node_mark))
->>>>>>> 40725d99
         is_success, msg = self.clean()
         if not is_success:
             return is_success, msg
@@ -433,7 +428,7 @@
         def __pre_env():
             ls = self.run_ssh("cd {};ls".format(self.cfg.remote_compression_tmp_path))
             if self.cfg.env_id and (self.cfg.env_id + ".tar.gz\n") in ls:
-                # log.debug("{}-copy bin...".format(self.remote_node_path))
+                log.debug("{}-copy bin...".format(self.remote_node_path))
                 cmd = "cp -r {}/{}/* {}".format(self.cfg.remote_compression_tmp_path, self.cfg.env_id,
                                                 self.remote_node_path)
                 self.run_ssh(cmd)
@@ -444,13 +439,13 @@
                 # self.put_static()
                 self.create_keystore()
             if self.cfg.init_chain:
-                # log.debug("{}-upload genesis...".format(self.node_mark))
+                log.debug("{}-upload genesis...".format(self.node_mark))
                 self.put_genesis(genesis_file)
             if self.cfg.is_need_static:
                 self.put_static()
-            # log.debug("{}-upload blskey...".format(self.node_mark))
+            log.debug("{}-upload blskey...".format(self.node_mark))
             self.put_blskey()
-            # log.debug("{}-upload nodekey...".format(self.node_mark))
+            log.debug("{}-upload nodekey...".format(self.node_mark))
             self.put_nodekey()
             self.put_deploy_conf()
             self.run_ssh("sudo -S -p '' supervisorctl update " + self.node_name, True)
