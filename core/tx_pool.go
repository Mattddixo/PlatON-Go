// Copyright 2014 The go-ethereum Authors
// This file is part of the go-ethereum library.
//
// The go-ethereum library is free software: you can redistribute it and/or modify
// it under the terms of the GNU Lesser General Public License as published by
// the Free Software Foundation, either version 3 of the License, or
// (at your option) any later version.
//
// The go-ethereum library is distributed in the hope that it will be useful,
// but WITHOUT ANY WARRANTY; without even the implied warranty of
// MERCHANTABILITY or FITNESS FOR A PARTICULAR PURPOSE. See the
// GNU Lesser General Public License for more details.
//
// You should have received a copy of the GNU Lesser General Public License
// along with the go-ethereum library. If not, see <http://www.gnu.org/licenses/>.

package core

import (
	"errors"
	"fmt"
	"math"
	"math/big"
	"sort"
	"sync"
	"sync/atomic"
	"time"

	"github.com/PlatONnetwork/PlatON-Go/common"
	"github.com/PlatONnetwork/PlatON-Go/common/prque"
	"github.com/PlatONnetwork/PlatON-Go/core/state"
	"github.com/PlatONnetwork/PlatON-Go/core/types"
	"github.com/PlatONnetwork/PlatON-Go/event"
	"github.com/PlatONnetwork/PlatON-Go/log"
	"github.com/PlatONnetwork/PlatON-Go/metrics"
	"github.com/PlatONnetwork/PlatON-Go/params"
)

const (
	DoneRst      = 0
	DoingRst     = 1
	DonePending  = 0
	DoingPending = 1
)

var (
	// ErrInvalidSender is returned if the transaction contains an invalid signature.
	ErrInvalidSender = errors.New("invalid sender")

	// ErrNonceTooLow is returned if the nonce of a transaction is lower than the
	// one present in the local chain.
	ErrNonceTooLow = errors.New("nonce too low")

	// ErrUnderpriced is returned if a transaction's gas price is below the minimum
	// configured for the transaction pool.
	ErrUnderpriced = errors.New("transaction underpriced")

	// ErrReplaceUnderpriced is returned if a transaction is attempted to be replaced
	// with a different one without the required price bump.
	ErrReplaceUnderpriced = errors.New("replacement transaction underpriced")

	// ErrInsufficientFunds is returned if the total cost of executing a transaction
	// is higher than the balance of the user's account.
	ErrInsufficientFunds = errors.New("insufficient funds for gas * price + value")

	// ErrIntrinsicGas is returned if the transaction is specified to use less gas
	// than required to start the invocation.
	ErrIntrinsicGas = errors.New("intrinsic gas too low")

	// ErrGasLimit is returned if a transaction's requested gas limit exceeds the
	// maximum allowance of the current block.
	ErrGasLimit = errors.New("exceeds block gas limit")

	// ErrNegativeValue is a sanity error to ensure noone is able to specify a
	// transaction with a negative value.
	ErrNegativeValue = errors.New("negative value")

	// ErrOversizedData is returned if the input data of a transaction is greater
	// than some meaningful limit a user might use. This is not a consensus error
	// making the transaction invalid, rather a DOS protection.
	ErrOversizedData = errors.New("oversized data")

	// PlatON inner contract tx data invalid
	ErrPlatONTxDataInvalid = errors.New("the tx data is invalid")

	// the txSizeLimit of PlatON govern param found failed
	//ErrPlatONGovTxDataSize = errors.New("not found the govern txData size")
)

var (
	evictionInterval    = time.Minute     // Time interval to check for evictable transactions
	statsReportInterval = 8 * time.Second // Time interval to report transaction pool stats
)

var (
	// Metrics for the pending pool
	pendingDiscardCounter   = metrics.NewRegisteredCounter("txpool/pending/discard", nil)
	pendingReplaceCounter   = metrics.NewRegisteredCounter("txpool/pending/replace", nil)
	pendingRateLimitCounter = metrics.NewRegisteredCounter("txpool/pending/ratelimit", nil) // Dropped due to rate limiting
	pendingNofundsCounter   = metrics.NewRegisteredCounter("txpool/pending/nofunds", nil)   // Dropped due to out-of-funds

	// Metrics for the queued pool
	queuedDiscardCounter   = metrics.NewRegisteredCounter("txpool/queued/discard", nil)
	queuedReplaceCounter   = metrics.NewRegisteredCounter("txpool/queued/replace", nil)
	queuedRateLimitCounter = metrics.NewRegisteredCounter("txpool/queued/ratelimit", nil) // Dropped due to rate limiting
	queuedNofundsCounter   = metrics.NewRegisteredCounter("txpool/queued/nofunds", nil)   // Dropped due to out-of-funds

	// General tx metrics
	knowingTxCounter     = metrics.NewRegisteredCounter("txpool/knowing", nil)
	invalidTxCounter     = metrics.NewRegisteredCounter("txpool/invalid", nil)
	underpricedTxCounter = metrics.NewRegisteredCounter("txpool/underpriced", nil)
)

// TxStatus is the current status of a transaction as seen by the pool.
type TxStatus uint

const (
	TxStatusUnknown TxStatus = iota
	TxStatusQueued
	TxStatusPending
	TxStatusIncluded
)

// blockChain provides the state of blockchain and current gas limit to do
// some pre checks in tx pool and event subscribers.
type txPoolBlockChain interface {
	CurrentBlock() *types.Block
	GetBlock(hash common.Hash, number uint64) *types.Block
	//StateAt(root common.Hash) (*state.StateDB, error)
	GetState(header *types.Header) (*state.StateDB, error)
}

//TxPoolBlockChain most different with blockchain is CurrentBlock function. TxPoolBlockChain need get current block from highest logical block when engine is BFT
type TxPoolBlockChain struct {
	chain *BlockChainCache
}

func NewTxPoolBlockChain(chain *BlockChainCache) *TxPoolBlockChain {
	return &TxPoolBlockChain{
		chain: chain,
	}
}
func (tx *TxPoolBlockChain) CurrentBlock() *types.Block {
	block := tx.chain.Engine().CurrentBlock()
	if block != nil {
		return block
	}
	return tx.chain.currentBlock.Load().(*types.Block)
}
func (tx *TxPoolBlockChain) GetBlock(hash common.Hash, number uint64) *types.Block {
	return tx.chain.GetBlockInMemory(hash, number)
}

//StateAt(root common.Hash) (*state.StateDB, error)
func (tx *TxPoolBlockChain) GetState(header *types.Header) (*state.StateDB, error) {
	return tx.chain.GetState(header)
}

// TxPoolConfig are the configuration parameters of the transaction pool.
type TxPoolConfig struct {
	Locals    []common.Address // Addresses that should be treated by default as local
	NoLocals  bool             // Whether local transaction handling should be disabled
	Journal   string           // Journal of local transactions to survive node restarts
	Rejournal time.Duration    // Time interval to regenerate the local transaction journal

	PriceLimit uint64 // Minimum gas price to enforce for acceptance into the pool
	PriceBump  uint64 // Minimum price bump percentage to replace an already existing transaction (nonce)

	AccountSlots  uint64 // Number of executable transaction slots guaranteed per account
	GlobalSlots   uint64 // Maximum number of executable transaction slots for all accounts
	AccountQueue  uint64 // Maximum number of non-executable transaction slots permitted per account
	GlobalQueue   uint64 // Maximum number of non-executable transaction slots for all accounts
	GlobalTxCount uint64 // Maximum number of transactions for package

	Lifetime time.Duration // Maximum amount of time non-executable transaction are queued

	ChainHeadChanSize uint64 // chainHeadChanSize is the size of channel listening to ChainHeadEvent. size is setted max blocks of one epoch
	TxExtBufferSize   uint64 // txExtBufferSize is the size fo channel listening to txExt.
}

// DefaultTxPoolConfig contains the default configurations for the transaction
// pool.
var DefaultTxPoolConfig = TxPoolConfig{
	Journal:   "transactions.rlp",
	Rejournal: time.Hour,

	PriceLimit: 1,
	PriceBump:  10,

	AccountSlots:  16,
	GlobalSlots:   4096,
	AccountQueue:  64,
	GlobalQueue:   1024,
	GlobalTxCount: 3000,

	Lifetime: 3 * time.Hour,

	ChainHeadChanSize: 250,
	TxExtBufferSize:   1024,
}

// sanitize checks the provided user configurations and changes anything that's
// unreasonable or unworkable.
func (config *TxPoolConfig) sanitize() TxPoolConfig {
	conf := *config
	if conf.Rejournal < time.Second {
		log.Warn("Sanitizing invalid txpool journal time", "provided", conf.Rejournal, "updated", time.Second)
		conf.Rejournal = time.Second
	}
	if conf.PriceLimit < 1 {
		log.Warn("Sanitizing invalid txpool price limit", "provided", conf.PriceLimit, "updated", DefaultTxPoolConfig.PriceLimit)
		conf.PriceLimit = DefaultTxPoolConfig.PriceLimit
	}
	if conf.PriceBump < 1 {
		log.Warn("Sanitizing invalid txpool price bump", "provided", conf.PriceBump, "updated", DefaultTxPoolConfig.PriceBump)
		conf.PriceBump = DefaultTxPoolConfig.PriceBump
	}
	return conf
}

// TxPool contains all currently known transactions. Transactions
// enter the pool when they are received from the network or submitted
// locally. They exit the pool when they are included in the blockchain.
//
// The pool separates processable transactions (which can be applied to the
// current state) and future transactions. Transactions move between those
// two states over time as they are received and processed.
type TxPool struct {
	config      TxPoolConfig
	chainconfig *params.ChainConfig
	//chain        blockChain
	chain    txPoolBlockChain
	gasPrice *big.Int
	txFeed   event.Feed
	scope    event.SubscriptionScope
	// modified by PlatON
	chainHeadCh chan *types.Block
	//chainHeadCh  chan ChainHeadEvent
	exitCh chan struct{}
	signer types.Signer
	mu     sync.RWMutex

	currentState  *state.StateDB      // Current state in the blockchain head
	pendingState  *state.ManagedState // Pending state tracking virtual nonces
	currentMaxGas uint64              // Current gas limit for transaction caps

	locals  *accountSet // Set of local transaction to exempt from eviction rules
	journal *txJournal  // Journal of local transaction to back up to disk

	pending map[common.Address]*txList   // All currently processable transactions
	queue   map[common.Address]*txList   // Queued but non-processable transactions
	beats   map[common.Address]time.Time // Last heartbeat from each known account
	all     *txLookup                    // All transactions to allow lookups
	priced  *txPricedList                // All transactions sorted by price

	wg sync.WaitGroup // for shutdown sync

	txExtBuffer chan *txExt

	knowns       sync.Map // All know transactions
	filterKnowns int32

	resetHead *types.Block
}

type txExt struct {
	tx    interface{} //*types.Transaction
	local bool
	txErr chan interface{}
}

// NewTxPool creates a new transaction pool to gather, sort and filter inbound
// transactions from the network.
//func NewTxPool(config TxPoolConfig, chainconfig *params.ChainConfig, chain blockChain) *TxPool {
func NewTxPool(config TxPoolConfig, chainconfig *params.ChainConfig, chain *BlockChainCache) *TxPool {
	// Sanitize the input to ensure no vulnerable gas prices are set
	config = (&config).sanitize()

	// Create the transaction pool with its initial settings
	pool := &TxPool{
		config:      config,
		chainconfig: chainconfig,
		chain:       NewTxPoolBlockChain(chain),
		signer:      types.NewEIP155Signer(chainconfig.ChainID),
		pending:     make(map[common.Address]*txList),
		queue:       make(map[common.Address]*txList),
		beats:       make(map[common.Address]time.Time),
		all:         newTxLookup(),
		// modified by PlatON
		// chainHeadCh: make(chan ChainHeadEvent, chainHeadChanSize),
		chainHeadCh: make(chan *types.Block, config.ChainHeadChanSize),
		exitCh:      make(chan struct{}),
		gasPrice:    new(big.Int).SetUint64(config.PriceLimit),
		txExtBuffer: make(chan *txExt, config.TxExtBufferSize),
		resetHead:   chain.currentBlock.Load().(*types.Block),
	}
	pool.locals = newAccountSet(pool.signer)
	for _, addr := range config.Locals {
		log.Info("Setting new local account", "address", addr)
		pool.locals.add(addr)
	}
	pool.priced = newTxPricedList(pool.all)
	pool.reset(nil, chain.currentBlock.Load().(*types.Block).Header())

	go pool.txExtBufferReadLoop()

	// If local transactions and journaling is enabled, load from disk
	if !config.NoLocals && config.Journal != "" {
		pool.journal = newTxJournal(config.Journal)

		if err := pool.journal.load(pool.AddLocals); err != nil {
			log.Warn("Failed to load transaction journal", "err", err)
		}
		if err := pool.journal.rotate(pool.local()); err != nil {
			log.Warn("Failed to rotate transaction journal", "err", err)
		}
	}
	// Subscribe events from blockchain
	// modified by PlatON
	//pool.chainHeadSub = pool.chain.SubscribeChainHeadEvent(pool.chainHeadCh)

	// Start the event loop and return
	pool.wg.Add(1)
	go pool.loop()

	return pool
}

func (pool *TxPool) txExtBufferReadLoop() {
	for {
		select {
		case ext := <-pool.txExtBuffer:
			err := pool.addTxExt(ext)
			ext.txErr <- err
		case <-pool.exitCh:
			return
		}
	}
}

// loop is the transaction pool's main event loop, waiting for and reacting to
// outside blockchain events as well as for various reporting and transaction
// eviction events.
func (pool *TxPool) loop() {
	defer pool.wg.Done()

	// Start the stats reporting and transaction eviction tickers
	var prevPending, prevQueued, prevStales int

	report := time.NewTicker(statsReportInterval)
	defer report.Stop()

	evict := time.NewTicker(evictionInterval)
	defer evict.Stop()

	journal := time.NewTicker(pool.config.Rejournal)
	defer journal.Stop()

	// Track the previous head headers for transaction reorgs

	// Keep waiting for and reacting to the various events
	for {
		select {
		case <-pool.exitCh:
			return

			// Handle stats reporting ticks
		case <-report.C:
			pool.mu.RLock()
			pending, queued := pool.stats()
			stales := pool.priced.stales
			pool.mu.RUnlock()

			if pending != prevPending || queued != prevQueued || stales != prevStales {
				log.Debug("Transaction pool status report", "executable", pending, "queued", queued, "stales", stales, "txExtBuffer", len(pool.txExtBuffer), "filterKnowns", atomic.SwapInt32(&pool.filterKnowns, 0))
				prevPending, prevQueued, prevStales = pending, queued, stales
			}

			pool.knowns.Range(func(key interface{}, value interface{}) bool {
				t := value.(time.Time)
				if time.Since(t) >= statsReportInterval {
					pool.knowns.Delete(key)
				}
				return true
			})

			// Handle inactive account transaction eviction
		case <-evict.C:
			pool.mu.Lock()
			for addr := range pool.queue {
				// Skip local transactions from the eviction mechanism
				if pool.locals.contains(addr) {
					continue
				}
				// Any non-locals old enough should be removed
				if time.Since(pool.beats[addr]) > pool.config.Lifetime {
					for _, tx := range pool.queue[addr].Flatten() {
						pool.removeTx(tx.Hash(), true)
					}
				}
			}
			pool.mu.Unlock()

			// Handle local transaction journal rotation
		case <-journal.C:
			if pool.journal != nil {
				pool.mu.Lock()
				if err := pool.journal.rotate(pool.local()); err != nil {
					log.Warn("Failed to rotate local tx journal", "err", err)
				}
				pool.mu.Unlock()
			}
		}
	}
}

// lockedReset is a wrapper around reset to allow calling it in a thread safe
// manner. This method is only ever used in the tester!
func (pool *TxPool) lockedReset(oldHead, newHead *types.Header) {
	pool.mu.Lock()
	defer pool.mu.Unlock()

	pool.reset(oldHead, newHead)
}

// added by PlatON
func (pool *TxPool) Reset(newBlock *types.Block) {
	startTime := time.Now()
	if pool == nil {
		// tx pool not initialized yet.
		return
	}
	log.Debug("call Reset()", "hash", newBlock.Hash(), "number", newBlock.NumberU64(), "parentHash", newBlock.ParentHash(), "pool.chainHeadCh.len", len(pool.chainHeadCh))
	//head := pool.chain.CurrentBlock()

	if newBlock != nil {
		pool.mu.Lock()

		pool.reset(pool.resetHead.Header(), newBlock.Header())
		pool.resetHead = newBlock

		pool.mu.Unlock()
	}
	log.Debug("call Reset elapse time", "hash", newBlock.Hash(), "number", newBlock.NumberU64(), "parentHash", newBlock.ParentHash(), "elapseTime", common.PrettyDuration(time.Since(startTime)))
}

func (pool *TxPool) ForkedReset(newHeader *types.Header, rollback []*types.Block) {
	log.Debug("Reset rollback block", "hash", newHeader.Hash(), "number", newHeader.Number.Uint64(), "rollback", len(rollback))
	if len(rollback) == 0 {
		return
	}
	pool.mu.Lock()
	defer pool.mu.Unlock()

	var reinject types.Transactions

	for _, block := range rollback {
		reinject = append(reinject, block.Transactions()...)
	}

	// Initialize the internal state to the current head
	//
	statedb, err := pool.chain.GetState(newHeader)
	if err != nil {
		log.Error("Failed to reset txpool state", "err", err)
		return
	}
	pool.currentState = statedb
	pool.pendingState = state.ManageState(statedb)
	pool.currentMaxGas = newHeader.GasLimit

	// Inject any transactions discarded due to reorgs
	t := time.Now()
	senderCacher.recover(pool.signer, reinject)
	pool.addTxsLocked(reinject, false)
	log.Debug("Reinjecting stale transactions done", "count", len(reinject), "elapsed", time.Since(t))

	// validate the pool of pending transactions, this will remove
	// any transactions that have been included in the block or
	// have been invalidated because of another transaction (e.g.
	// higher gas price)
	pool.demoteUnexecutables()

	// Update all accounts to the latest known pending nonce
	for addr, list := range pool.pending {
		txs := list.Flatten() // Heavy but will be cached and is needed by the miner anyway
		pool.pendingState.SetNonce(addr, txs[len(txs)-1].Nonce()+1)
	}
	// Check the queue and move transactions over to the pending if possible
	// or remove those that have become invalid
	pool.promoteExecutables(nil)
}

// reset retrieves the current state of the blockchain and ensures the content
// of the transaction pool is valid with regard to the chain state.
func (pool *TxPool) reset(oldHead, newHead *types.Header) {
	var oldHash common.Hash
	var oldNumber uint64
	if oldHead != nil {
		oldHash = oldHead.Hash()
		oldNumber = oldHead.Number.Uint64()
	}

	if oldHead != nil && newHead != nil && oldHead.Hash() == newHead.Hash() && oldHead.Number.Uint64() == newHead.Number.Uint64() {
		log.Debug("txpool needn't reset cause not changed", "oldHash", oldHash, "oldNumber", oldNumber, "newHash", newHead.Hash(), "newNumber", newHead.Number.Uint64())
		return
	}

	log.Debug("reset txpool", "oldHash", oldHash, "oldNumber", oldNumber, "newHash", newHead.Hash(), "newNumber", newHead.Number.Uint64())
	// If we're reorging an old state, reinject all dropped transactions
	var reinject types.Transactions

	if oldHead != nil && oldHead.Hash() != newHead.ParentHash {
		// If the reorg is too deep, avoid doing it (will happen during fast sync)
		oldNum := oldHead.Number.Uint64()
		newNum := newHead.Number.Uint64()

		if depth := uint64(math.Abs(float64(oldNum) - float64(newNum))); depth > 64 {
			log.Debug("Skipping deep transaction reorg", "depth", depth)
		} else {
			// Reorg seems shallow enough to pull in all transactions into memory
			var discarded, included types.Transactions

			var (
				rem = pool.chain.GetBlock(oldHead.Hash(), oldHead.Number.Uint64())
				add = pool.chain.GetBlock(newHead.Hash(), newHead.Number.Uint64())
			)

			if rem == nil {
				log.Debug("cannot find oldHead", "hash", oldHead.Hash(), "number", oldHead.Number.Uint64())
			}
			if add == nil {
				log.Debug("cannot find newHead", "hash", newHead.Hash(), "number", newHead.Number.Uint64())
			}

			if rem != nil && add != nil {
				for rem.NumberU64() > add.NumberU64() {
					discarded = append(discarded, rem.Transactions()...)
					if rem = pool.chain.GetBlock(rem.ParentHash(), rem.NumberU64()-1); rem == nil {
						log.Error("Unrooted old chain seen by tx pool", "block", oldHead.Number, "hash", oldHead.Hash())
						return
					}
				}
				for add.NumberU64() > rem.NumberU64() {
					included = append(included, add.Transactions()...)
					if add = pool.chain.GetBlock(add.ParentHash(), add.NumberU64()-1); add == nil {
						log.Error("Unrooted new chain seen by tx pool", "block", newHead.Number, "hash", newHead.Hash())
						return
					}
				}
				for rem.Hash() != add.Hash() {
					discarded = append(discarded, rem.Transactions()...)
					if rem = pool.chain.GetBlock(rem.ParentHash(), rem.NumberU64()-1); rem == nil {
						log.Error("Unrooted old chain seen by tx pool", "block", oldHead.Number, "hash", oldHead.Hash())
						return
					}
					included = append(included, add.Transactions()...)
					if add = pool.chain.GetBlock(add.ParentHash(), add.NumberU64()-1); add == nil {
						log.Error("Unrooted new chain seen by tx pool", "block", newHead.Number, "hash", newHead.Hash())
						return
					}
				}
				reinject = types.TxDifference(discarded, included)
			}
		}
	}
	// Initialize the internal state to the current head
	if newHead == nil {
		newHead = pool.chain.CurrentBlock().Header() // Special case during testing
	}
	statedb, err := pool.chain.GetState(newHead)
	if err != nil {
		log.Error("Failed to reset txpool state", "newHeadHash", newHead.Hash(), "newHeadNumber", newHead.Number.Uint64(), "err", err)
		return
	}
	pool.currentState = statedb
	pool.pendingState = state.ManageState(statedb)
	pool.currentMaxGas = newHead.GasLimit

	// Inject any transactions discarded due to reorgs
	t := time.Now()
	senderCacher.recover(pool.signer, reinject)
	pool.addTxsLocked(reinject, false)
	log.Debug("Reinjecting stale transactions", "oldNumber", oldNumber, "oldHash", oldHash, "newNumber", newHead.Number.Uint64(), "newHash", newHead.Hash(), "count", len(reinject), "elapsed", time.Since(t))

	// validate the pool of pending transactions, this will remove
	// any transactions that have been included in the block or
	// have been invalidated because of another transaction (e.g.
	// higher gas price)
	pool.demoteUnexecutables()

	// Update all accounts to the latest known pending nonce
	for addr, list := range pool.pending {
		txs := list.Flatten() // Heavy but will be cached and is needed by the miner anyway
		pool.pendingState.SetNonce(addr, txs[len(txs)-1].Nonce()+1)
	}
	// Check the queue and move transactions over to the pending if possible
	// or remove those that have become invalid
	// or remove those that have become invalid
	pool.promoteExecutables(nil)
}

// Stop terminates the transaction pool.
func (pool *TxPool) Stop() {
	// Unsubscribe all subscriptions registered from txpool
	pool.scope.Close()

	close(pool.exitCh)

	pool.wg.Wait()

	if pool.journal != nil {
		pool.journal.close()
	}
	log.Info("Transaction pool stopped")
}

// SubscribeNewTxsEvent registers a subscription of NewTxsEvent and
// starts sending event to the given channel.
func (pool *TxPool) SubscribeNewTxsEvent(ch chan<- NewTxsEvent) event.Subscription {
	return pool.scope.Track(pool.txFeed.Subscribe(ch))
}

// GasPrice returns the current gas price enforced by the transaction pool.
func (pool *TxPool) GasPrice() *big.Int {
	pool.mu.RLock()
	defer pool.mu.RUnlock()

	return new(big.Int).Set(pool.gasPrice)
}

// SetGasPrice updates the minimum price required by the transaction pool for a
// new transaction, and drops all transactions below this threshold.
func (pool *TxPool) SetGasPrice(price *big.Int) {
	pool.mu.Lock()
	defer pool.mu.Unlock()

	pool.gasPrice = price
	for _, tx := range pool.priced.Cap(price, pool.locals) {
		pool.removeTx(tx.Hash(), false)
	}
	log.Info("Transaction pool price threshold updated", "price", price)
}

// State returns the virtual managed state of the transaction pool.
func (pool *TxPool) State() *state.ManagedState {
	pool.mu.RLock()
	defer pool.mu.RUnlock()

	return pool.pendingState
}

// Stats retrieves the current pool stats, namely the number of pending and the
// number of queued (non-executable) transactions.
func (pool *TxPool) Stats() (int, int) {
	pool.mu.RLock()
	defer pool.mu.RUnlock()

	return pool.stats()
}

// stats retrieves the current pool stats, namely the number of pending and the
// number of queued (non-executable) transactions.
func (pool *TxPool) stats() (int, int) {
	pending := 0
	for _, list := range pool.pending {
		pending += list.Len()
	}
	queued := 0
	for _, list := range pool.queue {
		queued += list.Len()
	}
	return pending, queued
}

// Content retrieves the data content of the transaction pool, returning all the
// pending as well as queued transactions, grouped by account and sorted by nonce.
func (pool *TxPool) Content() (map[common.Address]types.Transactions, map[common.Address]types.Transactions) {
	pool.mu.Lock()
	defer pool.mu.Unlock()

	pending := make(map[common.Address]types.Transactions)
	for addr, list := range pool.pending {
		pending[addr] = list.Flatten()
	}
	queued := make(map[common.Address]types.Transactions)
	for addr, list := range pool.queue {
		queued[addr] = list.Flatten()
	}
	return pending, queued
}

// Pending retrieves all currently processable transactions, grouped by origin
// account and sorted by nonce. The returned transaction set is a copy and can be
// freely modified by calling code.
func (pool *TxPool) Pending() (map[common.Address]types.Transactions, error) {
	pool.mu.Lock()
	defer pool.mu.Unlock()

	pending := make(map[common.Address]types.Transactions)
	for addr, list := range pool.pending {
		pending[addr] = list.Flatten()
	}
	return pending, nil
}

// PendingLimited retrieves `pool.config.GlobalTxCount` processable transactions,
// grouped by origin account and stored by nonce. The returned transaction set
// is a copy and can be freely modified by calling code.
func (pool *TxPool) PendingLimited() (map[common.Address]types.Transactions, error) {
	now := time.Now()
	pool.mu.Lock()
	defer pool.mu.Unlock()

	txCount := 0
	pending := make(map[common.Address]types.Transactions)
	for addr, list := range pool.pending {
		pending[addr] = list.Flatten()
		txCount += len(pending[addr])
		if txCount >= int(pool.config.GlobalTxCount) {
			break
		}
	}
	log.Trace("Get pending", "duration", time.Since(now))
	return pending, nil
}

// Locals retrieves the accounts currently considered local by the pool.
func (pool *TxPool) Locals() []common.Address {
	pool.mu.Lock()
	defer pool.mu.Unlock()

	return pool.locals.flatten()
}

// local retrieves all currently known local transactions, grouped by origin
// account and sorted by nonce. The returned transaction set is a copy and can be
// freely modified by calling code.
func (pool *TxPool) local() map[common.Address]types.Transactions {
	txs := make(map[common.Address]types.Transactions)
	for addr := range pool.locals.accounts {
		if pending := pool.pending[addr]; pending != nil {
			txs[addr] = append(txs[addr], pending.Flatten()...)
		}
		if queued := pool.queue[addr]; queued != nil {
			txs[addr] = append(txs[addr], queued.Flatten()...)
		}
	}
	return txs
}

// validateTx checks whether a transaction is valid according to the consensus
// rules and adheres to some heuristic limits of the local node (price and size).
func (pool *TxPool) validateTx(tx *types.Transaction, local bool) error {

	// Heuristic limit, reject transactions over 1MB to prevent DOS attacks
	if tx.Size() > 1024*1024 {
		return ErrOversizedData
	}
	// Transactions can't be negative. This may never happen using RLP decoded
	// transactions but may occur if you create a transaction using the RPC.
	if tx.Value().Sign() < 0 {
		return ErrNegativeValue
	}
	// Ensure the transaction doesn't exceed the current block limit gas.
	if pool.currentMaxGas < tx.Gas() {
		return ErrGasLimit
	}
	// Make sure the transaction is signed properly
	from, err := types.Sender(pool.signer, tx)
	if err != nil {
		return ErrInvalidSender
	}
	// Drop non-local transactions under our own minimal accepted gas price
	local = local || pool.locals.contains(from) // account may be local even if the transaction arrived from the network
	if !local && pool.gasPrice.Cmp(tx.GasPrice()) > 0 {
		return ErrUnderpriced
	}
	// Ensure the transaction adheres to nonce ordering
	if pool.currentState.GetNonce(from) > tx.Nonce() {
		return ErrNonceTooLow
	}
	// Transactor should have enough funds to cover the costs
	// cost == V + GP * GL
	if pool.currentState.GetBalance(from).Cmp(tx.Cost()) < 0 {
		return ErrInsufficientFunds
	}
	intrGas, err := IntrinsicGas(tx.Data(), tx.To() == nil, pool.currentState)
	if err != nil {
		return err
	}
	if tx.Gas() < intrGas {
		return ErrIntrinsicGas
	}

	// Verify inner contract tx
	if nil != tx.To() {
		if err := bcr.VerifyTx(tx, *(tx.To())); nil != err {
<<<<<<< HEAD
			log.Error("Failed to verify tx", "txHash", tx.Hash().Hex(), "to", tx.To().String(), "err", err)
=======
			log.Error("Failed to verify tx", "txHash", tx.Hash().Hex(), "to", tx.To().Bech32(), "err", err)
>>>>>>> 9bbc01c5
			return fmt.Errorf("%s: %s", ErrPlatONTxDataInvalid.Error(), err.Error())
		}
	}

	return nil
}

// add validates a transaction and inserts it into the non-executable queue for
// later pending promotion and execution. If the transaction is a replacement for
// an already pending or queued one, it overwrites the previous and returns this
// so outer code doesn't uselessly call promote.
//
// If a newly added transaction is marked as local, its sending account will be
// whitelisted, preventing any associated transaction from being dropped out of
// the pool due to pricing constraints.
func (pool *TxPool) add(tx *types.Transaction, local bool) (bool, error) {
	// If the transaction is already known, discard it
	hash := tx.Hash()
	if pool.all.Get(hash) != nil {
		log.Trace("Discarding already known transaction", "hash", hash)
		return false, fmt.Errorf("known transaction: %x", hash)
	}
	// If the transaction fails basic validation, discard it
	if err := pool.validateTx(tx, local); err != nil {
		log.Trace("Discarding invalid transaction", "hash", hash, "err", err)
		invalidTxCounter.Inc(1)
		return false, err
	}
	// If the transaction pool is full, discard underpriced transactions
	if uint64(pool.all.Count()) >= pool.config.GlobalSlots+pool.config.GlobalQueue {
		// If the new transaction is underpriced, don't accept it
		if !local && pool.priced.Underpriced(tx, pool.locals) {
			log.Trace("Discarding underpriced transaction", "hash", hash, "price", tx.GasPrice())
			underpricedTxCounter.Inc(1)
			return false, ErrUnderpriced
		}
		// New transaction is better than our worse ones, make room for it
		drop := pool.priced.Discard(pool.all.Count()-int(pool.config.GlobalSlots+pool.config.GlobalQueue-1), pool.locals)
		for _, tx := range drop {
			log.Trace("Discarding freshly underpriced transaction", "hash", tx.Hash(), "price", tx.GasPrice())
			underpricedTxCounter.Inc(1)
			pool.removeTx(tx.Hash(), false)
		}
	}
	// If the transaction is replacing an already pending one, do directly
	from, _ := types.Sender(pool.signer, tx) // already validated
	if list := pool.pending[from]; list != nil && list.Overlaps(tx) {
		// Nonce already pending, check if required price bump is met
		inserted, old := list.Add(tx, pool.config.PriceBump)
		if !inserted {
			pendingDiscardCounter.Inc(1)
			return false, ErrReplaceUnderpriced
		}
		// New transaction is better, replace old one
		if old != nil {
			pool.all.Remove(old.Hash())
			pool.priced.Removed()
			pendingReplaceCounter.Inc(1)
		}
		pool.all.Add(tx)
		pool.priced.Put(tx)
		pool.journalTx(from, tx)

		log.Trace("Pooled new executable transaction", "hash", hash, "from", from, "to", tx.To())

		// We've directly injected a replacement transaction, notify subsystems
		go pool.txFeed.Send(NewTxsEvent{types.Transactions{tx}})

		return old != nil, nil
	}
	// New transaction isn't replacing a pending one, push into queue
	replace, err := pool.enqueueTx(hash, tx)
	if err != nil {
		return false, err
	}
	// Mark local addresses and journal local transactions
	if local {
		if !pool.locals.contains(from) {
			log.Info("Setting new local account", "address", from)
			pool.locals.add(from)
		}
	}
	pool.journalTx(from, tx)

	log.Trace("Pooled new future transaction", "hash", hash, "from", from, "to", tx.To())
	return replace, nil
}

// enqueueTx inserts a new transaction into the non-executable transaction queue.
//
// Note, this method assumes the pool lock is held!
func (pool *TxPool) enqueueTx(hash common.Hash, tx *types.Transaction) (bool, error) {
	// Try to insert the transaction into the future queue
	from, _ := types.Sender(pool.signer, tx) // already validated
	if pool.queue[from] == nil {
		pool.queue[from] = newTxList(false)
	}
	inserted, old := pool.queue[from].Add(tx, pool.config.PriceBump)
	if !inserted {
		// An older transaction was better, discard this
		queuedDiscardCounter.Inc(1)
		return false, ErrReplaceUnderpriced
	}
	// Discard any previous transaction and mark this
	if old != nil {
		pool.all.Remove(old.Hash())
		pool.priced.Removed()
		queuedReplaceCounter.Inc(1)
	}
	if pool.all.Get(hash) == nil {
		pool.all.Add(tx)
		pool.priced.Put(tx)
	}
	return old != nil, nil
}

// journalTx adds the specified transaction to the local disk journal if it is
// deemed to have been sent from a local account.
func (pool *TxPool) journalTx(from common.Address, tx *types.Transaction) {
	// Only journal if it's enabled and the transaction is local
	if pool.journal == nil || !pool.locals.contains(from) {
		return
	}
	if err := pool.journal.insert(tx); err != nil {
		log.Warn("Failed to journal local transaction", "err", err)
	}
}

// promoteTx adds a transaction to the pending (processable) list of transactions
// and returns whether it was inserted or an older was better.
//
// Note, this method assumes the pool lock is held!
func (pool *TxPool) promoteTx(addr common.Address, hash common.Hash, tx *types.Transaction) bool {
	// Try to insert the transaction into the pending queue
	if pool.pending[addr] == nil {
		pool.pending[addr] = newTxList(true)
	}
	list := pool.pending[addr]

	inserted, old := list.Add(tx, pool.config.PriceBump)
	if !inserted {
		// An older transaction was better, discard this
		pool.all.Remove(hash)
		pool.priced.Removed()

		pendingDiscardCounter.Inc(1)
		return false
	}
	// Otherwise discard any previous transaction and mark this
	if old != nil {
		pool.all.Remove(old.Hash())
		pool.priced.Removed()

		pendingReplaceCounter.Inc(1)
	}
	// Failsafe to work around direct pending inserts (tests)
	if pool.all.Get(hash) == nil {
		pool.all.Add(tx)
		pool.priced.Put(tx)
	}
	// Set the potentially new pending nonce and notify any subsystems of the new tx
	pool.beats[addr] = time.Now()
	pool.pendingState.SetNonce(addr, tx.Nonce()+1)

	return true
}

// AddLocal enqueues a single transaction into the pool if it is valid, marking
// the sender as a local one in the mean time, ensuring it goes around the local
// pricing constraints.
func (pool *TxPool) AddLocal(tx *types.Transaction) error {
	pool.knowns.Store(tx.Hash(), time.Now())
	errCh := make(chan interface{})
	txExt := &txExt{tx, !pool.config.NoLocals, errCh}
	pool.txExtBuffer <- txExt
	err := <-errCh
	if e, ok := err.(error); ok {
		return e
	} else {
		return nil
	}
}

// AddRemote enqueues a single transaction into the pool if it is valid. If the
// sender is not among the locally tracked ones, full pricing constraints will
// apply.
func (pool *TxPool) AddRemote(tx *types.Transaction) error {
	if _, ok := pool.knowns.Load(tx.Hash()); ok {
		atomic.AddInt32(&pool.filterKnowns, 1)
		return nil
	} else {
		pool.knowns.Store(tx.Hash(), time.Now())
	}
	errCh := make(chan interface{}, 1)
	txExt := &txExt{tx, false, errCh}
	select {
	case <-pool.exitCh:
		return nil
	case pool.txExtBuffer <- txExt:
		select {
		case err := <-errCh:
			if e, ok := err.(error); ok {
				return e
			}
			return nil
		}
	default:
		return nil
	}
}

// AddLocals enqueues a batch of transactions into the pool if they are valid,
// marking the senders as a local ones in the mean time, ensuring they go around
// the local pricing constraints.
func (pool *TxPool) AddLocals(txs []*types.Transaction) []error {
	errCh := make(chan interface{})
	txExt := &txExt{txs, !pool.config.NoLocals, errCh}
	pool.txExtBuffer <- txExt
	err := <-errCh
	if e, ok := err.([]error); ok {
		return e
	} else {
		return nil
	}
}

// AddRemotes enqueues a batch of transactions into the pool if they are valid.
// If the senders are not among the locally tracked ones, full pricing constraints
// will apply.
func (pool *TxPool) AddRemotes(txs []*types.Transaction) []error {
	// Discarding knowing transactions
	newTxs := make([]*types.Transaction, 0)
	for _, tx := range txs {
		hash := tx.Hash()

		if _, ok := pool.knowns.Load(hash); ok {
			atomic.AddInt32(&pool.filterKnowns, 1)
			log.Trace("Discarding already known transaction", "hash", hash)
			continue
		} else {
			pool.knowns.Store(hash, time.Now())
		}

		if pool.all.Get(hash) != nil {
			log.Trace("Discarding already known transaction", "hash", hash)
			knowingTxCounter.Inc(1)
			continue
		}

		newTxs = append(newTxs, tx)
	}
	if len(newTxs) == 0 {
		return nil
	}

	errCh := make(chan interface{}, 1)
	txExt := &txExt{newTxs, false, errCh}
	select {
	case <-pool.exitCh:
		return nil
	case pool.txExtBuffer <- txExt:
		return nil
	default:
		return nil
	}
}

func (pool *TxPool) RecoverTx(tx *types.Transaction) bool {
	pool.mu.Lock()
	defer pool.mu.Unlock()

	from, _ := types.Sender(pool.signer, tx)
	return pool.recoverTx(tx, from, pool.locals.contains(from))
}

func (pool *TxPool) RecoverTxs(txs []*types.Transaction) []bool {
	pool.mu.Lock()
	defer pool.mu.Unlock()

	results := make([]bool, len(txs))
	for i, tx := range txs {
		from, _ := types.Sender(pool.signer, tx)
		results[i] = pool.recoverTx(tx, from, pool.locals.contains(from))
	}
	return results
}

func (pool *TxPool) recoverTx(tx *types.Transaction, from common.Address, local bool) bool {
	// If the transaction is already known, discard it
	hash := tx.Hash()
	if pool.all.Get(hash) != nil {
		log.Trace("Discarding already known transaction", "hash", hash)
		return false
	}

	// If the transaction pool is full, discard underpriced transactions
	if uint64(pool.all.Count()) >= pool.config.GlobalSlots+pool.config.GlobalQueue {
		// New transaction is better than our worse ones, make room for it
		drop := pool.priced.Discard(pool.all.Count()-int(pool.config.GlobalSlots+pool.config.GlobalQueue-1), pool.locals)
		for _, tx := range drop {
			log.Trace("Discarding freshly underpriced transaction", "hash", tx.Hash(), "price", tx.GasPrice())
			underpricedTxCounter.Inc(1)
			pool.removeTx(tx.Hash(), false)
		}
	}

	if local {
		if !pool.locals.contains(from) {
			log.Info("Setting new local account", "address", from)
			pool.locals.add(from)
		}
	}
	pool.journalTx(from, tx)
	pool.promoteTx(from, hash, tx)

	return true

}

// addTx enqueues a single transaction into the pool if it is valid.
func (pool *TxPool) addTx(tx *types.Transaction, local bool) error {
	pool.mu.Lock()
	defer pool.mu.Unlock()

	return pool.addTxLocked(tx, local)
	/*// Try to inject the transaction and update any state
	replace, err := pool.add(tx, local)
	if err != nil {
		return err
	}
	// If we added a new transaction, run promotion checks and return
	if !replace {
		from, _ := types.Sender(pool.signer, tx) // already validated
		pool.promoteExecutables([]common.Address{from})
	}
	return nil*/
}

func (pool *TxPool) addTxLocked(tx *types.Transaction, local bool) error {

	// Try to inject the transaction and update any state
	replace, err := pool.add(tx, local)
	if err != nil {
		return err
	}
	// If we added a new transaction, run promotion checks and return
	if !replace {
		from, _ := types.Sender(pool.signer, tx) // already validated
		pool.promoteExecutables([]common.Address{from})
	}
	return nil
}

func (pool *TxPool) addTxExt(txExt *txExt) interface{} {
	pool.mu.Lock()
	defer pool.mu.Unlock()

	if tx, ok := txExt.tx.(*types.Transaction); ok {
		err := pool.addTxLocked(tx, txExt.local)
		if txExt.local && err != nil {
			from, er := types.Sender(pool.signer, tx)
			log.Warn("Nonce tracking, add local tx to pool", "from", from, "err", err, "er", er, "nonce", pool.currentState.GetNonce(from), "tx.Hash", tx.Hash(), "tx.Nonce()", tx.Nonce())
		}
		return err
	}

	if txs, ok := txExt.tx.([]*types.Transaction); ok {
		return pool.addTxsLocked(txs, txExt.local)
	}

	return nil
}

// addTxs attempts to queue a batch of transactions if they are valid.
func (pool *TxPool) addTxs(txs []*types.Transaction, local bool) []error {
	pool.mu.Lock()
	defer pool.mu.Unlock()

	return pool.addTxsLocked(txs, local)
}

// addTxsLocked attempts to queue a batch of transactions if they are valid,
// whilst assuming the transaction pool lock is already held.
func (pool *TxPool) addTxsLocked(txs []*types.Transaction, local bool) []error {
	// Add the batch of transaction, tracking the accepted ones
	dirty := make(map[common.Address]struct{})
	errs := make([]error, len(txs))

	for i, tx := range txs {
		var replace bool
		if replace, errs[i] = pool.add(tx, local); errs[i] == nil && !replace {
			from, _ := types.Sender(pool.signer, tx) // already validated
			dirty[from] = struct{}{}
		}
	}
	// Only reprocess the internal state if something was actually added
	if len(dirty) > 0 {
		addrs := make([]common.Address, 0, len(dirty))
		for addr := range dirty {
			addrs = append(addrs, addr)
		}
		pool.promoteExecutables(addrs)
	}
	return errs
}

// Status returns the status (unknown/pending/queued) of a batch of transactions
// identified by their hashes.
func (pool *TxPool) Status(hashes []common.Hash) []TxStatus {
	pool.mu.RLock()
	defer pool.mu.RUnlock()

	status := make([]TxStatus, len(hashes))
	for i, hash := range hashes {
		if tx := pool.all.Get(hash); tx != nil {
			from, _ := types.Sender(pool.signer, tx) // already validated
			if pool.pending[from] != nil && pool.pending[from].txs.items[tx.Nonce()] != nil {
				status[i] = TxStatusPending
			} else {
				status[i] = TxStatusQueued
			}
		}
	}
	return status
}

// Get returns a transaction if it is contained in the pool
// and nil otherwise.
func (pool *TxPool) Get(hash common.Hash) *types.Transaction {
	return pool.all.Get(hash)
}

// removeTx removes a single transaction from the queue, moving all subsequent
// transactions back to the future queue.
func (pool *TxPool) removeTx(hash common.Hash, outofbound bool) {
	// Fetch the transaction we wish to delete
	tx := pool.all.Get(hash)
	if tx == nil {
		return
	}
	addr, _ := types.Sender(pool.signer, tx) // already validated during insertion

	// Remove it from the list of known transactions
	pool.all.Remove(hash)
	if outofbound {
		pool.priced.Removed()
	}
	// Remove the transaction from the pending lists and reset the account nonce
	if pending := pool.pending[addr]; pending != nil {
		if removed, invalids := pending.Remove(tx); removed {
			// If no more pending transactions are left, remove the list
			if pending.Empty() {
				delete(pool.pending, addr)
				delete(pool.beats, addr)
			}
			// Postpone any invalidated transactions
			for _, tx := range invalids {
				pool.enqueueTx(tx.Hash(), tx)
			}
			// Update the account nonce if needed
			if nonce := tx.Nonce(); pool.pendingState.GetNonce(addr) > nonce {
				pool.pendingState.SetNonce(addr, nonce)
			}
			return
		}
	}
	// Transaction is in the future queue
	if future := pool.queue[addr]; future != nil {
		future.Remove(tx)
		if future.Empty() {
			delete(pool.queue, addr)
		}
	}
}

// promoteExecutables moves transactions that have become processable from the
// future queue to the set of pending transactions. During this process, all
// invalidated transactions (low nonce, low balance) are deleted.
func (pool *TxPool) promoteExecutables(accounts []common.Address) {
	// Track the promoted transactions to broadcast them at once
	var promoted []*types.Transaction

	// Gather all the accounts potentially needing updates
	if accounts == nil {
		accounts = make([]common.Address, 0, len(pool.queue))
		for addr := range pool.queue {
			accounts = append(accounts, addr)
		}
	}
	// Iterate over all accounts and promote any executable transactions
	for _, addr := range accounts {
		list := pool.queue[addr]
		if list == nil {
			continue // Just in case someone calls with a non existing account
		}
		// Drop all transactions that are deemed too old (low nonce)
		for _, tx := range list.Forward(pool.currentState.GetNonce(addr)) {
			hash := tx.Hash()
			log.Trace("Removed old queued transaction", "hash", hash)
			pool.all.Remove(hash)
			pool.priced.Removed()
		}
		// Drop all transactions that are too costly (low balance or out of gas)
		drops, _ := list.Filter(pool.currentState.GetBalance(addr), pool.currentMaxGas)
		for _, tx := range drops {
			hash := tx.Hash()
			log.Trace("Removed unpayable queued transaction", "hash", hash)
			pool.all.Remove(hash)
			pool.priced.Removed()
			queuedNofundsCounter.Inc(1)
		}
		// Gather all executable transactions and promote them
		for _, tx := range list.Ready(pool.pendingState.GetNonce(addr)) {
			hash := tx.Hash()
			if pool.promoteTx(addr, hash, tx) {
				log.Trace("Promoting queued transaction", "hash", hash)
				promoted = append(promoted, tx)
			}
		}
		// Drop all transactions over the allowed limit
		if !pool.locals.contains(addr) {
			for _, tx := range list.Cap(int(pool.config.AccountQueue)) {
				hash := tx.Hash()
				pool.all.Remove(hash)
				pool.priced.Removed()
				queuedRateLimitCounter.Inc(1)
				log.Trace("Removed cap-exceeding queued transaction", "hash", hash)
			}
		}
		// Delete the entire queue entry if it became empty.
		if list.Empty() {
			delete(pool.queue, addr)
		}
	}
	// Notify subsystem for new promoted transactions.
	if len(promoted) > 0 {
		go pool.txFeed.Send(NewTxsEvent{promoted})
	}
	// If the pending limit is overflown, start equalizing allowances
	pending := uint64(0)
	for _, list := range pool.pending {
		pending += uint64(list.Len())
	}
	if pending > pool.config.GlobalSlots {
		pendingBeforeCap := pending
		// Assemble a spam order to penalize large transactors first
		spammers := prque.New(nil)
		for addr, list := range pool.pending {
			// Only evict transactions from high rollers
			if !pool.locals.contains(addr) && uint64(list.Len()) > pool.config.AccountSlots {
				spammers.Push(addr, int64(list.Len()))
			}
		}
		// Gradually drop transactions from offenders
		offenders := []common.Address{}
		for pending > pool.config.GlobalSlots && !spammers.Empty() {
			// Retrieve the next offender if not local address
			offender, _ := spammers.Pop()
			offenders = append(offenders, offender.(common.Address))

			// Equalize balances until all the same or below threshold
			if len(offenders) > 1 {
				// Calculate the equalization threshold for all current offenders
				threshold := pool.pending[offender.(common.Address)].Len()

				// Iteratively reduce all offenders until below limit or threshold reached
				for pending > pool.config.GlobalSlots && pool.pending[offenders[len(offenders)-2]].Len() > threshold {
					for i := 0; i < len(offenders)-1; i++ {
						list := pool.pending[offenders[i]]
						for _, tx := range list.Cap(list.Len() - 1) {
							// Drop the transaction from the global pools too
							hash := tx.Hash()
							pool.all.Remove(hash)
							pool.priced.Removed()

							// Update the account nonce to the dropped transaction
							if nonce := tx.Nonce(); pool.pendingState.GetNonce(offenders[i]) > nonce {
								pool.pendingState.SetNonce(offenders[i], nonce)
							}
							log.Trace("Removed fairness-exceeding pending transaction", "hash", hash)
						}
						pending--
					}
				}
			}
		}
		// If still above threshold, reduce to limit or min allowance
		if pending > pool.config.GlobalSlots && len(offenders) > 0 {
			for pending > pool.config.GlobalSlots && uint64(pool.pending[offenders[len(offenders)-1]].Len()) > pool.config.AccountSlots {
				for _, addr := range offenders {
					list := pool.pending[addr]
					for _, tx := range list.Cap(list.Len() - 1) {
						// Drop the transaction from the global pools too
						hash := tx.Hash()
						pool.all.Remove(hash)
						pool.priced.Removed()

						// Update the account nonce to the dropped transaction
						if nonce := tx.Nonce(); pool.pendingState.GetNonce(addr) > nonce {
							pool.pendingState.SetNonce(addr, nonce)
						}
						log.Trace("Removed fairness-exceeding pending transaction", "hash", hash)
					}
					pending--
				}
			}
		}
		pendingRateLimitCounter.Inc(int64(pendingBeforeCap - pending))
	}
	// If we've queued more transactions than the hard limit, drop oldest ones
	queued := uint64(0)
	for _, list := range pool.queue {
		queued += uint64(list.Len())
	}
	if queued > pool.config.GlobalQueue {
		// Sort all accounts with queued transactions by heartbeat
		addresses := make(addressesByHeartbeat, 0, len(pool.queue))
		for addr := range pool.queue {
			if !pool.locals.contains(addr) { // don't drop locals
				addresses = append(addresses, addressByHeartbeat{addr, pool.beats[addr]})
			}
		}
		sort.Sort(addresses)

		// Drop transactions until the total is below the limit or only locals remain
		for drop := queued - pool.config.GlobalQueue; drop > 0 && len(addresses) > 0; {
			addr := addresses[len(addresses)-1]
			list := pool.queue[addr.address]

			addresses = addresses[:len(addresses)-1]

			// Drop all transactions if they are less than the overflow
			if size := uint64(list.Len()); size <= drop {
				for _, tx := range list.Flatten() {
					pool.removeTx(tx.Hash(), true)
				}
				drop -= size
				queuedRateLimitCounter.Inc(int64(size))
				continue
			}
			// Otherwise drop only last few transactions
			txs := list.Flatten()
			for i := len(txs) - 1; i >= 0 && drop > 0; i-- {
				pool.removeTx(txs[i].Hash(), true)
				drop--
				queuedRateLimitCounter.Inc(1)
			}
		}
	}
}

// demoteUnexecutables removes invalid and processed transactions from the pools
// executable/pending queue and any subsequent transactions that become unexecutable
// are moved back into the future queue.
func (pool *TxPool) demoteUnexecutables() {
	// Iterate over all accounts and demote any non-executable transactions
	for addr, list := range pool.pending {
		nonce := pool.currentState.GetNonce(addr)

		// Drop all transactions that are deemed too old (low nonce)
		for _, tx := range list.Forward(nonce) {
			hash := tx.Hash()
			log.Trace("Removed old pending transaction", "hash", hash)
			pool.all.Remove(hash)
			pool.priced.Removed()
		}
		// Drop all transactions that are too costly (low balance or out of gas), and queue any invalids back for later
		drops, invalids := list.Filter(pool.currentState.GetBalance(addr), pool.currentMaxGas)
		for _, tx := range drops {
			hash := tx.Hash()
			log.Trace("Removed unpayable pending transaction", "hash", hash)
			pool.all.Remove(hash)
			pool.priced.Removed()
			pendingNofundsCounter.Inc(1)
		}
		for _, tx := range invalids {
			hash := tx.Hash()
			log.Trace("Demoting pending transaction", "hash", hash)
			pool.enqueueTx(hash, tx)
		}
		// If there's a gap in front, alert (should never happen) and postpone all transactions
		if list.Len() > 0 && list.txs.Get(nonce) == nil {
			for _, tx := range list.Cap(0) {
				hash := tx.Hash()
				log.Error("Demoting invalidated transaction", "hash", hash)
				pool.enqueueTx(hash, tx)
			}
		}
		// Delete the entire queue entry if it became empty.
		if list.Empty() {
			delete(pool.pending, addr)
			delete(pool.beats, addr)
		}
	}
}

// addressByHeartbeat is an account address tagged with its last activity timestamp.
type addressByHeartbeat struct {
	address   common.Address
	heartbeat time.Time
}

type addressesByHeartbeat []addressByHeartbeat

func (a addressesByHeartbeat) Len() int           { return len(a) }
func (a addressesByHeartbeat) Less(i, j int) bool { return a[i].heartbeat.Before(a[j].heartbeat) }
func (a addressesByHeartbeat) Swap(i, j int)      { a[i], a[j] = a[j], a[i] }

// accountSet is simply a set of addresses to check for existence, and a signer
// capable of deriving addresses from transactions.
type accountSet struct {
	accounts map[common.Address]struct{}
	signer   types.Signer
	cache    *[]common.Address
}

// newAccountSet creates a new address set with an associated signer for sender
// derivations.
func newAccountSet(signer types.Signer) *accountSet {
	return &accountSet{
		accounts: make(map[common.Address]struct{}),
		signer:   signer,
	}
}

// contains checks if a given address is contained within the set.
func (as *accountSet) contains(addr common.Address) bool {
	_, exist := as.accounts[addr]
	return exist
}

// containsTx checks if the sender of a given tx is within the set. If the sender
// cannot be derived, this method returns false.
func (as *accountSet) containsTx(tx *types.Transaction) bool {
	if addr, err := types.Sender(as.signer, tx); err == nil {
		return as.contains(addr)
	}
	return false
}

// add inserts a new address into the set to track.
func (as *accountSet) add(addr common.Address) {
	as.accounts[addr] = struct{}{}
	as.cache = nil
}

// flatten returns the list of addresses within this set, also caching it for later
// reuse. The returned slice should not be changed!
func (as *accountSet) flatten() []common.Address {
	if as.cache == nil {
		accounts := make([]common.Address, 0, len(as.accounts))
		for account := range as.accounts {
			accounts = append(accounts, account)
		}
		as.cache = &accounts
	}
	return *as.cache
}

// txLookup is used internally by TxPool to track transactions while allowing lookup without
// mutex contention.
//
// Note, although this type is properly protected against concurrent access, it
// is **not** a type that should ever be mutated or even exposed outside of the
// transaction pool, since its internal state is tightly coupled with the pools
// internal mechanisms. The sole purpose of the type is to permit out-of-bound
// peeking into the pool in TxPool.Get without having to acquire the widely scoped
// TxPool.mu mutex.
type txLookup struct {
	all  map[common.Hash]*types.Transaction
	lock sync.RWMutex
}

// newTxLookup returns a new txLookup structure.
func newTxLookup() *txLookup {
	return &txLookup{
		all: make(map[common.Hash]*types.Transaction),
	}
}

// Range calls f on each key and value present in the map.
func (t *txLookup) Range(f func(hash common.Hash, tx *types.Transaction) bool) {
	t.lock.RLock()
	defer t.lock.RUnlock()

	for key, value := range t.all {
		if !f(key, value) {
			break
		}
	}
}

// Get returns a transaction if it exists in the lookup, or nil if not found.
func (t *txLookup) Get(hash common.Hash) *types.Transaction {
	t.lock.RLock()
	defer t.lock.RUnlock()

	return t.all[hash]
}

// Count returns the current number of items in the lookup.
func (t *txLookup) Count() int {
	t.lock.RLock()
	defer t.lock.RUnlock()

	return len(t.all)
}

// Add adds a transaction to the lookup.
func (t *txLookup) Add(tx *types.Transaction) {
	t.lock.Lock()
	defer t.lock.Unlock()

	t.all[tx.Hash()] = tx
}

// Remove removes a transaction from the lookup.
func (t *txLookup) Remove(hash common.Hash) {
	t.lock.Lock()
	defer t.lock.Unlock()

	delete(t.all, hash)
}<|MERGE_RESOLUTION|>--- conflicted
+++ resolved
@@ -796,11 +796,7 @@
 	// Verify inner contract tx
 	if nil != tx.To() {
 		if err := bcr.VerifyTx(tx, *(tx.To())); nil != err {
-<<<<<<< HEAD
-			log.Error("Failed to verify tx", "txHash", tx.Hash().Hex(), "to", tx.To().String(), "err", err)
-=======
 			log.Error("Failed to verify tx", "txHash", tx.Hash().Hex(), "to", tx.To().Bech32(), "err", err)
->>>>>>> 9bbc01c5
 			return fmt.Errorf("%s: %s", ErrPlatONTxDataInvalid.Error(), err.Error())
 		}
 	}
