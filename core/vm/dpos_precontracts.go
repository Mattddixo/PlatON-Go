--- conflicted
+++ resolved
@@ -47,8 +47,17 @@
 	ErrCandidateEmpyt = errors.New("CandidatePool is nil")
 )
 
+var (
+	WithDrawLock = big.NewInt(50000)
+)
+
 var PrecompiledContractsDpos = map[common.Address]PrecompiledContract{
 	common.CandidateAddr : &candidateContract{},
+}
+
+type ResultCommon struct {
+	Ret bool
+	ErrMsg string
 }
 
 type candidatePool interface {
@@ -61,6 +70,7 @@
 	IsDefeat(state StateDB, nodeId discover.NodeID) (bool, error)
 	RefundBalance (state StateDB, nodeId discover.NodeID, blockNumber *big.Int) error
 	GetOwner (state StateDB, nodeId discover.NodeID) common.Address
+	SetCandidateExtra(state StateDB, nodeId discover.NodeID, extra string) error
 }
 
 type candidateContract struct{
@@ -162,22 +172,15 @@
 		fmt.Println("GetCandidate err!=nill: ", err.Error())
 		return nil, err
 	}
-	var alldeposit *big.Int
+	alldeposit := deposit
 	if can!=nil {
 		if ok := bytes.Equal(can.Owner.Bytes(), owner.Bytes()); !ok {
 			fmt.Println(ErrOwnerNotonly.Error())
 			return nil, ErrOwnerNotonly
 		}
 		alldeposit = can.Deposit.Add(can.Deposit, deposit)
-<<<<<<< HEAD
 		fmt.Println("alldeposit: ", alldeposit,  " can.Deposit: ", can.Deposit, " deposit: ", deposit)
-	}else {
-=======
-	} else { // TODO to be deleted
->>>>>>> cabb4c7a
-		alldeposit = deposit
-	}
-
+	}
 	canDeposit := types.Candidate{
 		alldeposit,
 		height,
@@ -187,6 +190,7 @@
 		port,
 		owner,
 		from,
+		"",
 	}
 	fmt.Println("canDeposit: ", canDeposit)
 	if err = c.evm.CandidatePool.SetCandidate(c.evm.StateDB, nodeId, &canDeposit); err!=nil {
@@ -195,15 +199,11 @@
 		return nil, err
 	}
 
-	type result struct{
-		 Ret bool
-		 ErrMsg string
-	}
-	r := &result{true, "success"}
+	//return
+	r := ResultCommon{true, "success"}
 	data, _ := json.Marshal(r)
 	sdata := DecodeResultStr(string(data))
-	fmt.Println("json: ", string(data), " []byte: ", sdata)
-
+	fmt.Println("json: ", string(data))
 	return sdata, nil
 }
 
@@ -221,15 +221,17 @@
 		fmt.Println(ErrPermissionDenied.Error())
 		return nil, ErrPermissionDenied
 	}
-	c.evm.CandidatePool.WithdrawCandidate(c.evm.StateDB, nodeId, withdraw, height)
-	
-	
-
-	//校验from和owner是否一致
-	//调用接口生成退款记录
-
-
-	return nil, nil
+	if err := c.evm.CandidatePool.WithdrawCandidate(c.evm.StateDB, nodeId, withdraw, height); err!=nil {
+		fmt.Println(err.Error())
+		return nil, err
+	}
+
+	//return
+	r := ResultCommon{true, "success"}
+	data, _ := json.Marshal(r)
+	sdata := DecodeResultStr(string(data))
+	fmt.Println("json: ", string(data))
+	return sdata, nil
 }
 
 //质押金提现
@@ -239,10 +241,17 @@
 	fmt.Println("CandidateWithdraw==> nodeId: ", nodeId.String(), " height: ", 	height)
 
 	//todo
-	c.evm.CandidatePool.RefundBalance(c.evm.StateDB, nodeId, height)
-
-
-	return nil, nil
+	if err :=c.evm.CandidatePool.RefundBalance(c.evm.StateDB, nodeId, height); err!=nil{
+		fmt.Println(err.Error())
+		return nil, err
+	}
+
+	//return
+	r := ResultCommon{true, "success"}
+	data, _ := json.Marshal(r)
+	sdata := DecodeResultStr(string(data))
+	fmt.Println("json: ", string(data))
+	return sdata, nil
 }
 
 //获取已申请的退款记录
@@ -251,9 +260,39 @@
 	fmt.Println("CandidateWithdrawInfos==> nodeId: ", nodeId.String())
 
 	//todo
-	if infos, err = c.evm.CandidatePool.GetDefeat(c.evm.StateDB, nodeId); err!=nil{
-
-	}
+	infos, err := c.evm.CandidatePool.GetDefeat(c.evm.StateDB, nodeId)
+	if err!=nil{
+		fmt.Println(err.Error())
+		return nil, err
+	}
+	//return
+	type WithdrawInfo struct {
+		Balance *big.Int 
+		LockNumber *big.Int
+		LockBlockCycle *big.Int
+	} 
+	type WithdrawInfos struct {
+		Ret ResultCommon
+		Infos []WithdrawInfo
+	}
+
+	r := WithdrawInfos{}
+	r.Ret = ResultCommon{true, "success"}
+	r.Infos = make([]WithdrawInfo, len(infos))
+	for i, v := range infos {
+		r.Infos[i] = WithdrawInfo{v.Deposit, v.BlockNumber, WithDrawLock}
+	}
+	data, _ := json.Marshal(r)
+	sdata := DecodeResultStr(string(data))
+	fmt.Println("json: ", string(data))
+	return sdata, nil
+}
+
+func (c *candidateContract) SetCandidateExtra(nodeId discover.NodeID, extra string)([]byte, error){
+	//debug
+	fmt.Println("SetCandidate==> nodeId: ", nodeId.String(), " extra: ", extra)
+
+	c.evm.CandidatePool.SetCandidateExtra(c.evm.StateDB, nodeId, extra)
 
 	return nil, nil
 }
