--- conflicted
+++ resolved
@@ -6,11 +6,7 @@
 	"crypto/elliptic"
 	"encoding/json"
 	"fmt"
-<<<<<<< HEAD
-	"github.com/PlatONnetwork/PlatON-Go/common/hexutil"
-=======
-
->>>>>>> abbc9338
+
 	"github.com/PlatONnetwork/PlatON-Go/consensus/cbft/utils"
 	"github.com/PlatONnetwork/PlatON-Go/crypto/bls"
 
@@ -845,7 +841,6 @@
 	vSet.SetIndex(vote.NodeIndex(), true)
 
 	var aggSig bls.Sign
-	fmt.Println(hexutil.Encode(vote.Sign()))
 	if err := aggSig.Deserialize(vote.Sign()); err != nil {
 		return nil
 	}
@@ -941,10 +936,8 @@
 			break
 		}
 
-		fmt.Println(vc.ValidatorSet.String())
 		if !cbft.validatorPool.VerifyAggSigByBA(vc.BlockNumber, vc.ValidatorSet, cb, vc.Signature.Bytes()) {
 			err = fmt.Errorf("verify viewchange qc failed")
-			fmt.Println("err", vc.ValidatorSet.String())
 			break
 		}
 	}
