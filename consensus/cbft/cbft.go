--- conflicted
+++ resolved
@@ -546,9 +546,8 @@
 		ExtraData: extra,
 		SyncState: nil,
 	})
-<<<<<<< HEAD
-=======
-}
+}
+
 
 func (cbft *Cbft) Evidences() string {
 	evs := cbft.evPool.Evidences()
@@ -561,5 +560,4 @@
 		return ""
 	}
 	return string(js)
->>>>>>> c81845dc
 }