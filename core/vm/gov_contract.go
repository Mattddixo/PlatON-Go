package vm

import (
	"math/big"

	"github.com/PlatONnetwork/PlatON-Go/x/xutil"

	"github.com/PlatONnetwork/PlatON-Go/common"
	"github.com/PlatONnetwork/PlatON-Go/common/vm"
	"github.com/PlatONnetwork/PlatON-Go/log"
	"github.com/PlatONnetwork/PlatON-Go/p2p/discover"
	"github.com/PlatONnetwork/PlatON-Go/params"
	"github.com/PlatONnetwork/PlatON-Go/x/gov"
	"github.com/PlatONnetwork/PlatON-Go/x/plugin"
)

const (
	SubmitText            = uint16(2000)
	SubmitVersion         = uint16(2001)
	SubmitParam           = uint16(2002)
	Vote                  = uint16(2003)
	Declare               = uint16(2004)
	SubmitCancel          = uint16(2005)
	GetProposal           = uint16(2100)
	GetResult             = uint16(2101)
	ListProposal          = uint16(2102)
	GetActiveVersion      = uint16(2103)
	GetGovernParamValue   = uint16(2104)
	GetAccuVerifiersCount = uint16(2105)
	ListGovernParam       = uint16(2106)
)

var (
	Delimiter = []byte("")
)

type GovContract struct {
	Plugin   *plugin.GovPlugin
	Contract *Contract
	Evm      *EVM
}

func (gc *GovContract) RequiredGas(input []byte) uint64 {
	return params.GovGas
}

func (gc *GovContract) Run(input []byte) ([]byte, error) {
	return execPlatonContract(input, gc.FnSigns())
}

func (gc *GovContract) FnSigns() map[uint16]interface{} {
	return map[uint16]interface{}{
		// Set
		SubmitText:    gc.submitText,
		SubmitVersion: gc.submitVersion,
		Vote:          gc.vote,
		Declare:       gc.declareVersion,
		SubmitCancel:  gc.submitCancel,
		SubmitParam:   gc.submitParam,

		// Get
		GetProposal:           gc.getProposal,
		GetResult:             gc.getTallyResult,
		ListProposal:          gc.listProposal,
		GetActiveVersion:      gc.getActiveVersion,
		GetGovernParamValue:   gc.getGovernParamValue,
		GetAccuVerifiersCount: gc.getAccuVerifiersCount,
		ListGovernParam:       gc.listGovernParam,
	}
}

func (gc *GovContract) CheckGasPrice(gasPrice *big.Int, fcode uint16) error {
	switch fcode {
	case SubmitText:
		if gasPrice.Cmp(params.SubmitTextProposalGasPrice) < 0 {
			return common.InvalidParameter.Wrap("Gas price under the min gas price.")
		}
	case SubmitVersion:
		if gasPrice.Cmp(params.SubmitVersionProposalGasPrice) < 0 {
			return common.InvalidParameter.Wrap("Gas price under the min gas price.")
		}
	case SubmitCancel:
		if gasPrice.Cmp(params.SubmitCancelProposalGasPrice) < 0 {
			return common.InvalidParameter.Wrap("Gas price under the min gas price.")
		}
	case SubmitParam:
		if gasPrice.Cmp(params.SubmitParamProposalGasPrice) < 0 {
			return common.InvalidParameter.Wrap("Gas price under the min gas price.")
		}
	}

	return nil
}

func (gc *GovContract) submitText(verifier discover.NodeID, pipID string) ([]byte, error) {
	from := gc.Contract.CallerAddress
	blockNumber := gc.Evm.BlockNumber.Uint64()
	blockHash := gc.Evm.BlockHash
	txHash := gc.Evm.StateDB.TxHash()

	log.Debug("call submitText of GovContract",
		"from", from.Hex(),
		"txHash", txHash,
		"blockNumber", blockNumber,
		"PIPID", pipID,
		"verifierID", verifier.TerminalString())

	if !gc.Contract.UseGas(params.SubmitTextProposalGas) {
		return nil, ErrOutOfGas
	}

	if txHash == common.ZeroHash {
		return nil, nil
	}

	p := &gov.TextProposal{
		PIPID:        pipID,
		ProposalType: gov.Text,
		SubmitBlock:  blockNumber,
		ProposalID:   txHash,
		Proposer:     verifier,
	}
	err := gov.Submit(from, p, blockHash, blockNumber, plugin.StakingInstance(), gc.Evm.StateDB)
	return gc.nonCallHandler("submitText", SubmitText, err)
}

func (gc *GovContract) submitVersion(verifier discover.NodeID, pipID string, newVersion uint32, endVotingRounds uint64) ([]byte, error) {
	from := gc.Contract.CallerAddress

	blockNumber := gc.Evm.BlockNumber.Uint64()
	blockHash := gc.Evm.BlockHash
	txHash := gc.Evm.StateDB.TxHash()

	log.Debug("call submitVersion of GovContract",
		"from", from.Hex(),
		"txHash", txHash,
		"blockNumber", blockNumber,
		"PIPID", pipID,
		"verifierID", verifier.TerminalString(),
		"newVersion", newVersion,
		"newVersionString", xutil.ProgramVersion2Str(newVersion),
		"endVotingRounds", endVotingRounds)

	if !gc.Contract.UseGas(params.SubmitVersionProposalGas) {
		return nil, ErrOutOfGas
	}

	if txHash == common.ZeroHash {
		return nil, nil
	}

	p := &gov.VersionProposal{
		PIPID:           pipID,
		ProposalType:    gov.Version,
		EndVotingRounds: endVotingRounds,
		SubmitBlock:     blockNumber,
		ProposalID:      txHash,
		Proposer:        verifier,
		NewVersion:      newVersion,
	}
	err := gov.Submit(from, p, blockHash, blockNumber, plugin.StakingInstance(), gc.Evm.StateDB)
	return gc.nonCallHandler("submitVersion", SubmitVersion, err)
}

func (gc *GovContract) submitCancel(verifier discover.NodeID, pipID string, endVotingRounds uint64, tobeCanceledProposalID common.Hash) ([]byte, error) {
	from := gc.Contract.CallerAddress

	blockNumber := gc.Evm.BlockNumber.Uint64()
	blockHash := gc.Evm.BlockHash
	txHash := gc.Evm.StateDB.TxHash()

	log.Debug("call submitCancel of GovContract",
		"from", from.Hex(),
		"txHash", txHash,
		"blockNumber", blockNumber,
		"PIPID", pipID,
		"verifierID", verifier.TerminalString(),
		"endVotingRounds", endVotingRounds,
		"tobeCanceled", tobeCanceledProposalID)

	if !gc.Contract.UseGas(params.SubmitCancelProposalGas) {
		return nil, ErrOutOfGas
	}

	if txHash == common.ZeroHash {
		return nil, nil
	}

	p := &gov.CancelProposal{
		PIPID:           pipID,
		EndVotingRounds: endVotingRounds,
		ProposalType:    gov.Cancel,
		SubmitBlock:     blockNumber,
		ProposalID:      txHash,
		Proposer:        verifier,
		TobeCanceled:    tobeCanceledProposalID,
	}
	err := gov.Submit(from, p, blockHash, blockNumber, plugin.StakingInstance(), gc.Evm.StateDB)
	return gc.nonCallHandler("submitCancel", SubmitCancel, err)
}

func (gc *GovContract) submitParam(verifier discover.NodeID, pipID string, module, name, newValue string) ([]byte, error) {
	from := gc.Contract.CallerAddress
	blockNumber := gc.Evm.BlockNumber.Uint64()
	blockHash := gc.Evm.BlockHash
	txHash := gc.Evm.StateDB.TxHash()

	log.Debug("call submitParam of GovContract",
		"from", from.Hex(),
		"txHash", txHash,
		"blockNumber", blockNumber,
		"PIPID", pipID,
		"verifierID", verifier.TerminalString(),
		"module", module,
		"name", name,
		"newValue", newValue)

	if !gc.Contract.UseGas(params.SubmitParamProposalGas) {
		return nil, ErrOutOfGas
	}

	if txHash == common.ZeroHash {
		return nil, nil
	}

	p := &gov.ParamProposal{
		PIPID:        pipID,
		ProposalType: gov.Param,
		SubmitBlock:  blockNumber,
		ProposalID:   txHash,
		Proposer:     verifier,
		Module:       module,
		Name:         name,
		NewValue:     newValue,
	}
	err := gov.Submit(from, p, blockHash, blockNumber, plugin.StakingInstance(), gc.Evm.StateDB)
	return gc.nonCallHandler("submitParam", SubmitText, err)
}

func (gc *GovContract) vote(verifier discover.NodeID, proposalID common.Hash, op uint8, programVersion uint32, programVersionSign common.VersionSign) ([]byte, error) {
	from := gc.Contract.CallerAddress
	blockNumber := gc.Evm.BlockNumber.Uint64()
	blockHash := gc.Evm.BlockHash
	txHash := gc.Evm.StateDB.TxHash()

	log.Debug("call vote of GovContract",
		"from", from.Hex(),
		"txHash", txHash,
		"blockNumber", blockNumber,
		"verifierID", verifier.TerminalString(),
		"option", op,
		"programVersion", programVersion,
		"programVersionString", xutil.ProgramVersion2Str(programVersion),
		"programVersionSign", programVersionSign)

	if !gc.Contract.UseGas(params.VoteGas) {
		return nil, ErrOutOfGas
	}

	if txHash == common.ZeroHash {
		return nil, nil
	}

	option := gov.ParseVoteOption(op)

	v := gov.VoteInfo{}
	v.ProposalID = proposalID
	v.VoteNodeID = verifier
	v.VoteOption = option

	err := gov.Vote(from, v, blockHash, blockNumber, programVersion, programVersionSign, plugin.StakingInstance(), gc.Evm.StateDB)

	return gc.nonCallHandler("vote", Vote, err)
}

func (gc *GovContract) declareVersion(activeNode discover.NodeID, programVersion uint32, programVersionSign common.VersionSign) ([]byte, error) {
	from := gc.Contract.CallerAddress
	blockNumber := gc.Evm.BlockNumber.Uint64()
	blockHash := gc.Evm.BlockHash
	txHash := gc.Evm.StateDB.TxHash()
	log.Debug("call declareVersion of GovContract",
		"from", from.Hex(),
		"txHash", txHash,
		"blockNumber", blockNumber,
		"activeNode", activeNode.TerminalString(),
		"programVersion", programVersion,
		"programVersionString", xutil.ProgramVersion2Str(programVersion))

	if !gc.Contract.UseGas(params.DeclareVersionGas) {
		return nil, ErrOutOfGas
	}

	if txHash == common.ZeroHash {
		return nil, nil
	}

	err := gov.DeclareVersion(from, activeNode, programVersion, programVersionSign, blockHash, blockNumber, plugin.StakingInstance(), gc.Evm.StateDB)

	return gc.nonCallHandler("declareVersion", Declare, err)
}

func (gc *GovContract) getProposal(proposalID common.Hash) ([]byte, error) {
	from := gc.Contract.CallerAddress
	blockNumber := gc.Evm.BlockNumber.Uint64()
	//blockHash := gc.Evm.BlockHash
	txHash := gc.Evm.StateDB.TxHash()
	log.Debug("call getProposal of GovContract",
		"from", from.Hex(),
		"txHash", txHash,
		"blockNumber", blockNumber,
		"proposalID", proposalID)

	proposal, err := gov.GetExistProposal(proposalID, gc.Evm.StateDB)

	return gc.callHandler("getProposal", proposal, ResultTypeInterface, err)
}

func (gc *GovContract) getTallyResult(proposalID common.Hash) ([]byte, error) {
	from := gc.Contract.CallerAddress
	blockNumber := gc.Evm.BlockNumber.Uint64()
	//blockHash := gc.Evm.BlockHash
	txHash := gc.Evm.StateDB.TxHash()
	log.Debug("call getTallyResult of GovContract",
		"from", from.Hex(),
		"txHash", txHash,
		"blockNumber", blockNumber,
		"proposalID", proposalID)

	tallyResult, err := gov.GetTallyResult(proposalID, gc.Evm.StateDB)

	if tallyResult == nil {
		err = gov.TallyResultNotFound
	}
	return gc.callHandler("getTallyResult", tallyResult, ResultTypeStructRef, err)
}

func (gc *GovContract) listProposal() ([]byte, error) {
	from := gc.Contract.CallerAddress
	blockNumber := gc.Evm.BlockNumber.Uint64()
	//blockHash := gc.Evm.BlockHash
	txHash := gc.Evm.StateDB.TxHash()
	log.Debug("call listProposal of GovContract",
		"from", from.Hex(),
		"txHash", txHash,
		"blockNumber", blockNumber)

	proposalList, err := gov.ListProposal(gc.Evm.BlockHash, gc.Evm.StateDB)

	return gc.callHandler("listProposal", proposalList, ResultTypeSlice, err)
}

func (gc *GovContract) getActiveVersion() ([]byte, error) {
	from := gc.Contract.CallerAddress
	blockNumber := gc.Evm.BlockNumber.Uint64()
	//blockHash := gc.Evm.BlockHash
	txHash := gc.Evm.StateDB.TxHash()
	log.Debug("call getActiveVersion of GovContract",
		"from", from.Hex(),
		"txHash", txHash,
		"blockNumber", blockNumber)

	activeVersion := gov.GetCurrentActiveVersion(gc.Evm.StateDB)

	return gc.callHandler("getActiveVersion", activeVersion, ResultTypeNonNil, nil)
}

func (gc *GovContract) getAccuVerifiersCount(proposalID, blockHash common.Hash) ([]byte, error) {
	from := gc.Contract.CallerAddress
	blockNumber := gc.Evm.BlockNumber.Uint64()
	//blockHash := gc.Evm.BlockHash
	txHash := gc.Evm.StateDB.TxHash()
	log.Debug("call getAccuVerifiesCount of GovContract",
		"from", from.Hex(),
		"txHash", txHash,
		"blockNumber", blockNumber,
		"blockHash", blockHash,
		"proposalID", proposalID)

	proposal, err := gov.GetProposal(proposalID, gc.Evm.StateDB)
	if err != nil {
		return gc.callHandler("getAccuVerifiesCount", nil, ResultTypeSlice, common.InternalError.Wrap(err.Error()))
	} else if proposal == nil {
		return gc.callHandler("getAccuVerifiesCount", nil, ResultTypeSlice, gov.ProposalNotFound)
	}

	list, err := gov.ListAccuVerifier(blockHash, proposalID)
	if err != nil {
		return gc.callHandler("getAccuVerifiesCount", nil, ResultTypeSlice, common.InternalError.Wrap(err.Error()))
	}

	yeas, nays, abstentions, err := gov.TallyVoteValue(proposalID, blockHash)
	if err != nil {
		return gc.callHandler("getAccuVerifiesCount", nil, ResultTypeSlice, common.InternalError.Wrap(err.Error()))
	}

	returnValue := []uint16{uint16(len(list)), yeas, nays, abstentions}
	return gc.callHandler("getAccuVerifiesCount", returnValue, ResultTypeSlice, nil)
}

// getGovernParamValue returns the govern parameter's value in current block.
func (gc *GovContract) getGovernParamValue(module, name string) ([]byte, error) {
	from := gc.Contract.CallerAddress
	blockNumber := gc.Evm.BlockNumber.Uint64()
	blockHash := gc.Evm.BlockHash
	txHash := gc.Evm.StateDB.TxHash()
	log.Debug("call getGovernParamValue of GovContract",
		"from", from.Hex(),
		"txHash", txHash,
		"module", module,
		"name", name,
		"blockNumber", blockNumber)

	value, err := gov.GetGovernParamValue(module, name, blockNumber, blockHash)

	return gc.callHandler("getGovernParamValue", value, ResultTypeNonNil, err)
}

// listGovernParam returns the module's govern parameters; if module is empty, return all govern parameters
func (gc *GovContract) listGovernParam(module string) ([]byte, error) {
	from := gc.Contract.CallerAddress
	blockNumber := gc.Evm.BlockNumber.Uint64()
	blockHash := gc.Evm.BlockHash
	txHash := gc.Evm.StateDB.TxHash()
	log.Debug("call listGovernParam of GovContract",
		"from", from.Hex(),
		"txHash", txHash,
		"module", module,
		"blockNumber", blockNumber)

	paramList, err := gov.ListGovernParam(module, blockHash)

	return gc.callHandler("listGovernParam", paramList, ResultTypeSlice, err)
}

func (gc *GovContract) nonCallHandler(funcName string, fcode uint16, err error) ([]byte, error) {
	if err != nil {
		if bizErr, ok := err.(*common.BizError); ok {
			return txResultHandler(vm.GovContractAddr, gc.Evm, funcName+" of GovContract",
				bizErr.Error(), int(fcode), int(bizErr.Code)), nil
		} else {
			log.Error("Execute GovContract failed.(System error)", "method", funcName, "blockNumber", gc.Evm.BlockNumber.Uint64(),
				"txHash", gc.Evm.StateDB.TxHash(), "err", err)
			return nil, err
		}
	} else {
		return txResultHandler(vm.GovContractAddr, gc.Evm, "",
			"", int(fcode), int(common.NoErr.Code)), nil
	}
}

func (gc *GovContract) callHandler(funcName string, resultValue interface{}, resultType CallResultType, err error) ([]byte, error) {
<<<<<<< HEAD
	return callResultHandler(gc.Evm, funcName+" of GovContract", resultType,
		resultValue, err), nil
=======
	if nil != err {
		log.Error("call GovContract failed", "method", funcName, "blockNumber", gc.Evm.BlockNumber.Uint64(),
			"txHash", gc.Evm.StateDB.TxHash(), "err", err)
		resultBytes := xcom.NewFailedResult(err)
		return resultBytes, nil
	}

	if xcom.IsNil(resultValue) {
		if resultType == ResultTypeStructRef {
			resultValue = ""
		} else if resultType == ResultTypeSlice {
			resultValue = []string{}
		} else if resultType == ResultTypeMap {
			resultValue = make(map[string]string)
		} else if resultType == ResultTypeInterface {
			resultValue = ""
		} else {
			resultValue = ""
		}
	}

	log.Debug("call GovContract success", "method", funcName, "blockNumber", gc.Evm.BlockNumber.Uint64(),
		"txHash", gc.Evm.StateDB.TxHash(), "returnValue", resultValue)
	resultBytes := xcom.NewOkResult(resultValue)
	return resultBytes, nil
>>>>>>> c8d93f98
}<|MERGE_RESOLUTION|>--- conflicted
+++ resolved
@@ -443,40 +443,10 @@
 			return nil, err
 		}
 	} else {
-		return txResultHandler(vm.GovContractAddr, gc.Evm, "",
-			"", int(fcode), int(common.NoErr.Code)), nil
+		return txResultHandler(vm.GovContractAddr, gc.Evm, "", "", int(fcode), int(common.NoErr.Code)), nil
 	}
 }
 
 func (gc *GovContract) callHandler(funcName string, resultValue interface{}, resultType CallResultType, err error) ([]byte, error) {
-<<<<<<< HEAD
-	return callResultHandler(gc.Evm, funcName+" of GovContract", resultType,
-		resultValue, err), nil
-=======
-	if nil != err {
-		log.Error("call GovContract failed", "method", funcName, "blockNumber", gc.Evm.BlockNumber.Uint64(),
-			"txHash", gc.Evm.StateDB.TxHash(), "err", err)
-		resultBytes := xcom.NewFailedResult(err)
-		return resultBytes, nil
-	}
-
-	if xcom.IsNil(resultValue) {
-		if resultType == ResultTypeStructRef {
-			resultValue = ""
-		} else if resultType == ResultTypeSlice {
-			resultValue = []string{}
-		} else if resultType == ResultTypeMap {
-			resultValue = make(map[string]string)
-		} else if resultType == ResultTypeInterface {
-			resultValue = ""
-		} else {
-			resultValue = ""
-		}
-	}
-
-	log.Debug("call GovContract success", "method", funcName, "blockNumber", gc.Evm.BlockNumber.Uint64(),
-		"txHash", gc.Evm.StateDB.TxHash(), "returnValue", resultValue)
-	resultBytes := xcom.NewOkResult(resultValue)
-	return resultBytes, nil
->>>>>>> c8d93f98
+	return callResultHandler(gc.Evm, funcName+" of GovContract", resultType, resultValue, err), nil
 }