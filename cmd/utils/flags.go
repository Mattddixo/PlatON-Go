// Copyright 2015 The go-ethereum Authors
// This file is part of go-ethereum.
//
// go-ethereum is free software: you can redistribute it and/or modify
// it under the terms of the GNU General Public License as published by
// the Free Software Foundation, either version 3 of the License, or
// (at your option) any later version.
//
// go-ethereum is distributed in the hope that it will be useful,
// but WITHOUT ANY WARRANTY; without even the implied warranty of
// MERCHANTABILITY or FITNESS FOR A PARTICULAR PURPOSE. See the
// GNU General Public License for more details.
//
// You should have received a copy of the GNU General Public License
// along with go-ethereum. If not, see <http://www.gnu.org/licenses/>.

// Package utils contains internal helper functions for go-ethereum commands.
package utils

import (
	"crypto/ecdsa"
	"fmt"
	"io/ioutil"
	"math/big"
	"os"
	"path/filepath"
	"strconv"
	"strings"
	"time"

	"github.com/PlatONnetwork/PlatON-Go/accounts"
	"github.com/PlatONnetwork/PlatON-Go/accounts/keystore"
	"github.com/PlatONnetwork/PlatON-Go/common"
	"github.com/PlatONnetwork/PlatON-Go/common/fdlimit"
	"github.com/PlatONnetwork/PlatON-Go/consensus"
	"github.com/PlatONnetwork/PlatON-Go/core"
	"github.com/PlatONnetwork/PlatON-Go/core/state"
	"github.com/PlatONnetwork/PlatON-Go/core/vm"
	"github.com/PlatONnetwork/PlatON-Go/crypto"
	"github.com/PlatONnetwork/PlatON-Go/dashboard"
	"github.com/PlatONnetwork/PlatON-Go/eth"
	"github.com/PlatONnetwork/PlatON-Go/eth/downloader"
	"github.com/PlatONnetwork/PlatON-Go/eth/gasprice"
	"github.com/PlatONnetwork/PlatON-Go/ethdb"
	"github.com/PlatONnetwork/PlatON-Go/ethstats"
	"github.com/PlatONnetwork/PlatON-Go/les"
	"github.com/PlatONnetwork/PlatON-Go/log"
	"github.com/PlatONnetwork/PlatON-Go/metrics"
	"github.com/PlatONnetwork/PlatON-Go/metrics/influxdb"
	"github.com/PlatONnetwork/PlatON-Go/node"
	"github.com/PlatONnetwork/PlatON-Go/p2p"
	"github.com/PlatONnetwork/PlatON-Go/p2p/discover"
	"github.com/PlatONnetwork/PlatON-Go/p2p/discv5"
	"github.com/PlatONnetwork/PlatON-Go/p2p/nat"
	"github.com/PlatONnetwork/PlatON-Go/p2p/netutil"
	"github.com/PlatONnetwork/PlatON-Go/params"
	whisper "github.com/PlatONnetwork/PlatON-Go/whisper/whisperv6"
	"gopkg.in/urfave/cli.v1"
)

var (
	CommandHelpTemplate = `{{.cmd.Name}}{{if .cmd.Subcommands}} command{{end}}{{if .cmd.Flags}} [command options]{{end}} [arguments...]
{{if .cmd.Description}}{{.cmd.Description}}
{{end}}{{if .cmd.Subcommands}}
SUBCOMMANDS:
	{{range .cmd.Subcommands}}{{.Name}}{{with .ShortName}}, {{.}}{{end}}{{ "\t" }}{{.Usage}}
	{{end}}{{end}}{{if .categorizedFlags}}
{{range $idx, $categorized := .categorizedFlags}}{{$categorized.Name}} OPTIONS:
{{range $categorized.Flags}}{{"\t"}}{{.}}
{{end}}
{{end}}{{end}}`
)

func init() {
	cli.AppHelpTemplate = `{{.Name}} {{if .Flags}}[global options] {{end}}command{{if .Flags}} [command options]{{end}} [arguments...]

VERSION:
   {{.Version}}

COMMANDS:
   {{range .Commands}}{{.Name}}{{with .ShortName}}, {{.}}{{end}}{{ "\t" }}{{.Usage}}
   {{end}}{{if .Flags}}
GLOBAL OPTIONS:
   {{range .Flags}}{{.}}
   {{end}}{{end}}
`

	cli.CommandHelpTemplate = CommandHelpTemplate
}

// NewApp creates an app with sane defaults.
func NewApp(gitCommit, usage string) *cli.App {
	app := cli.NewApp()
	app.Name = filepath.Base(os.Args[0])
	app.Author = ""
	//app.Authors = nil
	app.Email = ""
	app.Version = params.VersionWithMeta
	if len(gitCommit) >= 8 {
		app.Version += "-" + gitCommit[:8]
	}
	app.Usage = usage
	return app
}

// These are all the command line flags we support.
// If you add to this list, please remember to include the
// flag in the appropriate command definition.
//
// The flags are defined here so their names and help texts
// are the same for all commands.

var (
	// General settings
	DataDirFlag = DirectoryFlag{
		Name:  "datadir",
		Usage: "Data directory for the databases and keystore",
		Value: DirectoryString{node.DefaultDataDir()},
	}
	KeyStoreDirFlag = DirectoryFlag{
		Name:  "keystore",
		Usage: "Directory for the keystore (default = inside the datadir)",
	}
	NoUSBFlag = cli.BoolFlag{
		Name:  "nousb",
		Usage: "Disables monitoring for and managing USB hardware wallets",
	}
	NetworkIdFlag = cli.Uint64Flag{
		Name:  "networkid",
		Usage: "Network identifier (integer, 1=Frontier, 2=Morden (disused), 3=Ropsten, 4=Rinkeby)",
		Value: eth.DefaultConfig.NetworkId,
	}
	TestnetFlag = cli.BoolFlag{
		Name:  "testnet",
		Usage: "Testnet network: pre-configured alpha test network",
	}
	BetanetFlag = cli.BoolFlag{
		Name:  "betanet",
		Usage: "Betanet network: pre-configured beta test network",
	}
	InnerTestnetFlag = cli.BoolFlag{
		Name:  "innertestnet",
		Usage: "Ropsten network: pre-configured proof-of-work test network",
	}
	DeveloperFlag = cli.BoolFlag{
		Name:  "dev",
		Usage: "Ephemeral proof-of-authority network with a pre-funded developer account, mining enabled",
	}
	DeveloperPeriodFlag = cli.IntFlag{
		Name:  "dev.period",
		Usage: "Block period to use in developer mode (0 = mine only if transaction pending)",
	}
	IdentityFlag = cli.StringFlag{
		Name:  "identity",
		Usage: "Custom node name",
	}
	DocRootFlag = DirectoryFlag{
		Name:  "docroot",
		Usage: "Document Root for HTTPClient file scheme",
		Value: DirectoryString{homeDir()},
	}
	defaultSyncMode = eth.DefaultConfig.SyncMode
	SyncModeFlag    = TextMarshalerFlag{
		Name:  "syncmode",
		Usage: `Blockchain sync mode ("fast", "full", or "light")`,
		Value: &defaultSyncMode,
	}
	GCModeFlag = cli.StringFlag{
		Name:  "gcmode",
		Usage: `Blockchain garbage collection mode ("full", "archive")`,
		Value: "full",
	}
	LightServFlag = cli.IntFlag{
		Name:  "lightserv",
		Usage: "Maximum percentage of time allowed for serving LES requests (0-90)",
		Value: 0,
	}
	LightPeersFlag = cli.IntFlag{
		Name:  "lightpeers",
		Usage: "Maximum number of LES client peers",
		Value: eth.DefaultConfig.LightPeers,
	}
	LightKDFFlag = cli.BoolFlag{
		Name:  "lightkdf",
		Usage: "Reduce key-derivation RAM & CPU usage at some expense of KDF strength",
	}
	// Dashboard settings
	DashboardEnabledFlag = cli.BoolFlag{
		Name:  metrics.DashboardEnabledFlag,
		Usage: "Enable the dashboard",
	}
	DashboardAddrFlag = cli.StringFlag{
		Name:  "dashboard.addr",
		Usage: "Dashboard listening interface",
		Value: dashboard.DefaultConfig.Host,
	}
	DashboardPortFlag = cli.IntFlag{
		Name:  "dashboard.host",
		Usage: "Dashboard listening port",
		Value: dashboard.DefaultConfig.Port,
	}
	DashboardRefreshFlag = cli.DurationFlag{
		Name:  "dashboard.refresh",
		Usage: "Dashboard metrics collection refresh rate",
		Value: dashboard.DefaultConfig.Refresh,
	}
	// Transaction pool settings
	TxPoolLocalsFlag = cli.StringFlag{
		Name:  "txpool.locals",
		Usage: "Comma separated accounts to treat as locals (no flush, priority inclusion)",
	}
	TxPoolNoLocalsFlag = cli.BoolFlag{
		Name:  "txpool.nolocals",
		Usage: "Disables price exemptions for locally submitted transactions",
	}
	TxPoolJournalFlag = cli.StringFlag{
		Name:  "txpool.journal",
		Usage: "Disk journal for local transaction to survive node restarts",
		Value: core.DefaultTxPoolConfig.Journal,
	}
	TxPoolRejournalFlag = cli.DurationFlag{
		Name:  "txpool.rejournal",
		Usage: "Time interval to regenerate the local transaction journal",
		Value: core.DefaultTxPoolConfig.Rejournal,
	}
	TxPoolPriceLimitFlag = cli.Uint64Flag{
		Name:  "txpool.pricelimit",
		Usage: "Minimum gas price limit to enforce for acceptance into the pool",
		Value: eth.DefaultConfig.TxPool.PriceLimit,
	}
	TxPoolPriceBumpFlag = cli.Uint64Flag{
		Name:  "txpool.pricebump",
		Usage: "Price bump percentage to replace an already existing transaction",
		Value: eth.DefaultConfig.TxPool.PriceBump,
	}
	TxPoolAccountSlotsFlag = cli.Uint64Flag{
		Name:  "txpool.accountslots",
		Usage: "Minimum number of executable transaction slots guaranteed per account",
		Value: eth.DefaultConfig.TxPool.AccountSlots,
	}
	TxPoolGlobalSlotsFlag = cli.Uint64Flag{
		Name:  "txpool.globalslots",
		Usage: "Maximum number of executable transaction slots for all accounts",
		Value: eth.DefaultConfig.TxPool.GlobalSlots,
	}
	TxPoolAccountQueueFlag = cli.Uint64Flag{
		Name:  "txpool.accountqueue",
		Usage: "Maximum number of non-executable transaction slots permitted per account",
		Value: eth.DefaultConfig.TxPool.AccountQueue,
	}
	TxPoolGlobalQueueFlag = cli.Uint64Flag{
		Name:  "txpool.globalqueue",
		Usage: "Maximum number of non-executable transaction slots for all accounts",
		Value: eth.DefaultConfig.TxPool.GlobalQueue,
	}
	TxPoolGlobalTxCountFlag = cli.Uint64Flag{
		Name:  "txpool.globaltxcount",
		Usage: "Maximum number of transactions for package",
		Value: eth.DefaultConfig.TxPool.GlobalTxCount,
	}
	TxPoolLifetimeFlag = cli.DurationFlag{
		Name:  "txpool.lifetime",
		Usage: "Maximum amount of time non-executable transaction are queued",
		Value: eth.DefaultConfig.TxPool.Lifetime,
	}
	// Performance tuning settings
	CacheFlag = cli.IntFlag{
		Name:  "cache",
		Usage: "Megabytes of memory allocated to internal caching",
		Value: 1024,
	}
	CacheDatabaseFlag = cli.IntFlag{
		Name:  "cache.database",
		Usage: "Percentage of cache memory allowance to use for database io",
		Value: 75,
	}
	CacheGCFlag = cli.IntFlag{
		Name:  "cache.gc",
		Usage: "Percentage of cache memory allowance to use for trie pruning",
		Value: 25,
	}
	TrieCacheGenFlag = cli.IntFlag{
		Name:  "trie-cache-gens",
		Usage: "Number of trie node generations to keep in memory",
		Value: int(state.MaxTrieCacheGen),
	}
	// Miner settings
	MiningEnabledFlag = cli.BoolFlag{
		Name:  "mine",
		Usage: "Enable mining",
	}
	MinerThreadsFlag = cli.IntFlag{
		Name:  "miner.threads",
		Usage: "Number of CPU threads to use for mining",
		Value: 0,
	}
	MinerLegacyThreadsFlag = cli.IntFlag{
		Name:  "minerthreads",
		Usage: "Number of CPU threads to use for mining (deprecated, use --miner.threads)",
		Value: 0,
	}
	MinerNotifyFlag = cli.StringFlag{
		Name:  "miner.notify",
		Usage: "Comma separated HTTP URL list to notify of new work packages",
	}
	MinerGasTargetFlag = cli.Uint64Flag{
		Name:  "miner.gastarget",
		Usage: "Target gas floor for mined blocks",
		Value: eth.DefaultConfig.MinerGasFloor,
	}
	MinerLegacyGasTargetFlag = cli.Uint64Flag{
		Name:  "targetgaslimit",
		Usage: "Target gas floor for mined blocks (deprecated, use --miner.gastarget)",
		Value: eth.DefaultConfig.MinerGasFloor,
	}
	MinerGasLimitFlag = cli.Uint64Flag{
		Name:  "miner.gaslimit",
		Usage: "Target gas ceiling for mined blocks",
		Value: eth.DefaultConfig.MinerGasCeil,
	}
	MinerGasPriceFlag = BigFlag{
		Name:  "miner.gasprice",
		Usage: "Minimum gas price for mining a transaction",
		Value: eth.DefaultConfig.MinerGasPrice,
	}
	MinerLegacyGasPriceFlag = BigFlag{
		Name:  "gasprice",
		Usage: "Minimum gas price for mining a transaction (deprecated, use --miner.gasprice)",
		Value: eth.DefaultConfig.MinerGasPrice,
	}
	MinerEtherbaseFlag = cli.StringFlag{
		Name:  "miner.etherbase",
		Usage: "Public address for block mining rewards (default = first account)",
		Value: "0",
	}
	MinerLegacyEtherbaseFlag = cli.StringFlag{
		Name:  "etherbase",
		Usage: "Public address for block mining rewards (default = first account, deprecated, use --miner.etherbase)",
		Value: "0",
	}
	MinerExtraDataFlag = cli.StringFlag{
		Name:  "miner.extradata",
		Usage: "Block extra data set by the miner (default = client version)",
	}
	MinerLegacyExtraDataFlag = cli.StringFlag{
		Name:  "extradata",
		Usage: "Block extra data set by the miner (default = client version, deprecated, use --miner.extradata)",
	}
	MinerRecommitIntervalFlag = cli.DurationFlag{
		Name:  "miner.recommit",
		Usage: "Time interval to recreate the block being mined",
		Value: eth.DefaultConfig.MinerRecommit,
	}
	MinerNoVerfiyFlag = cli.BoolFlag{
		Name:  "miner.noverify",
		Usage: "Disable remote sealing verification",
	}
	// Account settings
	UnlockedAccountFlag = cli.StringFlag{
		Name:  "unlock",
		Usage: "Comma separated list of accounts to unlock",
		Value: "",
	}
	PasswordFileFlag = cli.StringFlag{
		Name:  "password",
		Usage: "Password file to use for non-interactive password input",
		Value: "",
	}

	VMEnableDebugFlag = cli.BoolFlag{
		Name:  "vmdebug",
		Usage: "Record information useful for VM and contract debugging",
	}
	// Logging and debug settings
	EthStatsURLFlag = cli.StringFlag{
		Name:  "ethstats",
		Usage: "Reporting URL of a ethstats service (nodename:secret@host:port)",
	}
	FakePoWFlag = cli.BoolFlag{
		Name:  "fakepow",
		Usage: "Disables proof-of-work verification",
	}
	NoCompactionFlag = cli.BoolFlag{
		Name:  "nocompaction",
		Usage: "Disables db compaction after import",
	}
	// RPC settings
	RPCEnabledFlag = cli.BoolFlag{
		Name:  "rpc",
		Usage: "Enable the HTTP-RPC server",
	}
	RPCListenAddrFlag = cli.StringFlag{
		Name:  "rpcaddr",
		Usage: "HTTP-RPC server listening interface",
		Value: node.DefaultHTTPHost,
	}
	RPCPortFlag = cli.IntFlag{
		Name:  "rpcport",
		Usage: "HTTP-RPC server listening port",
		Value: node.DefaultHTTPPort,
	}
	RPCCORSDomainFlag = cli.StringFlag{
		Name:  "rpccorsdomain",
		Usage: "Comma separated list of domains from which to accept cross origin requests (browser enforced)",
		Value: "",
	}
	RPCVirtualHostsFlag = cli.StringFlag{
		Name:  "rpcvhosts",
		Usage: "Comma separated list of virtual hostnames from which to accept requests (server enforced). Accepts '*' wildcard.",
		Value: strings.Join(node.DefaultConfig.HTTPVirtualHosts, ","),
	}
	RPCApiFlag = cli.StringFlag{
		Name:  "rpcapi",
		Usage: "API's offered over the HTTP-RPC interface",
		Value: "",
	}
	IPCDisabledFlag = cli.BoolFlag{
		Name:  "ipcdisable",
		Usage: "Disable the IPC-RPC server",
	}
	IPCPathFlag = DirectoryFlag{
		Name:  "ipcpath",
		Usage: "Filename for IPC socket/pipe within the datadir (explicit paths escape it)",
	}
	WSEnabledFlag = cli.BoolFlag{
		Name:  "ws",
		Usage: "Enable the WS-RPC server",
	}
	WSListenAddrFlag = cli.StringFlag{
		Name:  "wsaddr",
		Usage: "WS-RPC server listening interface",
		Value: node.DefaultWSHost,
	}
	WSPortFlag = cli.IntFlag{
		Name:  "wsport",
		Usage: "WS-RPC server listening port",
		Value: node.DefaultWSPort,
	}
	WSApiFlag = cli.StringFlag{
		Name:  "wsapi",
		Usage: "API's offered over the WS-RPC interface",
		Value: "",
	}
	WSAllowedOriginsFlag = cli.StringFlag{
		Name:  "wsorigins",
		Usage: "Origins from which to accept websockets requests",
		Value: "",
	}
	ExecFlag = cli.StringFlag{
		Name:  "exec",
		Usage: "Execute JavaScript statement",
	}
	PreloadJSFlag = cli.StringFlag{
		Name:  "preload",
		Usage: "Comma separated list of JavaScript files to preload into the console",
	}

	// Network Settings
	MaxPeersFlag = cli.IntFlag{
		Name:  "maxpeers",
		Usage: "Maximum number of network peers (network disabled if set to 0)",
		Value: 50,
	}
	MaxConsensusPeersFlag = cli.IntFlag{
		Name:  "maxconsensuspeers",
		Usage: "Maximum number of network consensus peers (network disabled if set to 0)",
		Value: 75,
	}
	MaxPendingPeersFlag = cli.IntFlag{
		Name:  "maxpendpeers",
		Usage: "Maximum number of pending connection attempts (defaults used if set to 0)",
		Value: 0,
	}
	ListenPortFlag = cli.IntFlag{
		Name:  "port",
		Usage: "Network listening port",
		Value: 16789,
	}
	BootnodesFlag = cli.StringFlag{
		Name:  "bootnodes",
		Usage: "Comma separated enode URLs for P2P discovery bootstrap (set v4+v5 instead for light servers)",
		Value: "",
	}
	BootnodesV4Flag = cli.StringFlag{
		Name:  "bootnodesv4",
		Usage: "Comma separated enode URLs for P2P v4 discovery bootstrap (light server, full nodes)",
		Value: "",
	}
	BootnodesV5Flag = cli.StringFlag{
		Name:  "bootnodesv5",
		Usage: "Comma separated enode URLs for P2P v5 discovery bootstrap (light server, light nodes)",
		Value: "",
	}
	NodeKeyFileFlag = cli.StringFlag{
		Name:  "nodekey",
		Usage: "P2P node key file",
	}
	NodeKeyHexFlag = cli.StringFlag{
		Name:  "nodekeyhex",
		Usage: "P2P node key as hex (for testing)",
	}
	NATFlag = cli.StringFlag{
		Name:  "nat",
		Usage: "NAT port mapping mechanism (any|none|upnp|pmp|extip:<IP>)",
		Value: "any",
	}
	NoDiscoverFlag = cli.BoolFlag{
		Name:  "nodiscover",
		Usage: "Disables the peer discovery mechanism (manual peer addition)",
	}
	DiscoveryV5Flag = cli.BoolFlag{
		Name:  "v5disc",
		Usage: "Enables the experimental RLPx V5 (Topic Discovery) mechanism",
	}
	NetrestrictFlag = cli.StringFlag{
		Name:  "netrestrict",
		Usage: "Restricts network communication to the given IP networks (CIDR masks)",
	}

	// ATM the url is left to the user and deployment to
	JSpathFlag = cli.StringFlag{
		Name:  "jspath",
		Usage: "JavaScript root path for `loadScript`",
		Value: ".",
	}

	// Gas price oracle settings
	GpoBlocksFlag = cli.IntFlag{
		Name:  "gpoblocks",
		Usage: "Number of recent blocks to check for gas prices",
		Value: eth.DefaultConfig.GPO.Blocks,
	}
	GpoPercentileFlag = cli.IntFlag{
		Name:  "gpopercentile",
		Usage: "Suggested gas price is the given percentile of a set of recent transaction gas prices",
		Value: eth.DefaultConfig.GPO.Percentile,
	}
	WhisperEnabledFlag = cli.BoolFlag{
		Name:  "shh",
		Usage: "Enable Whisper",
	}
	WhisperMaxMessageSizeFlag = cli.IntFlag{
		Name:  "shh.maxmessagesize",
		Usage: "Max message size accepted",
		Value: int(whisper.DefaultMaxMessageSize),
	}
	WhisperMinPOWFlag = cli.Float64Flag{
		Name:  "shh.pow",
		Usage: "Minimum POW accepted",
		Value: whisper.DefaultMinimumPoW,
	}
	WhisperRestrictConnectionBetweenLightClientsFlag = cli.BoolFlag{
		Name:  "shh.restrict-light",
		Usage: "Restrict connection between two whisper light clients",
	}

	// Metrics flags
	MetricsEnabledFlag = cli.BoolFlag{
		Name:  metrics.MetricsEnabledFlag,
		Usage: "Enable metrics collection and reporting",
	}
	MetricsEnableInfluxDBFlag = cli.BoolFlag{
		Name:  "metrics.influxdb",
		Usage: "Enable metrics export/push to an external InfluxDB database",
	}
	MetricsInfluxDBEndpointFlag = cli.StringFlag{
		Name:  "metrics.influxdb.endpoint",
		Usage: "InfluxDB API endpoint to report metrics to",
		Value: "http://localhost:8086",
	}
	MetricsInfluxDBDatabaseFlag = cli.StringFlag{
		Name:  "metrics.influxdb.database",
		Usage: "InfluxDB database name to push reported metrics to",
		Value: "platon",
	}
	MetricsInfluxDBUsernameFlag = cli.StringFlag{
		Name:  "metrics.influxdb.username",
		Usage: "Username to authorize access to the database",
		Value: "test",
	}
	MetricsInfluxDBPasswordFlag = cli.StringFlag{
		Name:  "metrics.influxdb.password",
		Usage: "Password to authorize access to the database",
		Value: "test",
	}
	// The `host` tag is part of every measurement sent to InfluxDB. Queries on tags are faster in InfluxDB.
	// It is used so that we can group all nodes and average a measurement across all of them, but also so
	// that we can select a specific node and inspect its measurements.
	// https://docs.influxdata.com/influxdb/v1.4/concepts/key_concepts/#tag-key
	MetricsInfluxDBHostTagFlag = cli.StringFlag{
		Name:  "metrics.influxdb.host.tag",
		Usage: "InfluxDB `host` tag attached to all measurements",
		Value: "localhost",
	}

	EWASMInterpreterFlag = cli.StringFlag{
		Name:  "vm.ewasm",
		Usage: "External ewasm configuration (default = built-in interpreter)",
		Value: "",
	}
	EVMInterpreterFlag = cli.StringFlag{
		Name:  "vm.evm",
		Usage: "External EVM configuration (default = built-in interpreter)",
		Value: "",
	}

	// mpc compute
	MPCIceFileFlag = cli.StringFlag{
		Name:  "mpc.ice",
		Usage: "Filename for ice to init mvm",
		Value: "",
	}
	MPCActorFlag = cli.StringFlag{
		Name:  "mpc.actor",
		Usage: "The address of actor to exec mpc compute",
		Value: "",
	}
	MPCEnabledFlag = cli.BoolFlag{
		Name:  "mpc",
		Usage: "Enable mpc compute",
	}
	VCEnabledFlag = cli.BoolFlag{
		Name:  "vc",
		Usage: "Enable vc compute",
	}
	VCActorFlag = cli.StringFlag{
		Name:  "vc.actor",
		Usage: "The address of vc to exec set result",
		Value: "",
	}

	VCPasswordFlag = cli.StringFlag{
		Name:  "vc.password",
		Usage: "the pwd of unlock actor",
		Value: "",
	}
)

// MakeDataDir retrieves the currently requested data directory, terminating
// if none (or the empty string) is specified. If the node is starting a testnet,
// the a subdirectory of the specified datadir will be used.
func MakeDataDir(ctx *cli.Context) string {
	if path := ctx.GlobalString(DataDirFlag.Name); path != "" {
		if ctx.GlobalBool(TestnetFlag.Name) {
			return filepath.Join(path, "testnet")
		}
		if ctx.GlobalBool(BetanetFlag.Name) {
			return filepath.Join(path, "betanet")
		}
		if ctx.GlobalBool(InnerTestnetFlag.Name) {
			return filepath.Join(path, "innertestnet")
		}
		return path
	}
	Fatalf("Cannot determine default data directory, please set manually (--datadir)")
	return ""
}

// setNodeKey creates a node key from set command line flags, either loading it
// from a file or as a specified hex value. If neither flags were provided, this
// method returns nil and an emphemeral key is to be generated.
func setNodeKey(ctx *cli.Context, cfg *p2p.Config) {
	var (
		hex  = ctx.GlobalString(NodeKeyHexFlag.Name)
		file = ctx.GlobalString(NodeKeyFileFlag.Name)
		key  *ecdsa.PrivateKey
		err  error
	)
	switch {
	case file != "" && hex != "":
		Fatalf("Options %q and %q are mutually exclusive", NodeKeyFileFlag.Name, NodeKeyHexFlag.Name)
	case file != "":
		if key, err = crypto.LoadECDSA(file); err != nil {
			Fatalf("Option %q: %v", NodeKeyFileFlag.Name, err)
		}
		cfg.PrivateKey = key
	case hex != "":
		if key, err = crypto.HexToECDSA(hex); err != nil {
			Fatalf("Option %q: %v", NodeKeyHexFlag.Name, err)
		}
		cfg.PrivateKey = key
	}
}

// setNodeUserIdent creates the user identifier from CLI flags.
func setNodeUserIdent(ctx *cli.Context, cfg *node.Config) {
	if identity := ctx.GlobalString(IdentityFlag.Name); len(identity) > 0 {
		cfg.UserIdent = identity
	}
}

// setBootstrapNodes creates a list of bootstrap nodes from the command line
// flags, reverting to pre-configured ones if none have been specified.
func setBootstrapNodes(ctx *cli.Context, cfg *p2p.Config) {
	urls := params.MainnetBootnodes
	switch {
	case ctx.GlobalIsSet(BootnodesFlag.Name) || ctx.GlobalIsSet(BootnodesV4Flag.Name):
		if ctx.GlobalIsSet(BootnodesV4Flag.Name) {
			urls = strings.Split(ctx.GlobalString(BootnodesV4Flag.Name), ",")
		} else {
			urls = strings.Split(ctx.GlobalString(BootnodesFlag.Name), ",")
		}
	case ctx.GlobalBool(TestnetFlag.Name):
		urls = params.TestnetBootnodes
<<<<<<< HEAD
	case ctx.GlobalBool(RinkebyFlag.Name):
		urls = params.RinkebyBootnodes
	case ctx.GlobalBool(InnerTestnetFlag.Name):
		urls = params.InnerTestnetBootnodes
=======
	case ctx.GlobalBool(BetanetFlag.Name):
		urls = params.BetanetBootnodes
>>>>>>> 4395f934
	case cfg.BootstrapNodes != nil:
		return // already set, don't apply defaults.
	}

	cfg.BootstrapNodes = make([]*discover.Node, 0, len(urls))
	for _, url := range urls {
		node, err := discover.ParseNode(url)
		if err != nil {
			log.Crit("Bootstrap URL invalid", "enode", url, "err", err)
		}
		cfg.BootstrapNodes = append(cfg.BootstrapNodes, node)
	}
}

// setBootstrapNodesV5 creates a list of bootstrap nodes from the command line
// flags, reverting to pre-configured ones if none have been specified.
func setBootstrapNodesV5(ctx *cli.Context, cfg *p2p.Config) {
	urls := params.DiscoveryV5Bootnodes
	switch {
	case ctx.GlobalIsSet(BootnodesFlag.Name) || ctx.GlobalIsSet(BootnodesV5Flag.Name):
		if ctx.GlobalIsSet(BootnodesV5Flag.Name) {
			urls = strings.Split(ctx.GlobalString(BootnodesV5Flag.Name), ",")
		} else {
			urls = strings.Split(ctx.GlobalString(BootnodesFlag.Name), ",")
		}
	case ctx.GlobalBool(BetanetFlag.Name):
		urls = params.BetanetBootnodes
	case cfg.BootstrapNodesV5 != nil:
		return // already set, don't apply defaults.
	}

	cfg.BootstrapNodesV5 = make([]*discv5.Node, 0, len(urls))
	for _, url := range urls {
		node, err := discv5.ParseNode(url)
		if err != nil {
			log.Error("Bootstrap URL invalid", "enode", url, "err", err)
			continue
		}
		cfg.BootstrapNodesV5 = append(cfg.BootstrapNodesV5, node)
	}
}

// setListenAddress creates a TCP listening address string from set command
// line flags.
func setListenAddress(ctx *cli.Context, cfg *p2p.Config) {
	if ctx.GlobalIsSet(ListenPortFlag.Name) {
		cfg.ListenAddr = fmt.Sprintf(":%d", ctx.GlobalInt(ListenPortFlag.Name))
	}
}

// setNAT creates a port mapper from command line flags.
func setNAT(ctx *cli.Context, cfg *p2p.Config) {
	if ctx.GlobalIsSet(NATFlag.Name) {
		natif, err := nat.Parse(ctx.GlobalString(NATFlag.Name))
		if err != nil {
			Fatalf("Option %s: %v", NATFlag.Name, err)
		}
		cfg.NAT = natif
	}
}

// splitAndTrim splits input separated by a comma
// and trims excessive white space from the substrings.
func splitAndTrim(input string) []string {
	result := strings.Split(input, ",")
	for i, r := range result {
		result[i] = strings.TrimSpace(r)
	}
	return result
}

// setHTTP creates the HTTP RPC listener interface string from the set
// command line flags, returning empty if the HTTP endpoint is disabled.
func setHTTP(ctx *cli.Context, cfg *node.Config) {
	if ctx.GlobalBool(RPCEnabledFlag.Name) && cfg.HTTPHost == "" {
		cfg.HTTPHost = "127.0.0.1"
		if ctx.GlobalIsSet(RPCListenAddrFlag.Name) {
			cfg.HTTPHost = ctx.GlobalString(RPCListenAddrFlag.Name)
		}
	}

	if ctx.GlobalIsSet(RPCPortFlag.Name) {
		cfg.HTTPPort = ctx.GlobalInt(RPCPortFlag.Name)
	}
	if ctx.GlobalIsSet(RPCCORSDomainFlag.Name) {
		cfg.HTTPCors = splitAndTrim(ctx.GlobalString(RPCCORSDomainFlag.Name))
	}
	if ctx.GlobalIsSet(RPCApiFlag.Name) {
		cfg.HTTPModules = splitAndTrim(ctx.GlobalString(RPCApiFlag.Name))
	}
	if ctx.GlobalIsSet(RPCVirtualHostsFlag.Name) {
		cfg.HTTPVirtualHosts = splitAndTrim(ctx.GlobalString(RPCVirtualHostsFlag.Name))
	}
}

// setWS creates the WebSocket RPC listener interface string from the set
// command line flags, returning empty if the HTTP endpoint is disabled.
func setWS(ctx *cli.Context, cfg *node.Config) {
	if ctx.GlobalBool(WSEnabledFlag.Name) && cfg.WSHost == "" {
		cfg.WSHost = "127.0.0.1"
		if ctx.GlobalIsSet(WSListenAddrFlag.Name) {
			cfg.WSHost = ctx.GlobalString(WSListenAddrFlag.Name)
		}
	}

	if ctx.GlobalIsSet(WSPortFlag.Name) {
		cfg.WSPort = ctx.GlobalInt(WSPortFlag.Name)
	}
	if ctx.GlobalIsSet(WSAllowedOriginsFlag.Name) {
		cfg.WSOrigins = splitAndTrim(ctx.GlobalString(WSAllowedOriginsFlag.Name))
	}
	if ctx.GlobalIsSet(WSApiFlag.Name) {
		cfg.WSModules = splitAndTrim(ctx.GlobalString(WSApiFlag.Name))
	}
}

// setIPC creates an IPC path configuration from the set command line flags,
// returning an empty string if IPC was explicitly disabled, or the set path.
func setIPC(ctx *cli.Context, cfg *node.Config) {
	checkExclusive(ctx, IPCDisabledFlag, IPCPathFlag)
	switch {
	case ctx.GlobalBool(IPCDisabledFlag.Name):
		cfg.IPCPath = ""
	case ctx.GlobalIsSet(IPCPathFlag.Name):
		cfg.IPCPath = ctx.GlobalString(IPCPathFlag.Name)
	}
}

// makeDatabaseHandles raises out the number of allowed file handles per process
// for Geth and returns half of the allowance to assign to the database.
func makeDatabaseHandles() int {
	limit, err := fdlimit.Current()
	if err != nil {
		Fatalf("Failed to retrieve file descriptor allowance: %v", err)
	}
	if limit < 2048 {
		if err := fdlimit.Raise(2048); err != nil {
			Fatalf("Failed to raise file descriptor allowance: %v", err)
		}
	}
	if limit > 2048 { // cap database file descriptors even if more is available
		limit = 2048
	}
	return limit / 2 // Leave half for networking and other stuff
}

// MakeAddress converts an account specified directly as a hex encoded string or
// a key index in the key store to an internal account representation.
func MakeAddress(ks *keystore.KeyStore, account string) (accounts.Account, error) {
	// If the specified account is a valid address, return it
	if common.IsHexAddress(account) {
		return accounts.Account{Address: common.HexToAddress(account)}, nil
	}
	// Otherwise try to interpret the account as a keystore index
	index, err := strconv.Atoi(account)
	if err != nil || index < 0 {
		return accounts.Account{}, fmt.Errorf("invalid account address or index %q", account)
	}
	log.Warn("-------------------------------------------------------------------")
	log.Warn("Referring to accounts by order in the keystore folder is dangerous!")
	log.Warn("This functionality is deprecated and will be removed in the future!")
	log.Warn("Please use explicit addresses! (can search via `platon account list`)")
	log.Warn("-------------------------------------------------------------------")

	accs := ks.Accounts()
	if len(accs) <= index {
		return accounts.Account{}, fmt.Errorf("index %d higher than number of accounts %d", index, len(accs))
	}
	return accs[index], nil
}

// setEtherbase retrieves the etherbase either from the directly specified
// command line flags or from the keystore if CLI indexed.
func setEtherbase(ctx *cli.Context, ks *keystore.KeyStore, cfg *eth.Config) {
	// Extract the current etherbase, new flag overriding legacy one
	var etherbase string
	if ctx.GlobalIsSet(MinerLegacyEtherbaseFlag.Name) {
		etherbase = ctx.GlobalString(MinerLegacyEtherbaseFlag.Name)
	}
	if ctx.GlobalIsSet(MinerEtherbaseFlag.Name) {
		etherbase = ctx.GlobalString(MinerEtherbaseFlag.Name)
	}
	// Convert the etherbase into an address and configure it
	if etherbase != "" {
		account, err := MakeAddress(ks, etherbase)
		if err != nil {
			Fatalf("Invalid miner etherbase: %v", err)
		}
		cfg.Etherbase = account.Address
	}
}

// MakePasswordList reads password lines from the file specified by the global --password flag.
func MakePasswordList(ctx *cli.Context) []string {
	path := ctx.GlobalString(PasswordFileFlag.Name)
	if path == "" {
		return nil
	}
	text, err := ioutil.ReadFile(path)
	if err != nil {
		Fatalf("Failed to read password file: %v", err)
	}
	lines := strings.Split(string(text), "\n")
	// Sanitise DOS line endings.
	for i := range lines {
		lines[i] = strings.TrimRight(lines[i], "\r")
	}
	return lines
}

func SetP2PConfig(ctx *cli.Context, cfg *p2p.Config) {
	setNodeKey(ctx, cfg)
	setNAT(ctx, cfg)
	setListenAddress(ctx, cfg)
	setBootstrapNodes(ctx, cfg)
	setBootstrapNodesV5(ctx, cfg)

	lightClient := ctx.GlobalString(SyncModeFlag.Name) == "light"
	lightServer := ctx.GlobalInt(LightServFlag.Name) != 0
	lightPeers := ctx.GlobalInt(LightPeersFlag.Name)

	if ctx.GlobalIsSet(MaxConsensusPeersFlag.Name) {
		cfg.MaxConsensusPeers = ctx.GlobalInt(MaxConsensusPeersFlag.Name)
	}
	if ctx.GlobalIsSet(MaxPeersFlag.Name) {
		cfg.MaxPeers = ctx.GlobalInt(MaxPeersFlag.Name)
		if lightServer && !ctx.GlobalIsSet(LightPeersFlag.Name) {
			cfg.MaxPeers += lightPeers
		}
	} else {
		if lightServer {
			cfg.MaxPeers += lightPeers
		}
		if lightClient && ctx.GlobalIsSet(LightPeersFlag.Name) && cfg.MaxPeers < lightPeers {
			cfg.MaxPeers = lightPeers
		}
	}
	if !(lightClient || lightServer) {
		lightPeers = 0
	}
	ethPeers := cfg.MaxPeers - lightPeers
	if lightClient {
		ethPeers = 0
	}
	log.Info("Maximum peer count", "ETH", ethPeers, "LES", lightPeers, "total", cfg.MaxPeers)

	if ctx.GlobalIsSet(MaxPendingPeersFlag.Name) {
		cfg.MaxPendingPeers = ctx.GlobalInt(MaxPendingPeersFlag.Name)
	}
	if ctx.GlobalIsSet(NoDiscoverFlag.Name) || lightClient {
		cfg.NoDiscovery = true
	}

	// if we're running a light client or server, force enable the v5 peer discovery
	// unless it is explicitly disabled with --nodiscover note that explicitly specifying
	// --v5disc overrides --nodiscover, in which case the later only disables v4 discovery
	forceV5Discovery := (lightClient || lightServer) && !ctx.GlobalBool(NoDiscoverFlag.Name)
	if ctx.GlobalIsSet(DiscoveryV5Flag.Name) {
		cfg.DiscoveryV5 = ctx.GlobalBool(DiscoveryV5Flag.Name)
	} else if forceV5Discovery {
		cfg.DiscoveryV5 = true
	}

	if netrestrict := ctx.GlobalString(NetrestrictFlag.Name); netrestrict != "" {
		list, err := netutil.ParseNetlist(netrestrict)
		if err != nil {
			Fatalf("Option %q: %v", NetrestrictFlag.Name, err)
		}
		cfg.NetRestrict = list
	}

	if ctx.GlobalBool(DeveloperFlag.Name) {
		// --dev mode can't use p2p networking.
		cfg.MaxPeers = 0
		cfg.ListenAddr = ":0"
		cfg.NoDiscovery = true
		cfg.DiscoveryV5 = false
	}
}

// SetNodeConfig applies node-related command line flags to the config.
func SetNodeConfig(ctx *cli.Context, cfg *node.Config) {
	SetP2PConfig(ctx, &cfg.P2P)
	setIPC(ctx, cfg)
	setHTTP(ctx, cfg)
	setWS(ctx, cfg)
	setNodeUserIdent(ctx, cfg)

	switch {
	case ctx.GlobalIsSet(DataDirFlag.Name):
		cfg.DataDir = ctx.GlobalString(DataDirFlag.Name)
	case ctx.GlobalBool(DeveloperFlag.Name):
		cfg.DataDir = "" // unless explicitly requested, use memory databases
	case ctx.GlobalBool(TestnetFlag.Name):
		cfg.DataDir = filepath.Join(node.DefaultDataDir(), "testnet")
<<<<<<< HEAD
	case ctx.GlobalBool(RinkebyFlag.Name):
		cfg.DataDir = filepath.Join(node.DefaultDataDir(), "rinkeby")
	case ctx.GlobalBool(InnerTestnetFlag.Name):
		cfg.DataDir = filepath.Join(node.DefaultDataDir(), "innertestnet")
=======
	case ctx.GlobalBool(BetanetFlag.Name):
		cfg.DataDir = filepath.Join(node.DefaultDataDir(), "betanet")
>>>>>>> 4395f934
	}

	if ctx.GlobalIsSet(KeyStoreDirFlag.Name) {
		cfg.KeyStoreDir = ctx.GlobalString(KeyStoreDirFlag.Name)
	}
	if ctx.GlobalIsSet(LightKDFFlag.Name) {
		cfg.UseLightweightKDF = ctx.GlobalBool(LightKDFFlag.Name)
	}
	if ctx.GlobalIsSet(NoUSBFlag.Name) {
		cfg.NoUSB = ctx.GlobalBool(NoUSBFlag.Name)
	}
}

func setGPO(ctx *cli.Context, cfg *gasprice.Config) {
	if ctx.GlobalIsSet(GpoBlocksFlag.Name) {
		cfg.Blocks = ctx.GlobalInt(GpoBlocksFlag.Name)
	}
	if ctx.GlobalIsSet(GpoPercentileFlag.Name) {
		cfg.Percentile = ctx.GlobalInt(GpoPercentileFlag.Name)
	}
}

func setTxPool(ctx *cli.Context, cfg *core.TxPoolConfig) {
	if ctx.GlobalIsSet(TxPoolLocalsFlag.Name) {
		locals := strings.Split(ctx.GlobalString(TxPoolLocalsFlag.Name), ",")
		for _, account := range locals {
			if trimmed := strings.TrimSpace(account); !common.IsHexAddress(trimmed) {
				Fatalf("Invalid account in --txpool.locals: %s", trimmed)
			} else {
				cfg.Locals = append(cfg.Locals, common.HexToAddress(account))
			}
		}
	}
	if ctx.GlobalIsSet(TxPoolNoLocalsFlag.Name) {
		cfg.NoLocals = ctx.GlobalBool(TxPoolNoLocalsFlag.Name)
	}
	if ctx.GlobalIsSet(TxPoolJournalFlag.Name) {
		cfg.Journal = ctx.GlobalString(TxPoolJournalFlag.Name)
	}
	if ctx.GlobalIsSet(TxPoolRejournalFlag.Name) {
		cfg.Rejournal = ctx.GlobalDuration(TxPoolRejournalFlag.Name)
	}
	if ctx.GlobalIsSet(TxPoolPriceLimitFlag.Name) {
		cfg.PriceLimit = ctx.GlobalUint64(TxPoolPriceLimitFlag.Name)
	}
	if ctx.GlobalIsSet(TxPoolPriceBumpFlag.Name) {
		cfg.PriceBump = ctx.GlobalUint64(TxPoolPriceBumpFlag.Name)
	}
	if ctx.GlobalIsSet(TxPoolAccountSlotsFlag.Name) {
		cfg.AccountSlots = ctx.GlobalUint64(TxPoolAccountSlotsFlag.Name)
	}
	if ctx.GlobalIsSet(TxPoolGlobalSlotsFlag.Name) {
		cfg.GlobalSlots = ctx.GlobalUint64(TxPoolGlobalSlotsFlag.Name)
	}
	if ctx.GlobalIsSet(TxPoolAccountQueueFlag.Name) {
		cfg.AccountQueue = ctx.GlobalUint64(TxPoolAccountQueueFlag.Name)
	}
	if ctx.GlobalIsSet(TxPoolGlobalQueueFlag.Name) {
		cfg.GlobalQueue = ctx.GlobalUint64(TxPoolGlobalQueueFlag.Name)
	}
	if ctx.GlobalIsSet(TxPoolGlobalTxCountFlag.Name) {
		cfg.GlobalTxCount = ctx.GlobalUint64(TxPoolGlobalTxCountFlag.Name)
	}
	if ctx.GlobalIsSet(TxPoolLifetimeFlag.Name) {
		cfg.Lifetime = ctx.GlobalDuration(TxPoolLifetimeFlag.Name)
	}
}

func setMpcPool(ctx *cli.Context, cfg *core.MPCPoolConfig) {
	if ctx.GlobalIsSet(MPCEnabledFlag.Name) {
		cfg.MPCEnable = ctx.GlobalBool(MPCEnabledFlag.Name)
	}
	if ctx.GlobalIsSet(MPCActorFlag.Name) {
		cfg.MpcActor = common.HexToAddress(ctx.GlobalString(MPCActorFlag.Name))
	}
	if file := ctx.GlobalString(MPCIceFileFlag.Name); file != "" {
		if _, err := os.Stat(file); err != nil {
			fmt.Println("ice conf not exists.")
			return
		}
		if b := filepath.IsAbs(file); !b {
			absPath, err := filepath.Abs(file)
			if err != nil {
				fmt.Println("Read abs path of ice conf fail: ", err.Error())
				return
			}
			cfg.IceConf = absPath
		} else {
			cfg.IceConf = file
		}
	}
}

func setVcPool(ctx *cli.Context, cfg *core.VCPoolConfig) {
	if ctx.GlobalIsSet(VCEnabledFlag.Name) {
		cfg.VCEnable = ctx.GlobalBool(VCEnabledFlag.Name)
	}
	if ctx.GlobalIsSet(VCActorFlag.Name) {
		cfg.VcActor = common.HexToAddress(ctx.GlobalString(VCActorFlag.Name))
		fmt.Println("cfg.VcActor", cfg.VcActor)
	}

	if ctx.GlobalIsSet(VCPasswordFlag.Name) {
		cfg.VcPassword = ctx.GlobalString(VCPasswordFlag.Name)
	}

}

// checkExclusive verifies that only a single instance of the provided flags was
// set by the user. Each flag might optionally be followed by a string type to
// specialize it further.
func checkExclusive(ctx *cli.Context, args ...interface{}) {
	set := make([]string, 0, 1)
	for i := 0; i < len(args); i++ {
		// Make sure the next argument is a flag and skip if not set
		flag, ok := args[i].(cli.Flag)
		if !ok {
			panic(fmt.Sprintf("invalid argument, not cli.Flag type: %T", args[i]))
		}
		// Check if next arg extends current and expand its name if so
		name := flag.GetName()

		if i+1 < len(args) {
			switch option := args[i+1].(type) {
			case string:
				// Extended flag, expand the name and shift the arguments
				if ctx.GlobalString(flag.GetName()) == option {
					name += "=" + option
				}
				i++

			case cli.Flag:
			default:
				panic(fmt.Sprintf("invalid argument, not cli.Flag or string extension: %T", args[i+1]))
			}
		}
		// Mark the flag if it's set
		if ctx.GlobalIsSet(flag.GetName()) {
			set = append(set, "--"+name)
		}
	}
	if len(set) > 1 {
		Fatalf("Flags %v can't be used at the same time", strings.Join(set, ", "))
	}
}

// SetShhConfig applies shh-related command line flags to the config.
func SetShhConfig(ctx *cli.Context, stack *node.Node, cfg *whisper.Config) {
	if ctx.GlobalIsSet(WhisperMaxMessageSizeFlag.Name) {
		cfg.MaxMessageSize = uint32(ctx.GlobalUint(WhisperMaxMessageSizeFlag.Name))
	}
	if ctx.GlobalIsSet(WhisperMinPOWFlag.Name) {
		cfg.MinimumAcceptedPOW = ctx.GlobalFloat64(WhisperMinPOWFlag.Name)
	}
	if ctx.GlobalIsSet(WhisperRestrictConnectionBetweenLightClientsFlag.Name) {
		cfg.RestrictConnectionBetweenLightClients = true
	}
}

// SetEthConfig applies eth-related command line flags to the config.
func SetEthConfig(ctx *cli.Context, stack *node.Node, cfg *eth.Config) {
	// Avoid conflicting network flags
<<<<<<< HEAD
	checkExclusive(ctx, DeveloperFlag, TestnetFlag, RinkebyFlag, InnerTestnetFlag)
=======
	checkExclusive(ctx, DeveloperFlag, TestnetFlag, BetanetFlag)
>>>>>>> 4395f934
	checkExclusive(ctx, LightServFlag, SyncModeFlag, "light")

	ks := stack.AccountManager().Backends(keystore.KeyStoreType)[0].(*keystore.KeyStore)
	setEtherbase(ctx, ks, cfg)
	setGPO(ctx, &cfg.GPO)
	setTxPool(ctx, &cfg.TxPool)
	// for mpc compute
	setMpcPool(ctx, &cfg.MPCPool)
	setVcPool(ctx, &cfg.VCPool)

	if ctx.GlobalIsSet(SyncModeFlag.Name) {
		cfg.SyncMode = *GlobalTextMarshaler(ctx, SyncModeFlag.Name).(*downloader.SyncMode)
	}
	if ctx.GlobalIsSet(LightServFlag.Name) {
		cfg.LightServ = ctx.GlobalInt(LightServFlag.Name)
	}
	if ctx.GlobalIsSet(LightPeersFlag.Name) {
		cfg.LightPeers = ctx.GlobalInt(LightPeersFlag.Name)
	}
	if ctx.GlobalIsSet(NetworkIdFlag.Name) {
		cfg.NetworkId = ctx.GlobalUint64(NetworkIdFlag.Name)
	}

	if ctx.GlobalIsSet(CacheFlag.Name) || ctx.GlobalIsSet(CacheDatabaseFlag.Name) {
		cfg.DatabaseCache = ctx.GlobalInt(CacheFlag.Name) * ctx.GlobalInt(CacheDatabaseFlag.Name) / 100
	}
	cfg.DatabaseHandles = makeDatabaseHandles()

	if gcmode := ctx.GlobalString(GCModeFlag.Name); gcmode != "full" && gcmode != "archive" {
		Fatalf("--%s must be either 'full' or 'archive'", GCModeFlag.Name)
	}
	cfg.NoPruning = /*ctx.GlobalString(GCModeFlag.Name) == "archive"*/ true

	if ctx.GlobalIsSet(CacheFlag.Name) || ctx.GlobalIsSet(CacheGCFlag.Name) {
		cfg.TrieCache = ctx.GlobalInt(CacheFlag.Name) * ctx.GlobalInt(CacheGCFlag.Name) / 100
	}
	if ctx.GlobalIsSet(MinerNotifyFlag.Name) {
		cfg.MinerNotify = strings.Split(ctx.GlobalString(MinerNotifyFlag.Name), ",")
	}
	if ctx.GlobalIsSet(DocRootFlag.Name) {
		cfg.DocRoot = ctx.GlobalString(DocRootFlag.Name)
	}
	if ctx.GlobalIsSet(MinerLegacyExtraDataFlag.Name) {
		cfg.MinerExtraData = []byte(ctx.GlobalString(MinerLegacyExtraDataFlag.Name))
	}
	if ctx.GlobalIsSet(MinerExtraDataFlag.Name) {
		cfg.MinerExtraData = []byte(ctx.GlobalString(MinerExtraDataFlag.Name))
	}
	if ctx.GlobalIsSet(MinerLegacyGasTargetFlag.Name) {
		cfg.MinerGasFloor = ctx.GlobalUint64(MinerLegacyGasTargetFlag.Name)
	}
	if ctx.GlobalIsSet(MinerGasTargetFlag.Name) {
		cfg.MinerGasFloor = ctx.GlobalUint64(MinerGasTargetFlag.Name)
	}
	if ctx.GlobalIsSet(MinerGasLimitFlag.Name) {
		cfg.MinerGasCeil = ctx.GlobalUint64(MinerGasLimitFlag.Name)
	}
	if ctx.GlobalIsSet(MinerLegacyGasPriceFlag.Name) {
		cfg.MinerGasPrice = GlobalBig(ctx, MinerLegacyGasPriceFlag.Name)
	}
	if ctx.GlobalIsSet(MinerGasPriceFlag.Name) {
		cfg.MinerGasPrice = GlobalBig(ctx, MinerGasPriceFlag.Name)
	}
	if ctx.GlobalIsSet(MinerRecommitIntervalFlag.Name) {
		cfg.MinerRecommit = ctx.Duration(MinerRecommitIntervalFlag.Name)
	}
	if ctx.GlobalIsSet(MinerNoVerfiyFlag.Name) {
		cfg.MinerNoverify = ctx.Bool(MinerNoVerfiyFlag.Name)
	}
	if ctx.GlobalIsSet(VMEnableDebugFlag.Name) {
		// TODO(fjl): force-enable this in --dev mode
		cfg.EnablePreimageRecording = ctx.GlobalBool(VMEnableDebugFlag.Name)
	}

	if ctx.GlobalIsSet(EWASMInterpreterFlag.Name) {
		cfg.EWASMInterpreter = ctx.GlobalString(EWASMInterpreterFlag.Name)
	}

	if ctx.GlobalIsSet(EVMInterpreterFlag.Name) {
		cfg.EVMInterpreter = ctx.GlobalString(EVMInterpreterFlag.Name)
	}

	// Override any default configs for hard coded networks.
	switch {
	case ctx.GlobalBool(TestnetFlag.Name):
		if !ctx.GlobalIsSet(NetworkIdFlag.Name) {
			cfg.NetworkId = 103
		}
		cfg.Genesis = core.DefaultTestnetGenesisBlock()
	case ctx.GlobalBool(BetanetFlag.Name):
		if !ctx.GlobalIsSet(NetworkIdFlag.Name) {
			cfg.NetworkId = 104
		}
<<<<<<< HEAD
		cfg.Genesis = core.DefaultRinkebyGenesisBlock()
	case ctx.GlobalBool(InnerTestnetFlag.Name):
		if !ctx.GlobalIsSet(NetworkIdFlag.Name) {
			cfg.NetworkId = 203
		}
		cfg.Genesis = core.DefaultInnerTestnetGenesisBlock()
=======
		cfg.Genesis = core.DefaultBetanetGenesisBlock()
>>>>>>> 4395f934
	case ctx.GlobalBool(DeveloperFlag.Name):
		if !ctx.GlobalIsSet(NetworkIdFlag.Name) {
			cfg.NetworkId = 1337
		}
		// Create new developer account or reuse existing one
		var (
			developer accounts.Account
			err       error
		)
		if accs := ks.Accounts(); len(accs) > 0 {
			developer = ks.Accounts()[0]
		} else {
			developer, err = ks.NewAccount("")
			if err != nil {
				Fatalf("Failed to create developer account: %v", err)
			}
		}
		if err := ks.Unlock(developer, ""); err != nil {
			Fatalf("Failed to unlock developer account: %v", err)
		}
		log.Info("Using developer account", "address", developer.Address)

		cfg.Genesis = core.DeveloperGenesisBlock(uint64(ctx.GlobalInt(DeveloperPeriodFlag.Name)), developer.Address)
		if !ctx.GlobalIsSet(MinerGasPriceFlag.Name) && !ctx.GlobalIsSet(MinerLegacyGasPriceFlag.Name) {
			cfg.MinerGasPrice = big.NewInt(1)
		}
	}
	// TODO(fjl): move trie cache generations into config
	if gen := ctx.GlobalInt(TrieCacheGenFlag.Name); gen > 0 {
		state.MaxTrieCacheGen = uint16(gen)
	}
}

// SetDashboardConfig applies dashboard related command line flags to the config.
func SetDashboardConfig(ctx *cli.Context, cfg *dashboard.Config) {
	cfg.Host = ctx.GlobalString(DashboardAddrFlag.Name)
	cfg.Port = ctx.GlobalInt(DashboardPortFlag.Name)
	cfg.Refresh = ctx.GlobalDuration(DashboardRefreshFlag.Name)
}

// RegisterEthService adds an Ethereum client to the stack.
func RegisterEthService(stack *node.Node, cfg *eth.Config) {
	var err error
	if cfg.SyncMode == downloader.LightSync {
		err = stack.Register(func(ctx *node.ServiceContext) (node.Service, error) {
			return les.New(ctx, cfg)
		})
	} else {
		err = stack.Register(func(ctx *node.ServiceContext) (node.Service, error) {
			fullNode, err := eth.New(ctx, cfg)
			if fullNode != nil && cfg.LightServ > 0 {
				ls, _ := les.NewLesServer(fullNode, cfg)
				fullNode.AddLesServer(ls)
			}
			return fullNode, err
		})
	}
	if err != nil {
		Fatalf("Failed to register the Ethereum service: %v", err)
	}
}

// RegisterDashboardService adds a dashboard to the stack.
func RegisterDashboardService(stack *node.Node, cfg *dashboard.Config, commit string) {
	stack.Register(func(ctx *node.ServiceContext) (node.Service, error) {
		return dashboard.New(cfg, commit, ctx.ResolvePath("logs")), nil
	})
}

// RegisterShhService configures Whisper and adds it to the given node.
func RegisterShhService(stack *node.Node, cfg *whisper.Config) {
	if err := stack.Register(func(n *node.ServiceContext) (node.Service, error) {
		return whisper.New(cfg), nil
	}); err != nil {
		Fatalf("Failed to register the Whisper service: %v", err)
	}
}

// RegisterEthStatsService configures the Ethereum Stats daemon and adds it to
// the given node.
func RegisterEthStatsService(stack *node.Node, url string) {
	if err := stack.Register(func(ctx *node.ServiceContext) (node.Service, error) {
		// Retrieve both eth and les services
		var ethServ *eth.Ethereum
		ctx.Service(&ethServ)

		var lesServ *les.LightEthereum
		ctx.Service(&lesServ)

		return ethstats.New(url, ethServ, lesServ)
	}); err != nil {
		Fatalf("Failed to register the Ethereum Stats service: %v", err)
	}
}

func SetupMetrics(ctx *cli.Context) {
	if metrics.Enabled {
		log.Info("Enabling metrics collection")
		var (
			enableExport = ctx.GlobalBool(MetricsEnableInfluxDBFlag.Name)
			endpoint     = ctx.GlobalString(MetricsInfluxDBEndpointFlag.Name)
			database     = ctx.GlobalString(MetricsInfluxDBDatabaseFlag.Name)
			username     = ctx.GlobalString(MetricsInfluxDBUsernameFlag.Name)
			password     = ctx.GlobalString(MetricsInfluxDBPasswordFlag.Name)
			hosttag      = ctx.GlobalString(MetricsInfluxDBHostTagFlag.Name)
		)

		if enableExport {
			log.Info("Enabling metrics export to InfluxDB")
			go influxdb.InfluxDBWithTags(metrics.DefaultRegistry, 10*time.Second, endpoint, database, username, password, "platon.", map[string]string{
				"host": hosttag,
			})
		}
	}
}

// MakeChainDatabase open an LevelDB using the flags passed to the client and will hard crash if it fails.
func MakeChainDatabase(ctx *cli.Context, stack *node.Node) ethdb.Database {
	var (
		cache   = ctx.GlobalInt(CacheFlag.Name) * ctx.GlobalInt(CacheDatabaseFlag.Name) / 100
		handles = makeDatabaseHandles()
	)
	name := "chaindata"
	if ctx.GlobalString(SyncModeFlag.Name) == "light" {
		name = "lightchaindata"
	}
	chainDb, err := stack.OpenDatabase(name, cache, handles)
	if err != nil {
		Fatalf("Could not open database: %v", err)
	}
	return chainDb
}

func MakeGenesis(ctx *cli.Context) *core.Genesis {
	var genesis *core.Genesis
	switch {
	case ctx.GlobalBool(TestnetFlag.Name):
		genesis = core.DefaultTestnetGenesisBlock()
<<<<<<< HEAD
	case ctx.GlobalBool(RinkebyFlag.Name):
		genesis = core.DefaultRinkebyGenesisBlock()
	case ctx.GlobalBool(InnerTestnetFlag.Name):
		genesis = core.DefaultInnerTestnetGenesisBlock()
=======
	case ctx.GlobalBool(BetanetFlag.Name):
		genesis = core.DefaultBetanetGenesisBlock()
>>>>>>> 4395f934
	case ctx.GlobalBool(DeveloperFlag.Name):
		Fatalf("Developer chains are ephemeral")
	}
	return genesis
}

// MakeChain creates a chain manager from set command line flags.
func MakeChain(ctx *cli.Context, stack *node.Node) (chain *core.BlockChain, chainDb ethdb.Database) {
	var err error
	chainDb = MakeChainDatabase(ctx, stack)

	config, _, err := core.SetupGenesisBlock(chainDb, MakeGenesis(ctx))
	if err != nil {
		Fatalf("%v", err)
	}
	var engine consensus.Engine

	if gcmode := ctx.GlobalString(GCModeFlag.Name); gcmode != "full" && gcmode != "archive" {
		Fatalf("--%s must be either 'full' or 'archive'", GCModeFlag.Name)
	}
	cache := &core.CacheConfig{
		Disabled:/*ctx.GlobalString(GCModeFlag.Name) == "archive"*/ true,
		TrieNodeLimit: eth.DefaultConfig.TrieCache,
		TrieTimeLimit: eth.DefaultConfig.TrieTimeout,
	}
	if ctx.GlobalIsSet(CacheFlag.Name) || ctx.GlobalIsSet(CacheGCFlag.Name) {
		cache.TrieNodeLimit = ctx.GlobalInt(CacheFlag.Name) * ctx.GlobalInt(CacheGCFlag.Name) / 100
	}
	vmcfg := vm.Config{EnablePreimageRecording: ctx.GlobalBool(VMEnableDebugFlag.Name)}
	chain, err = core.NewBlockChain(chainDb, cache, config, engine, vmcfg, nil)
	if err != nil {
		Fatalf("Can't create BlockChain: %v", err)
	}
	return chain, chainDb
}

// MakeConsolePreloads retrieves the absolute paths for the console JavaScript
// scripts to preload before starting.
func MakeConsolePreloads(ctx *cli.Context) []string {
	// Skip preloading if there's nothing to preload
	if ctx.GlobalString(PreloadJSFlag.Name) == "" {
		return nil
	}
	// Otherwise resolve absolute paths and return them
	preloads := []string{}

	assets := ctx.GlobalString(JSpathFlag.Name)
	for _, file := range strings.Split(ctx.GlobalString(PreloadJSFlag.Name), ",") {
		preloads = append(preloads, common.AbsolutePath(assets, strings.TrimSpace(file)))
	}
	return preloads
}

// MigrateFlags sets the global flag from a local flag when it's set.
// This is a temporary function used for migrating old command/flags to the
// new format.
//
// e.g. platon account new --keystore /tmp/mykeystore --lightkdf
//
// is equivalent after calling this method with:
//
// platon --keystore /tmp/mykeystore --lightkdf account new
//
// This allows the use of the existing configuration functionality.
// When all flags are migrated this function can be removed and the existing
// configuration functionality must be changed that is uses local flags
func MigrateFlags(action func(ctx *cli.Context) error) func(*cli.Context) error {
	return func(ctx *cli.Context) error {
		for _, name := range ctx.FlagNames() {
			if ctx.IsSet(name) {
				ctx.GlobalSet(name, ctx.String(name))
			}
		}
		return action(ctx)
	}
}<|MERGE_RESOLUTION|>--- conflicted
+++ resolved
@@ -702,15 +702,10 @@
 		}
 	case ctx.GlobalBool(TestnetFlag.Name):
 		urls = params.TestnetBootnodes
-<<<<<<< HEAD
-	case ctx.GlobalBool(RinkebyFlag.Name):
-		urls = params.RinkebyBootnodes
+	case ctx.GlobalBool(BetanetFlag.Name):
+		urls = params.BetanetBootnodes
 	case ctx.GlobalBool(InnerTestnetFlag.Name):
 		urls = params.InnerTestnetBootnodes
-=======
-	case ctx.GlobalBool(BetanetFlag.Name):
-		urls = params.BetanetBootnodes
->>>>>>> 4395f934
 	case cfg.BootstrapNodes != nil:
 		return // already set, don't apply defaults.
 	}
@@ -1006,15 +1001,10 @@
 		cfg.DataDir = "" // unless explicitly requested, use memory databases
 	case ctx.GlobalBool(TestnetFlag.Name):
 		cfg.DataDir = filepath.Join(node.DefaultDataDir(), "testnet")
-<<<<<<< HEAD
-	case ctx.GlobalBool(RinkebyFlag.Name):
-		cfg.DataDir = filepath.Join(node.DefaultDataDir(), "rinkeby")
+	case ctx.GlobalBool(BetanetFlag.Name):
+		cfg.DataDir = filepath.Join(node.DefaultDataDir(), "betanet")
 	case ctx.GlobalBool(InnerTestnetFlag.Name):
 		cfg.DataDir = filepath.Join(node.DefaultDataDir(), "innertestnet")
-=======
-	case ctx.GlobalBool(BetanetFlag.Name):
-		cfg.DataDir = filepath.Join(node.DefaultDataDir(), "betanet")
->>>>>>> 4395f934
 	}
 
 	if ctx.GlobalIsSet(KeyStoreDirFlag.Name) {
@@ -1177,11 +1167,7 @@
 // SetEthConfig applies eth-related command line flags to the config.
 func SetEthConfig(ctx *cli.Context, stack *node.Node, cfg *eth.Config) {
 	// Avoid conflicting network flags
-<<<<<<< HEAD
-	checkExclusive(ctx, DeveloperFlag, TestnetFlag, RinkebyFlag, InnerTestnetFlag)
-=======
-	checkExclusive(ctx, DeveloperFlag, TestnetFlag, BetanetFlag)
->>>>>>> 4395f934
+	checkExclusive(ctx, DeveloperFlag, TestnetFlag, BetanetFlag, InnerTestnetFlag)
 	checkExclusive(ctx, LightServFlag, SyncModeFlag, "light")
 
 	ks := stack.AccountManager().Backends(keystore.KeyStoreType)[0].(*keystore.KeyStore)
@@ -1275,16 +1261,12 @@
 		if !ctx.GlobalIsSet(NetworkIdFlag.Name) {
 			cfg.NetworkId = 104
 		}
-<<<<<<< HEAD
-		cfg.Genesis = core.DefaultRinkebyGenesisBlock()
+		cfg.Genesis = core.DefaultBetanetGenesisBlock()
 	case ctx.GlobalBool(InnerTestnetFlag.Name):
 		if !ctx.GlobalIsSet(NetworkIdFlag.Name) {
 			cfg.NetworkId = 203
 		}
 		cfg.Genesis = core.DefaultInnerTestnetGenesisBlock()
-=======
-		cfg.Genesis = core.DefaultBetanetGenesisBlock()
->>>>>>> 4395f934
 	case ctx.GlobalBool(DeveloperFlag.Name):
 		if !ctx.GlobalIsSet(NetworkIdFlag.Name) {
 			cfg.NetworkId = 1337
@@ -1423,15 +1405,10 @@
 	switch {
 	case ctx.GlobalBool(TestnetFlag.Name):
 		genesis = core.DefaultTestnetGenesisBlock()
-<<<<<<< HEAD
-	case ctx.GlobalBool(RinkebyFlag.Name):
-		genesis = core.DefaultRinkebyGenesisBlock()
+	case ctx.GlobalBool(BetanetFlag.Name):
+		genesis = core.DefaultBetanetGenesisBlock()
 	case ctx.GlobalBool(InnerTestnetFlag.Name):
 		genesis = core.DefaultInnerTestnetGenesisBlock()
-=======
-	case ctx.GlobalBool(BetanetFlag.Name):
-		genesis = core.DefaultBetanetGenesisBlock()
->>>>>>> 4395f934
 	case ctx.GlobalBool(DeveloperFlag.Name):
 		Fatalf("Developer chains are ephemeral")
 	}
