// Copyright 2015 The go-ethereum Authors
// This file is part of go-ethereum.
//
// go-ethereum is free software: you can redistribute it and/or modify
// it under the terms of the GNU General Public License as published by
// the Free Software Foundation, either version 3 of the License, or
// (at your option) any later version.
//
// go-ethereum is distributed in the hope that it will be useful,
// but WITHOUT ANY WARRANTY; without even the implied warranty of
// MERCHANTABILITY or FITNESS FOR A PARTICULAR PURPOSE. See the
// GNU General Public License for more details.
//
// You should have received a copy of the GNU General Public License
// along with go-ethereum. If not, see <http://www.gnu.org/licenses/>.

// Contains the platon command usage template and generator.

package main

import (
	"io"
	"sort"

	"strings"

	"github.com/PlatONnetwork/PlatON-Go/cmd/utils"
	"github.com/PlatONnetwork/PlatON-Go/internal/debug"
	"gopkg.in/urfave/cli.v1"
)

// AppHelpTemplate is the test template for the default, global app help topic.
var AppHelpTemplate = `NAME:
   {{.App.Name}} - {{.App.Usage}}

   Copyright 2019 The PlatON-Go Authors

USAGE:
   {{.App.HelpName}} [options]{{if .App.Commands}} command [command options]{{end}} {{if .App.ArgsUsage}}{{.App.ArgsUsage}}{{else}}[arguments...]{{end}}
   {{if .App.Version}}
VERSION:
   {{.App.Version}}
   {{end}}{{if len .App.Authors}}
AUTHOR(S):
   {{range .App.Authors}}{{ . }}{{end}}
   {{end}}{{if .App.Commands}}
COMMANDS:
   {{range .App.Commands}}{{join .Names ", "}}{{ "\t" }}{{.Usage}}
   {{end}}{{end}}{{if .FlagGroups}}
{{range .FlagGroups}}{{.Name}} OPTIONS:
  {{range .Flags}}{{.}}
  {{end}}
{{end}}{{end}}{{if .App.Copyright }}
COPYRIGHT:
   {{.App.Copyright}}
   {{end}}
`

// flagGroup is a collection of flags belonging to a single topic.
type flagGroup struct {
	Name  string
	Flags []cli.Flag
}

// AppHelpFlagGroups is the application flags, grouped by functionality.
var AppHelpFlagGroups = []flagGroup{
	{
		Name: "PLATON",
		Flags: []cli.Flag{
			configFileFlag,
			utils.DataDirFlag,
			utils.KeyStoreDirFlag,
			utils.NoUSBFlag,
			utils.NetworkIdFlag,
			utils.TestnetFlag,
			utils.SyncModeFlag,
			utils.GCModeFlag,
			utils.EthStatsURLFlag,
			utils.IdentityFlag,
			utils.LightServFlag,
			utils.LightPeersFlag,
			utils.LightKDFFlag,
		},
	},
<<<<<<< HEAD
=======
	{
		Name: "DEVELOPER CHAIN",
		Flags: []cli.Flag{
			utils.DeveloperPeriodFlag,
		},
	},
>>>>>>> 436377fb
	//{
	//	Name: "DASHBOARD",
	//	Flags: []cli.Flag{
	//		utils.DashboardEnabledFlag,
	//		utils.DashboardAddrFlag,
	//		utils.DashboardPortFlag,
	//		utils.DashboardRefreshFlag,
	//		utils.DashboardAssetsFlag,
	//	},
	//},
	{
		Name: "TRANSACTION POOL",
		Flags: []cli.Flag{
			utils.TxPoolLocalsFlag,
			utils.TxPoolNoLocalsFlag,
			utils.TxPoolJournalFlag,
			utils.TxPoolRejournalFlag,
			utils.TxPoolPriceLimitFlag,
			utils.TxPoolPriceBumpFlag,
			utils.TxPoolAccountSlotsFlag,
			utils.TxPoolGlobalSlotsFlag,
			utils.TxPoolAccountQueueFlag,
			utils.TxPoolGlobalQueueFlag,
			utils.TxPoolGlobalTxCountFlag,
			utils.TxPoolLifetimeFlag,
		},
	},
	{
		Name: "PERFORMANCE TUNING",
		Flags: []cli.Flag{
			utils.CacheFlag,
			utils.CacheDatabaseFlag,
			utils.CacheGCFlag,
			utils.TrieCacheGenFlag,
		},
	},
	{
		Name: "ACCOUNT",
		Flags: []cli.Flag{
			utils.UnlockedAccountFlag,
			utils.PasswordFileFlag,
		},
	},
	{
		Name: "API AND CONSOLE",
		Flags: []cli.Flag{
			utils.RPCEnabledFlag,
			utils.RPCListenAddrFlag,
			utils.RPCPortFlag,
			utils.RPCApiFlag,
			utils.WSEnabledFlag,
			utils.WSListenAddrFlag,
			utils.WSPortFlag,
			utils.WSApiFlag,
			utils.WSAllowedOriginsFlag,
			utils.IPCDisabledFlag,
			utils.IPCPathFlag,
			utils.RPCCORSDomainFlag,
			utils.RPCVirtualHostsFlag,
			utils.JSpathFlag,
			utils.ExecFlag,
			utils.PreloadJSFlag,
		},
	},
	{
		Name: "NETWORKING",
		Flags: []cli.Flag{
			utils.BootnodesFlag,
			utils.BootnodesV4Flag,
			//	utils.BootnodesV5Flag,
			utils.ListenPortFlag,
			utils.MaxPeersFlag,
			utils.MaxConsensusPeersFlag,
			utils.MaxPendingPeersFlag,
			utils.NATFlag,
			utils.NoDiscoverFlag,
			//	utils.DiscoveryV5Flag,
			utils.NetrestrictFlag,
			utils.NodeKeyFileFlag,
			utils.NodeKeyHexFlag,
		},
	},
	{
		Name: "MINER",
		Flags: []cli.Flag{
			utils.MinerGasPriceFlag,
			utils.MinerGasTargetFlag,
			utils.MinerGasLimitFlag,
			//	utils.MinerExtraDataFlag,
		},
	},
	{
		Name: "GAS PRICE ORACLE",
		Flags: []cli.Flag{
			utils.GpoBlocksFlag,
			utils.GpoPercentileFlag,
		},
	},
	{
		Name: "LOGGING AND DEBUGGING",
		Flags: append([]cli.Flag{
			utils.NoCompactionFlag,
		}, debug.Flags...),
	},
	{
		Name: "METRICS AND STATS",
		Flags: []cli.Flag{
			utils.MetricsEnabledFlag,
			utils.MetricsEnableInfluxDBFlag,
			utils.MetricsInfluxDBEndpointFlag,
			utils.MetricsInfluxDBDatabaseFlag,
			utils.MetricsInfluxDBUsernameFlag,
			utils.MetricsInfluxDBPasswordFlag,
			utils.MetricsInfluxDBHostTagFlag,
		},
	},
	//{
	//	Name:  "WHISPER (EXPERIMENTAL)",
	//	Flags: whisperFlags,
	//},
	{
		Name: "DEPRECATED",
		Flags: []cli.Flag{
			utils.MinerLegacyGasTargetFlag,
			utils.MinerLegacyGasPriceFlag,
			utils.MinerLegacyExtraDataFlag,
		},
	},
	//{
	//	Name: "MPC COMPUTE",
	//	Flags: []cli.Flag{
	//		utils.MPCEnabledFlag,
	//		utils.MPCActorFlag,
	//		utils.MPCIceFileFlag,
	//	},
	//},
	//{
	//	Name: "VC COMPUTE",
	//	Flags: []cli.Flag{
	//		utils.VCEnabledFlag,
	//		utils.VCActorFlag,
	//		utils.VCPasswordFlag,
	//	},
	//},
	{
		Name: "CBFT",
		Flags: []cli.Flag{
			utils.CbftPeerMsgQueueSize,
			utils.CbftWalDisabledFlag,
			utils.CbftMaxPingLatency,
			utils.CbftBlsPriKeyFileFlag,
			utils.CbftBlacklistDeadlineFlag,
		},
	},
	{
		Name: "MISC",
	},
}

// byCategory sorts an array of flagGroup by Name in the order
// defined in AppHelpFlagGroups.
type byCategory []flagGroup

func (a byCategory) Len() int      { return len(a) }
func (a byCategory) Swap(i, j int) { a[i], a[j] = a[j], a[i] }
func (a byCategory) Less(i, j int) bool {
	iCat, jCat := a[i].Name, a[j].Name
	iIdx, jIdx := len(AppHelpFlagGroups), len(AppHelpFlagGroups) // ensure non categorized flags come last

	for i, group := range AppHelpFlagGroups {
		if iCat == group.Name {
			iIdx = i
		}
		if jCat == group.Name {
			jIdx = i
		}
	}

	return iIdx < jIdx
}

func flagCategory(flag cli.Flag) string {
	for _, category := range AppHelpFlagGroups {
		for _, flg := range category.Flags {
			if flg.GetName() == flag.GetName() {
				return category.Name
			}
		}
	}
	return "MISC"
}

func init() {
	// Override the default app help template
	cli.AppHelpTemplate = AppHelpTemplate

	// Define a one shot struct to pass to the usage template
	type helpData struct {
		App        interface{}
		FlagGroups []flagGroup
	}

	// Override the default app help printer, but only for the global app help
	originalHelpPrinter := cli.HelpPrinter
	cli.HelpPrinter = func(w io.Writer, tmpl string, data interface{}) {
		if tmpl == AppHelpTemplate {
			// Iterate over all the flags and add any uncategorized ones
			categorized := make(map[string]struct{})
			for _, group := range AppHelpFlagGroups {
				for _, flag := range group.Flags {
					categorized[flag.String()] = struct{}{}
				}
			}
			uncategorized := []cli.Flag{}
			for _, flag := range data.(*cli.App).Flags {
				if _, ok := categorized[flag.String()]; !ok {
					if strings.HasPrefix(flag.GetName(), "dashboard") {
						continue
					}
					uncategorized = append(uncategorized, flag)
				}
			}
			if len(uncategorized) > 0 {
				// Append all ungategorized options to the misc group
				miscs := len(AppHelpFlagGroups[len(AppHelpFlagGroups)-1].Flags)
				AppHelpFlagGroups[len(AppHelpFlagGroups)-1].Flags = append(AppHelpFlagGroups[len(AppHelpFlagGroups)-1].Flags, uncategorized...)

				// Make sure they are removed afterwards
				defer func() {
					AppHelpFlagGroups[len(AppHelpFlagGroups)-1].Flags = AppHelpFlagGroups[len(AppHelpFlagGroups)-1].Flags[:miscs]
				}()
			}
			// Render out custom usage screen
			originalHelpPrinter(w, tmpl, helpData{data, AppHelpFlagGroups})
		} else if tmpl == utils.CommandHelpTemplate {
			// Iterate over all command specific flags and categorize them
			categorized := make(map[string][]cli.Flag)
			for _, flag := range data.(cli.Command).Flags {
				if _, ok := categorized[flag.String()]; !ok {
					categorized[flagCategory(flag)] = append(categorized[flagCategory(flag)], flag)
				}
			}

			// sort to get a stable ordering
			sorted := make([]flagGroup, 0, len(categorized))
			for cat, flgs := range categorized {
				sorted = append(sorted, flagGroup{cat, flgs})
			}
			sort.Sort(byCategory(sorted))

			// add sorted array to data and render with default printer
			originalHelpPrinter(w, tmpl, map[string]interface{}{
				"cmd":              data,
				"categorizedFlags": sorted,
			})
		} else {
			originalHelpPrinter(w, tmpl, data)
		}
	}
}<|MERGE_RESOLUTION|>--- conflicted
+++ resolved
@@ -82,15 +82,12 @@
 			utils.LightKDFFlag,
 		},
 	},
-<<<<<<< HEAD
-=======
 	{
 		Name: "DEVELOPER CHAIN",
 		Flags: []cli.Flag{
 			utils.DeveloperPeriodFlag,
 		},
 	},
->>>>>>> 436377fb
 	//{
 	//	Name: "DASHBOARD",
 	//	Flags: []cli.Flag{
