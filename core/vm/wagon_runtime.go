--- conflicted
+++ resolved
@@ -63,7 +63,7 @@
 			Kind:     wasm.ExternalFunction,
 		},
 	)
-	// void platon_block_hash(int64_t num, uint8_t hash[32])
+	// platon_block_hash(int64_t num,  uint8_t hash[32])
 	// func $platon_block_hash(param $0 i64) (param $1 i32)
 	addFuncExport(m,
 		wasm.FunctionSig{
@@ -158,7 +158,7 @@
 		},
 	)
 
-	// uint8_t platon_balance(const uint8_t addr[20], uint8_t balance[16])
+	// uint8_t platon_balance(const uint8_t addr[20], uint8_t balance[32])
 	// func $platon_balance (param $0 i32) (param $1 i32) (result i32)
 	addFuncExport(m,
 		wasm.FunctionSig{
@@ -207,7 +207,7 @@
 		},
 	)
 
-	// uint8_t platon_call_value(uint8_t val[16])
+	// uint8_t platon_call_value(uint8_t val[32]);
 	// func $platon_call_value (param $0 i32) (result i32)
 	addFuncExport(m,
 		wasm.FunctionSig{
@@ -323,7 +323,7 @@
 		},
 	)
 
-	// int32_t platon_get_state(const uint8_t *key, size_t klen, uint8_t *value, size_t vlen)
+	// size_t platon_get_state(const uint8_t* key, size_t klen, uint8_t *value, size_t vlen)
 	// func $platon_get_state (param $0 i32) (param $1 i32) (param $2 i32) (param $3 i32) (result i32)
 	addFuncExport(m,
 		wasm.FunctionSig{
@@ -404,7 +404,7 @@
 		},
 	)
 
-	// void platon_return(const uint8_t *value, const size_t len)
+	// void platon_return(const uint8_t *value, size_t len)
 	// func $platon_return(param $0 i32) (param $1 i32)
 	addFuncExport(m,
 		wasm.FunctionSig{
@@ -464,7 +464,7 @@
 		},
 	)
 
-	// int32_t platon_call(const uint8_t to[20], const uint8_t *args, size_t args_len, const uint8_t *value, size_t value_len, const uint8_t *call_cost, size_t call_cost_len);
+	// int32_t platon_call(const uint8_t to[20], const uint8_t *args, size_t argsLen, const uint8_t *value, size_t valueLen, const uint8_t* callCost, size_t callCostLen);
 	// func $platon_call  (param $0 i32) (param $1 i32) (param $2 i32) (param $1 i32) (param $2 i32) (param $1 i32) (param $2 i32) (result i32)
 	addFuncExport(m,
 		wasm.FunctionSig{
@@ -550,7 +550,6 @@
 		},
 	)
 
-<<<<<<< HEAD
 	// int32_t platon_clone_migrate(const uint8_t old_addr[20], uint8_t newAddr[20], const uint8_t* args, size_t argsLen, const uint8_t* value, size_t valueLen, const uint8_t* callCost, size_t callCostLen);
 	// func $platon_clone_migrate (param $0 i32) (param $1 i32) (param $2 i32) (param $3 i32) (param $4 i32) (param $5 i32) (param $6 i32) (param $7 i32) (result i32)
 	addFuncExport(m,
@@ -569,10 +568,7 @@
 		},
 	)
 
-	// void platon_event(const uint8_t* indexes, size_t indexesLen, const uint8_t* args, size_t argsLen)
-=======
 	// void platon_event(const uint8_t *topic, size_t topic_len, const uint8_t *args, size_t args_len);
->>>>>>> bf34547a
 	// func $platon_event (param $0 i32) (param $1 i32) (param $0 i32) (param $1 i32)
 	addFuncExport(m,
 		wasm.FunctionSig{
@@ -604,8 +600,7 @@
 			Kind:     wasm.ExternalFunction,
 		},
 	)
-
-	// void platon_ripemd160(const uint8_t *input, uint32_t input_len, uint8_t hash[20])
+	// void platon_ripemd160(const uint8_t *input, uint32_t input_len, uint8_t addr[20])
 	// func platon_ripemd160 (param $0 i32) (param $1 i32) (param $2 i32)
 	addFuncExport(m,
 		wasm.FunctionSig{
