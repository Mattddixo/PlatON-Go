--- conflicted
+++ resolved
@@ -16,11 +16,7 @@
 	"Platon-go/life/resolver"
 )
 
-<<<<<<< HEAD
-const  CALL_CANTRACT_FLAG = 9
-=======
 const CALL_CANTRACT_FLAG = 9
->>>>>>> ecdf2614
 
 // WASM解释器，用于负责解析WASM指令集，具体执行将委托至Life虚拟机完成
 // 实现Interpreter的接口 run/canRun.
@@ -210,15 +206,6 @@
 
 // parse input(payload)
 func parseInputFromAbi(vm *exec.VirtualMachine, input []byte, abi []byte) (txType int, funcName string, params []int64, returnType string, err error) {
-<<<<<<< HEAD
-=======
-	defer func() {
-		if er := recover(); er != nil {
-			txType, funcName, params, returnType, err = -1, "", nil, "", er.(error)
-			vm.Context.Log.Error("Parse input data fail.", "errMsg", err.Error())
-		}
-	}()
->>>>>>> ecdf2614
 	if input == nil || len(input) <= 1 {
 		return -1, "", nil, "", fmt.Errorf("invalid input.")
 	}
