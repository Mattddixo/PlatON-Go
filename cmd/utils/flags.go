--- conflicted
+++ resolved
@@ -136,27 +136,11 @@
 	}
 	TestnetFlag = cli.BoolFlag{
 		Name:  "testnet",
-<<<<<<< HEAD
-		Usage: "Testnet network: pre-configured alpha test network",
-	}
-	BetanetFlag = cli.BoolFlag{
-		Name:  "betanet",
-		Usage: "Betanet network: pre-configured beta test network",
-	}
-	InnerTestnetFlag = cli.BoolFlag{
-		Name:  "innertestnet",
-		Usage: "Ropsten network: pre-configured proof-of-work test network",
-	}
-	InnerDevnetFlag = cli.BoolFlag{
-		Name:  "innerdevnet",
-		Usage: "Ropsten network: pre-configured proof-of-work dev network",
-=======
 		Usage: "Testnet network: pre-configured test network",
 	}
 	DeveloperPeriodFlag = cli.IntFlag{
 		Name:  "dev.period",
 		Usage: "Block period to use in developer mode (0 = mine only if transaction pending)",
->>>>>>> 436377fb
 	}
 	IdentityFlag = cli.StringFlag{
 		Name:  "identity",
@@ -932,10 +916,7 @@
 		}
 		cfg.NetRestrict = list
 	}
-<<<<<<< HEAD
-=======
-
->>>>>>> 436377fb
+
 }
 
 // SetNodeConfig applies node-related command line flags to the config.
@@ -1110,11 +1091,7 @@
 // SetEthConfig applies eth-related command line flags to the config.
 func SetEthConfig(ctx *cli.Context, stack *node.Node, cfg *eth.Config) {
 	// Avoid conflicting network flags
-<<<<<<< HEAD
-	checkExclusive(ctx, TestnetFlag, BetanetFlag, InnerTestnetFlag, InnerDevnetFlag)
-=======
 	checkExclusive(ctx, TestnetFlag)
->>>>>>> 436377fb
 	checkExclusive(ctx, LightServFlag, SyncModeFlag, "light")
 
 	setGPO(ctx, &cfg.GPO)
@@ -1192,30 +1169,6 @@
 			cfg.NetworkId = 103
 		}
 		cfg.Genesis = core.DefaultTestnetGenesisBlock()
-<<<<<<< HEAD
-
-	// Beta Test NetWork
-	case ctx.GlobalBool(BetanetFlag.Name):
-		if !ctx.GlobalIsSet(NetworkIdFlag.Name) {
-			cfg.NetworkId = 104
-		}
-		cfg.Genesis = core.DefaultBetanetGenesisBlock()
-
-	// PlatON Inner Test NetWork
-	case ctx.GlobalBool(InnerTestnetFlag.Name):
-		if !ctx.GlobalIsSet(NetworkIdFlag.Name) {
-			cfg.NetworkId = 203
-		}
-		cfg.Genesis = core.DefaultInnerTestnetGenesisBlock(InnerTimeFlag.Value)
-
-	// PlatON Inner Dev NetWork
-	case ctx.GlobalBool(InnerDevnetFlag.Name):
-		if !ctx.GlobalIsSet(NetworkIdFlag.Name) {
-			cfg.NetworkId = 204
-		}
-		cfg.Genesis = core.DefaultInnerDevnetGenesisBlock(InnerTimeFlag.Value)
-=======
->>>>>>> 436377fb
 	}
 	// TODO(fjl): move trie cache generations into config
 	if gen := ctx.GlobalInt(TrieCacheGenFlag.Name); gen > 0 {
@@ -1369,16 +1322,6 @@
 	switch {
 	case ctx.GlobalBool(TestnetFlag.Name):
 		genesis = core.DefaultTestnetGenesisBlock()
-<<<<<<< HEAD
-	case ctx.GlobalBool(BetanetFlag.Name):
-		genesis = core.DefaultBetanetGenesisBlock()
-	case ctx.GlobalBool(InnerTestnetFlag.Name):
-		genesis = core.DefaultInnerTestnetGenesisBlock(InnerTimeFlag.Value)
-	case ctx.GlobalBool(InnerDevnetFlag.Name):
-		genesis = core.DefaultInnerDevnetGenesisBlock(InnerTimeFlag.Value)
-
-=======
->>>>>>> 436377fb
 	}
 	return genesis
 }
@@ -1506,21 +1449,7 @@
 	// Override any default Economic configs for hard coded networks.
 	switch {
 	case ctx.GlobalBool(TestnetFlag.Name):
-<<<<<<< HEAD
-		networkId = xcom.DefaultAlphaTestNet // Alpha Test Net: --testnet
-
-	case ctx.GlobalBool(BetanetFlag.Name):
-		networkId = xcom.DefaultBetaTestNet // Beta Test Net: --betanet
-
-	case ctx.GlobalBool(InnerTestnetFlag.Name):
-		networkId = xcom.DefaultInnerTestNet // PlatON Inner Test Net: --innertestnet
-
-	case ctx.GlobalBool(InnerDevnetFlag.Name):
-		networkId = xcom.DefaultInnerDevNet // PlatON Inner Dev Net: --innerdevnet
-
-=======
 		networkId = xcom.DefaultTestNet // Test Net: --testnet
->>>>>>> 436377fb
 	default:
 		networkId = xcom.DefaultMainNet // main net
 	}
