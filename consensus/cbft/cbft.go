--- conflicted
+++ resolved
@@ -1470,7 +1470,6 @@
 	return qc
 }
 
-<<<<<<< HEAD
 func (cbft *Cbft) verifyPrepareQC(original uint64, qc *ctypes.QuorumCert) error {
 	defer func(t time.Time) {
 		cbft.log.Trace("Verify prepare qc", "qc", qc.String(), "duration", time.Since(t))
@@ -1489,9 +1488,7 @@
 	if original != qc.BlockNumber {
 		return fmt.Errorf("verify prepare qc failed,not the corresponding qc,oriNum:%d,qcNum:%d", original, qc.BlockNumber)
 	}
-=======
-func (cbft *Cbft) verifyPrepareQC(qc *ctypes.QuorumCert) error {
->>>>>>> 0ddb1d74
+
 	var cb []byte
 	var err error
 	if cb, err = qc.CannibalizeBytes(); err != nil {
