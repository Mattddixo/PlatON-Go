package cbft

import (
	"github.com/PlatONnetwork/PlatON-Go/common"
	"github.com/PlatONnetwork/PlatON-Go/core"
	"github.com/PlatONnetwork/PlatON-Go/core/ppos"
	"github.com/PlatONnetwork/PlatON-Go/core/state"
	"github.com/PlatONnetwork/PlatON-Go/core/types"
	"github.com/PlatONnetwork/PlatON-Go/core/vm"
	"github.com/PlatONnetwork/PlatON-Go/log"
	"github.com/PlatONnetwork/PlatON-Go/p2p/discover"
	"github.com/PlatONnetwork/PlatON-Go/params"
	"fmt"
	"math/big"
	"sync"
	"github.com/PlatONnetwork/PlatON-Go/core/ppos_storage"
)

type ppos struct {

	nodeRound 		  roundCache
	//chain             *core.BlockChain
	lastCycleBlockNum uint64
	// A round of consensus start time is usually the block time of the last block at the end of the last round of consensus;
	// if it is the first round, it starts from 1970.1.1.0.0.0.0. Unit: second
	startTimeOfEpoch  int64
	config            *params.PposConfig

	// added by candidateContext module
	lock 					sync.RWMutex
	// the candidateContext pool object pointer
	candidateContext 	*pposm.CandidatePoolContext
	// the ticket pool object pointer
	ticketContext				*pposm.TicketPoolContext

	pposTemp 			*ppos_storage.PPOS_TEMP
}



func newPpos(config *params.CbftConfig) *ppos {
	return &ppos{
		lastCycleBlockNum: 	0,
		config:            	config.PposConfig,
		candidateContext:   pposm.NewCandidatePoolContext(config.PposConfig),
		ticketContext: 		pposm.NewTicketPoolContext(config.PposConfig),
	}
}


func (p *ppos) BlockProducerIndex(parentNumber *big.Int, parentHash common.Hash, blockNumber *big.Int, nodeID discover.NodeID, round int32) (int64, []discover.NodeID) {
	p.lock.RLock()
	defer p.lock.RUnlock()

	log.Info("BlockProducerIndex", "parentNumber", parentNumber, "parentHash", parentHash.String(), "blockNumber", blockNumber.String(), "nodeID", nodeID.String(), "round", round)

	nodeCache := p.nodeRound.getNodeCache(parentNumber, parentHash)
	p.printMapInfo("BlockProducerIndex", parentNumber.Uint64(), parentHash)
	if nodeCache != nil {
		_former := nodeCache.former
		_current := nodeCache.current
		_next := nodeCache.next

		switch round {
			case former:
				if _former != nil && _former.start != nil && _former.end != nil && blockNumber.Cmp(_former.start) >= 0 && blockNumber.Cmp(_former.end) <= 0 {
					return p.roundIndex(nodeID, _former), _former.nodeIds
				}

			case current:
				if _current != nil && _current.start != nil && _current.end != nil && blockNumber.Cmp(_current.start) >= 0 && blockNumber.Cmp(_current.end) <= 0 {
					return p.roundIndex(nodeID, _current), _current.nodeIds
				}

			case next:
				if _next != nil && _next.start != nil && _next.end != nil && blockNumber.Cmp(_next.start) >= 0 && blockNumber.Cmp(_next.end) <= 0 {
					return p.roundIndex(nodeID, _next), _next.nodeIds
				}

			default:
				if _former != nil && _former.start != nil && _former.end != nil && blockNumber.Cmp(_former.start) >= 0 && blockNumber.Cmp(_former.end) <= 0 {
					return p.roundIndex(nodeID, _former), _former.nodeIds
				} else if _current != nil && _current.start != nil && _current.end != nil && blockNumber.Cmp(_current.start) >= 0 && blockNumber.Cmp(_current.end) <= 0 {
					return p.roundIndex(nodeID, _current), _current.nodeIds
				} else if _next != nil && _next.start != nil && _next.end != nil && blockNumber.Cmp(_next.start) >= 0 && blockNumber.Cmp(_next.end) <= 0 {
					return p.roundIndex(nodeID, _next), _next.nodeIds
				}
		}
	}
	return -1, nil
}

func (p *ppos) roundIndex(nodeID discover.NodeID, round *pposRound) int64 {
	for idx, nid := range round.nodeIds {
		if nid == nodeID {
			return int64(idx)
		}
	}
	return -1
}

func (p *ppos) NodeIndexInFuture(nodeID discover.NodeID) int64 {
	return -1
}

func (p *ppos) getFormerNodes (parentNumber *big.Int, parentHash common.Hash, blockNumber *big.Int) []*discover.Node {
	p.lock.RLock()
	defer p.lock.RUnlock()

	formerRound := p.nodeRound.getFormerRound(parentNumber, parentHash)
	if formerRound != nil && len(formerRound.nodes) > 0 && blockNumber.Cmp(formerRound.start) >= 0 && blockNumber.Cmp(formerRound.end) <= 0{
		return formerRound.nodes
	}
	return nil
}

func (p *ppos) getCurrentNodes (parentNumber *big.Int, parentHash common.Hash, blockNumber *big.Int) []*discover.Node {
	p.lock.RLock()
	defer p.lock.RUnlock()

	currentRound := p.nodeRound.getCurrentRound(parentNumber, parentHash)
	if currentRound != nil && currentRound.start != nil && currentRound.end != nil && len(currentRound.nodes) > 0 && blockNumber.Cmp(currentRound.start) >= 0 && blockNumber.Cmp(currentRound.end) <= 0{
		return currentRound.nodes
	}
	return nil
}


func (p *ppos) consensusNodes(parentNumber *big.Int, parentHash common.Hash, blockNumber *big.Int) []discover.NodeID {
	p.lock.RLock()
	defer p.lock.RUnlock()

	log.Debug("call consensusNodes", "parentNumber", parentNumber.Uint64(), "parentHash", parentHash, "blockNumber", blockNumber.Uint64())
	nodeCache := p.nodeRound.getNodeCache(parentNumber, parentHash)
	p.printMapInfo("consensusNodes nodeCache", parentNumber.Uint64(), parentHash)
	if nodeCache != nil {
		if nodeCache.former != nil && nodeCache.former.start != nil && nodeCache.former.end != nil && blockNumber.Cmp(nodeCache.former.start) >= 0 && blockNumber.Cmp(nodeCache.former.end) <= 0 {
			return nodeCache.former.nodeIds
		} else if nodeCache.current != nil && nodeCache.current.start != nil && nodeCache.current.end != nil && blockNumber.Cmp(nodeCache.current.start) >= 0 && blockNumber.Cmp(nodeCache.current.end) <= 0 {
			return nodeCache.current.nodeIds
		} else if nodeCache.next != nil && nodeCache.next.start != nil && nodeCache.next.end != nil && blockNumber.Cmp(nodeCache.next.start) >= 0 && blockNumber.Cmp(nodeCache.next.end) <= 0 {
			return nodeCache.next.nodeIds
		}
	}
	return nil
}

func (p *ppos) LastCycleBlockNum() uint64 {
	// Get the block height at the end of the final round of consensus
	return p.lastCycleBlockNum
}

func (p *ppos) SetLastCycleBlockNum(blockNumber uint64) {
	// Set the block height at the end of the last round of consensus
	p.lastCycleBlockNum = blockNumber
}


func (p *ppos) StartTimeOfEpoch() int64 {
	return p.startTimeOfEpoch
}

func (p *ppos) SetStartTimeOfEpoch(startTimeOfEpoch int64) {
	p.startTimeOfEpoch = startTimeOfEpoch
}

/** ppos was added func */
/** Method provided to the cbft module call */
// Announce witness
func (p *ppos) Election(state *state.StateDB, parentHash common.Hash, currBlocknumber *big.Int) ([]*discover.Node, error) {
	if nextNodes, err := p.candidateContext.Election(state, parentHash, currBlocknumber); nil != err {
		log.Error("PPOS Election next witness", " err: ", err)
		/*panic("Election error " + err.Error())*/
		return nil, err
	} else {
		//d.candidateContext.ForEachStorage(state, "PPOS Election finish，view stateDB content again ...")
		return nextNodes, nil
	}
}

// switch next witnesses to current witnesses
func (p *ppos) Switch(state *state.StateDB, blockNumber *big.Int) bool {
	log.Info("Switch begin...")
	if !p.candidateContext.Switch(state, blockNumber) {
		return false
	}
	log.Info("Switch success...")
	p.candidateContext.GetAllWitness(state, blockNumber)

	return true
}

// Getting nodes of witnesses
// flag：-1: the previous round of witnesses  0: the current round of witnesses   1: the next round of witnesses
func (p *ppos) GetWitness(state *state.StateDB, flag int, blockNumber *big.Int) ([]*discover.Node, error) {
	return p.candidateContext.GetWitness(state, flag, blockNumber)
}

func (p *ppos) GetAllWitness(state *state.StateDB, blockNumber *big.Int) ([]*discover.Node, []*discover.Node, []*discover.Node, error) {
	return p.candidateContext.GetAllWitness(state, blockNumber)
}

// Getting can by witnesses
// flag:
// -1: 		previous round
// 0:		current round
// 1: 		next round
func (p *ppos) GetWitnessCandidate (state vm.StateDB, nodeId discover.NodeID, flag int, blockNumber *big.Int) *types.Candidate {
	return p.candidateContext.GetWitnessCandidate(state, nodeId, flag, blockNumber)
}

// setting candidate pool of ppos module
func (p *ppos) SetCandidateContextOption(blockChain *core.BlockChain, initialNodes []discover.Node) {
	log.Info("Start node, build the nodeRound ...")

	genesis := blockChain.Genesis()

	// init roundCache by config
	p.buildGenesisRound(genesis.NumberU64(), genesis.Hash(), initialNodes)
	p.printMapInfo("Read Genesis block configuration at startup:", genesis.NumberU64(), genesis.Hash())

	// When the highest block in the chain is not a genesis block, Need to load witness nodeIdList from the stateDB.
	if genesis.NumberU64() != blockChain.CurrentBlock().NumberU64() {

		currentBlock := blockChain.CurrentBlock()
		var currBlockNumber uint64
		var currBlockHash common.Hash
		var currentBigInt *big.Int

		currBlockNumber = blockChain.CurrentBlock().NumberU64()
		currentBigInt = blockChain.CurrentBlock().Number()
		currBlockHash = blockChain.CurrentBlock().Hash()



		count := 0
		blockArr := make([]*types.Block, 0)
		for {
			if currBlockNumber == genesis.NumberU64() || count == common.BaseIrrCount {
				break
			}

			parentNum := currBlockNumber - 1
			parentBigInt := new(big.Int).Sub(currentBigInt, big.NewInt(1))
			parentHash := currentBlock.ParentHash()
			blockArr = append(blockArr, currentBlock)

			currBlockNumber = parentNum
			currentBigInt = parentBigInt
			currBlockHash = parentHash
			currentBlock = blockChain.GetBlock(currBlockHash, currBlockNumber)
			count ++

		}

		for i := len(blockArr) - 1; 0 <= i; i-- {
			currentBlock := blockArr[i]
			currentNum := currentBlock.NumberU64()
			currentBigInt := currentBlock.Number()
			currentHash := currentBlock.Hash()

			parentNum := currentNum - 1
			//parentBigInt := new(big.Int).Sub(currentBigInt, big.NewInt(1))
			parentHash := currentBlock.ParentHash()

			// Special processing of the last block of the array, that is,
			// the highest block pushes the BaseIrrCount block forward
			if i == len(blockArr) - 1 && currentNum > 1  {

				var /*parent,*/ current *state.StateDB

				// parentStateDB by block
				/*parentStateRoot := blockChain.GetBlock(parentHash, parentNum).Root()
				log.Debug("Reload the oldest block at startup", "parentNum", parentNum, "parentHash", parentHash, "parentStateRoot", parentStateRoot.String())
				if parentState, err := blockChain.StateAt(parentStateRoot, parentBigInt, parentHash); nil != err {
					log.Error("Failed to load parentStateDB by block", "currtenNum", currentNum, "Hash", currentHash.String(), "parentNum", parentNum, "Hash", parentHash.String(), "err", err)
					panic("Failed to load parentStateDB by block parentNum" + fmt.Sprint(parentNum) + ", Hash" + parentHash.String() + "err" + err.Error())
				}else {
					parent = parentState
				}*/

				// currentStateDB by block
				stateRoot := blockChain.GetBlock(currentHash, currentNum).Root()
				log.Debug("Reload the oldest block at startup", "currentNum", currentNum, "currentHash", currentHash, "stateRoot", stateRoot.String())
				if currntState, err := blockChain.StateAt(stateRoot, currentBigInt, currentHash); nil != err {
					log.Error("Failed to load currentStateDB by block", "currtenNum", currentNum, "Hash", currentHash.String(), "err", err)
					panic("Failed to load currentStateDB by block currentNum" + fmt.Sprint(currentNum) + ", Hash" + currentHash.String() + "err" + err.Error())
				}else {
					current = currntState
				}

				if err := p.setEarliestIrrNodeCache(/*parent,*/ current, genesis.NumberU64(), currentNum, genesis.Hash(), currentHash); nil != err {
					log.Error("Failed to setEarliestIrrNodeCache", "currentNum", currentNum, "Hash", currentHash.String(), "err", err)
					panic("Failed to setEarliestIrrNodeCache currentNum" + fmt.Sprint(currentNum) + ", Hash" + currentHash.String() + "err" + err.Error())
				}
				continue
			}

			// stateDB by block
			stateRoot := blockChain.GetBlock(currentHash, currentNum).Root()
			log.Debug("Reload the front normal fast at startup", "currentNum", currentNum, "currentHash", currentHash, "stateRoot", stateRoot.String())
			if currntState, err := blockChain.StateAt(stateRoot, currentBigInt, currentHash); nil != err {
				log.Error("Failed to load stateDB by block", "currentNum", currentNum, "Hash", currentHash.String(), "err", err)
				panic("Failed to load stateDB by block currentNum" + fmt.Sprint(currentNum) + ", Hash" + currentHash.String() + "err" + err.Error())
			}else {
				if err := p.setGeneralNodeCache(currntState, genesis.NumberU64(), parentNum, currentNum, genesis.Hash(), parentHash, currentHash); nil != err {
					log.Error("Failed to setGeneralNodeCache", "currentNum", currentNum, "Hash", currentHash.String(), "err", err)
					panic("Failed to setGeneralNodeCache currentNum" + fmt.Sprint(currentNum) + ", Hash" + currentHash.String() + "err" + err.Error())
				}
			}
		}
	}
}


func (p *ppos)buildGenesisRound(blockNumber uint64, blockHash common.Hash, initialNodes []discover.Node) {
	initNodeArr := make([]*discover.Node, 0, len(initialNodes))
	initialNodesIDs := make([]discover.NodeID, 0, len(initialNodes))
	for _, n := range initialNodes {
		node := n
		initialNodesIDs = append(initialNodesIDs, node.ID)
		initNodeArr = append(initNodeArr, &node)
	}

	// previous round
	formerRound := &pposRound{
		nodeIds: make([]discover.NodeID, 0),
		nodes: 	make([]*discover.Node, 0),
		start: big.NewInt(0),
		end:   big.NewInt(0),
	}

	// current round
	currentRound := &pposRound{
		nodeIds: initialNodesIDs,
		start: big.NewInt(1),
		end:   big.NewInt(common.BaseSwitchWitness),
	}

	currentRound.nodes = make([]*discover.Node, len(initNodeArr))
	copy(currentRound.nodes, initNodeArr)


	log.Debug("Initialize ppos according to the configuration file:", "blockNumber", blockNumber, "blockHash", blockHash.String(), "start", currentRound.start, "end", currentRound.end)

	node := &nodeCache{
		former: 	formerRound,
		current: 	currentRound,
	}
	res := make(roundCache, 0)
	hashRound := make(map[common.Hash]*nodeCache, 0)
	hashRound[blockHash] = node
	res[blockNumber] = hashRound
	/* set nodeRound ... */
	p.nodeRound = res
}

func (p *ppos)printMapInfo(title string, blockNumber uint64, blockHash common.Hash){
	res := p.nodeRound[blockNumber]

	log.Debug(title + ":Traversing out the RoundNodes，num: " + fmt.Sprint(blockNumber) + ", hash: " + blockHash.String())

	if round, ok  := res[blockHash]; ok {
		if nil != round.former{
			pposm.PrintObject(title + ":Traversing out of the round，num: " + fmt.Sprint(blockNumber) + ", hash: " + blockHash.String() + ", previous round: start:" + round.former.start.String() + ", end:" + round.former.end.String() + ", nodes: ", round.former.nodes)
		}
		if nil != round.current {
			pposm.PrintObject(title + ":Traversing out of the round，num: " + fmt.Sprint(blockNumber) + ", hash: " + blockHash.String() + ", current round: start:" + round.current.start.String() + ", end:" + round.current.end.String() + ", nodes: ", round.current.nodes)
		}
		if nil != round.next {
			pposm.PrintObject(title + ":Traversing out of the round，num: " + fmt.Sprint(blockNumber) + ", hash: " + blockHash.String() + ", next round: start:" + round.next.start.String() + ", end:" + round.next.end.String() + ", nodes: ", round.next.nodes)
		}
	}else {
		log.Error(title + ":Traversing out of the round is NOT EXIST !!!!!!!!，num: " + fmt.Sprint(blockNumber) + ", hash: " + blockHash.String())
	}
}

/** Method provided to the built-in contract call */
// pledge Candidate
func (p *ppos) SetCandidate(state vm.StateDB, nodeId discover.NodeID, can *types.Candidate) error {
	return p.candidateContext.SetCandidate(state, nodeId, can)
}

// Getting immediate or reserve candidate info by nodeId
func (p *ppos) GetCandidate(state vm.StateDB, nodeId discover.NodeID, blockNumber *big.Int) *types.Candidate {
	return p.candidateContext.GetCandidate(state, nodeId, blockNumber)
}

// Getting immediate or reserve candidate info arr by nodeIds
func (p *ppos) GetCandidateArr (state vm.StateDB, blockNumber *big.Int, nodeIds ... discover.NodeID) types.CandidateQueue {
	return p.candidateContext.GetCandidateArr(state, blockNumber, nodeIds...)
}

// candidate withdraw from  elected candidates
func (p *ppos) WithdrawCandidate(state vm.StateDB, nodeId discover.NodeID, price, blockNumber *big.Int) error {
	return p.candidateContext.WithdrawCandidate(state, nodeId, price, blockNumber)
}

// Getting all  elected candidates array
func (p *ppos) GetChosens(state vm.StateDB, flag int, blockNumber *big.Int) types.KindCanQueue {
	return p.candidateContext.GetChosens(state, flag, blockNumber)
}

func (p *ppos) GetCandidatePendArr (state vm.StateDB, flag int, blockNumber *big.Int) types.CandidateQueue {
	return p.candidateContext.GetCandidatePendArr(state, flag,  blockNumber)
}

// Getting all witness array
func (p *ppos) GetChairpersons(state vm.StateDB, blockNumber *big.Int) []*types.Candidate {
	return p.candidateContext.GetChairpersons(state, blockNumber)
}

// Getting all refund array by nodeId
func (p *ppos) GetDefeat(state vm.StateDB, nodeId discover.NodeID, blockNumber *big.Int) types.RefundQueue {
	return p.candidateContext.GetDefeat(state, nodeId, blockNumber)
}

// Checked current candidate was defeat by nodeId
func (p *ppos) IsDefeat(state vm.StateDB, nodeId discover.NodeID, blockNumber *big.Int) bool {
	return p.candidateContext.IsDefeat(state, nodeId, blockNumber)
}

// refund once
func (p *ppos) RefundBalance(state vm.StateDB, nodeId discover.NodeID, blockNumber *big.Int) error {
	return p.candidateContext.RefundBalance(state, nodeId, blockNumber)
}

// Getting owner's address of candidate info by nodeId
func (p *ppos) GetOwner(state vm.StateDB, nodeId discover.NodeID, blockNumber *big.Int) common.Address {
	return p.candidateContext.GetOwner(state, nodeId, blockNumber)
}

// Getting allow block interval for refunds
func (p *ppos) GetRefundInterval(blockNumber *big.Int) uint32 {
	return p.candidateContext.GetRefundInterval(blockNumber)
}



/** about ticketpool's method */

func (p *ppos) GetPoolNumber (state vm.StateDB) uint32 {
	return p.ticketContext.GetPoolNumber(state)
}

func (p *ppos) VoteTicket (state vm.StateDB, owner common.Address, voteNumber uint32, deposit *big.Int, nodeId discover.NodeID, blockNumber *big.Int) (uint32, error) {
	return p.ticketContext.VoteTicket(state, owner, voteNumber, deposit, nodeId, blockNumber)
}

func (d *ppos) GetTicket(state vm.StateDB, ticketId common.Hash) *types.Ticket {
	return d.ticketContext.GetTicket(state, ticketId)
}

func (p *ppos) GetTicketList (state vm.StateDB, ticketIds []common.Hash) []*types.Ticket {
	return p.ticketContext.GetTicketList(state, ticketIds)
}

func (p *ppos) GetCandidateTicketIds (state vm.StateDB, nodeId discover.NodeID) []common.Hash {
	return p.ticketContext.GetCandidateTicketIds(state, nodeId)
}

func (p *ppos) GetCandidateEpoch (state vm.StateDB, nodeId discover.NodeID) uint64 {
	return p.ticketContext.GetCandidateEpoch(state, nodeId)
}

func (p *ppos) GetTicketPrice (state vm.StateDB) *big.Int {
	return p.ticketContext.GetTicketPrice(state)
}

func (p *ppos) Notify (state vm.StateDB, blockNumber *big.Int) error {
	return p.ticketContext.Notify(state, blockNumber)
}

func (p *ppos) StoreHash (state *state.StateDB, blockNumber *big.Int, blockHash common.Hash) {
	if err := p.ticketContext.StoreHash(state, blockNumber, blockHash); nil != err {
		log.Error("Failed to StoreHash", "err", err)
		panic("Failed to StoreHash err" + err.Error())
	}
}

func (p *ppos) Submit2Cache (state *state.StateDB, currBlocknumber,  blockInterval *big.Int, currBlockhash common.Hash) {
	p.pposTemp.SubmitPposCache2Temp(currBlocknumber,  blockInterval, currBlockhash, state.SnapShotPPOSCache())
}

// cbft consensus fork need to update  nodeRound
func (p *ppos) UpdateNodeList(blockChain *core.BlockChain, blocknumber *big.Int, blockHash common.Hash) {
	log.Info("---cbft consensus fork，update nodeRound---")
	// clean nodeCache
	p.cleanNodeRound()


	var curBlockNumber uint64 = blocknumber.Uint64()
	var curBlockHash common.Hash = blockHash

	currentBlock := blockChain.GetBlock(curBlockHash, curBlockNumber)
	genesis := blockChain.Genesis()
	p.lock.Lock()
	defer p.lock.Unlock()

	count := 0
	blockArr := make([]*types.Block, 0)
	for {
		if curBlockNumber == genesis.NumberU64() || count == common.BaseIrrCount {
			break
		}
		parentNum := curBlockNumber - 1
		parentHash := currentBlock.ParentHash()
		blockArr = append(blockArr, currentBlock)

		curBlockNumber = parentNum
		curBlockHash = parentHash
		currentBlock = blockChain.GetBlock(curBlockHash, curBlockNumber)
		count ++

	}

	for i := len(blockArr) - 1; 0 <= i; i-- {
		currentBlock := blockArr[i]
		currentNum := currentBlock.NumberU64()
		currentBigInt := currentBlock.Number()
		currentHash := currentBlock.Hash()

		parentNum := currentNum - 1
		//parentBigInt := new(big.Int).Sub(currentBigInt, big.NewInt(1))
		parentHash := currentBlock.ParentHash()


		// Special processing of the last block of the array, that is,
		// the highest block pushes the BaseIrrCount block forward
		if i == len(blockArr) - 1 && currentNum > 1  {

			var/* parent,*/ current *state.StateDB

			/*// parentStateDB by block
			parentStateRoot := blockChain.GetBlock(parentHash, parentNum).Root()
			if parentState, err := blockChain.StateAt(parentStateRoot, parentBigInt, parentHash); nil != err {
				log.Error("Failed to load parentStateDB by block", "currtenNum", currentNum, "Hash", currentHash.String(), "parentNum", parentNum, "Hash", parentHash.String(), "err", err)
				panic("Failed to load parentStateDB by block parentNum" + fmt.Sprint(parentNum) + ", Hash" + parentHash.String() + "err" + err.Error())
			}else {
				parent = parentState
			}*/

			// currentStateDB by block
			stateRoot := blockChain.GetBlock(currentHash, currentNum).Root()
			if currntState, err := blockChain.StateAt(stateRoot, currentBigInt, currentHash); nil != err {
				log.Error("Failed to load currentStateDB by block", "currentNum", currentNum, "Hash", currentHash.String(), "err", err)
				panic("Failed to load currentStateDB by block currentNum" + fmt.Sprint(currentNum) + ", Hash" + currentHash.String() + "err" + err.Error())
			}else {
				current = currntState
			}

			if err := p.setEarliestIrrNodeCache(/*parent,*/ current, genesis.NumberU64(), currentNum, genesis.Hash(), currentHash); nil != err {
				log.Error("Failed to setEarliestIrrNodeCache", "currentNum", currentNum, "Hash", currentHash.String(), "err", err)
				panic("Failed to setEarliestIrrNodeCache currentNum" + fmt.Sprint(currentNum) + ", Hash" + currentHash.String() + "err" + err.Error())
			}
			p.printMapInfo("Reload the oldest block when forked", currentNum, currentHash)
			continue
		}

		// stateDB by block
		stateRoot := blockChain.GetBlock(currentHash, currentNum).Root()
		if currntState, err := blockChain.StateAt(stateRoot, currentBigInt, currentHash); nil != err {
			log.Error("Failed to load stateDB by block", "currentNum", currentNum, "Hash", currentHash.String(), "err", err)
			panic("Failed to load stateDB by block currentNum" + fmt.Sprint(currentNum) + ", Hash" + currentHash.String() + "err" + err.Error())
		}else {
			if err := p.setGeneralNodeCache(currntState, genesis.NumberU64(), parentNum, currentNum, genesis.Hash(), parentHash, currentHash); nil != err {
				log.Error("Failed to setGeneralNodeCache", "currentNum", currentNum, "Hash", currentHash.String(), "err", err)
				panic("Failed to setGeneralNodeCache currentNum" + fmt.Sprint(currentNum) + ", Hash" + currentHash.String() + "err" + err.Error())
			}
		}
		p.printMapInfo("Reload the previous normal block when forking", currentNum, currentHash)
	}
}

func convertNodeID(nodes []*discover.Node) []discover.NodeID {
	nodesID := make([]discover.NodeID, 0, len(nodes))
	for _, n := range nodes {
		nodesID = append(nodesID, n.ID)
	}
	return nodesID
}

// calculate current round number by current blocknumber
func calcurround(blocknumber uint64) uint64 {
	// current num
	var round uint64
	div := blocknumber / common.BaseSwitchWitness
	mod := blocknumber % common.BaseSwitchWitness
	if (div == 0 && mod == 0) || (div == 0 && mod > 0 && mod < common.BaseSwitchWitness) { // first round
		round = 1
	} else if div > 0 && mod == 0 {
		round = div
	} else if div > 0 && mod > 0 && mod < common.BaseSwitchWitness {
		round = div + 1
	}
	return round
}


func (p *ppos) GetFormerRound(blockNumber *big.Int, blockHash common.Hash) *pposRound {
	p.lock.RLock()
	defer p.lock.RUnlock()
	return p.nodeRound.getFormerRound(blockNumber, blockHash)
}

func (p *ppos) GetCurrentRound (blockNumber *big.Int, blockHash common.Hash) *pposRound {
	p.lock.RLock()
	defer p.lock.RUnlock()
	return p.nodeRound.getCurrentRound(blockNumber, blockHash)
}

func (p *ppos)  GetNextRound (blockNumber *big.Int, blockHash common.Hash) *pposRound {
	p.lock.RLock()
	defer p.lock.RUnlock()
	return p.nodeRound.getNextRound(blockNumber, blockHash)
}

func (p *ppos) SetNodeCache (state *state.StateDB, genesisNumber, parentNumber, currentNumber *big.Int, genesisHash, parentHash, currentHash common.Hash) error {
	p.lock.Lock()
	defer p.lock.Unlock()
	return p.setGeneralNodeCache(state, genesisNumber.Uint64(), parentNumber.Uint64(), currentNumber.Uint64(), genesisHash, parentHash, currentHash)
}
func (p *ppos) setGeneralNodeCache (state *state.StateDB, genesisNumber, parentNumber, currentNumber uint64, genesisHash, parentHash, currentHash common.Hash) error {
	parentNumBigInt := big.NewInt(int64(parentNumber))
	// current round
	round := calcurround(currentNumber)

	log.Debug("Setting current  block Node Cache", "parentNumber", parentNumber, "ParentHash", parentHash.String(), "currentNumber:", currentNumber, "hash", currentHash.String(), "round:", round)

	/** ------------------------------ current ppos ------------------------------ **/
	preNodes, curNodes, nextNodes, err := p.candidateContext.GetAllWitness(state, big.NewInt(int64(currentNumber)))

	if nil != err {
		log.Error("Failed to setting nodeCache on setGeneralNodeCache", "err", err)
		return err
	}

	/** ------------------------------    parent    ------------------------------ **/

	parent_Former_Round := p.nodeRound.getFormerRound(parentNumBigInt, parentHash)

	parent_Current_Round := p.nodeRound.getCurrentRound(parentNumBigInt, parentHash)

	parent_Next_Round := p.nodeRound.getNextRound(parentNumBigInt, parentHash)

	/** ------------------------------    genesis    ------------------------------ **/

	genesisNumBigInt := big.NewInt(int64(genesisNumber))
	genesis_Current_Round := p.nodeRound.getCurrentRound(genesisNumBigInt, genesisHash)

	/** ------------------------------       end       ---------------------------- **/

	var start, end *big.Int

	// Determine if it is the last block of the current round.
	// If it is, start is the start of the next round,
	// and end is the end of the next round.
	if cmpSwitch(round, currentNumber) == 0 {
		start = big.NewInt(int64(common.BaseSwitchWitness*round) + 1)
		end = new(big.Int).Add(start, big.NewInt(int64(common.BaseSwitchWitness-1)))
	}else {
		start = big.NewInt(int64(common.BaseSwitchWitness*(round-1)) + 1)
		end = new(big.Int).Add(start, big.NewInt(int64(common.BaseSwitchWitness-1)))
	}

	// former
	formerRound := &pposRound{}
	// former start, end
	if round != common.FirstRound {
		formerRound.start = new(big.Int).Sub(start, new(big.Int).SetUint64(uint64(common.BaseSwitchWitness)))
		formerRound.end = new(big.Int).Sub(end, new(big.Int).SetUint64(uint64(common.BaseSwitchWitness)))
	}else {
		formerRound.start = big.NewInt(0)
		formerRound.end = big.NewInt(0)
	}

	log.Debug("Setting current  block Node Cache Previous round ", "start",formerRound.start, "end", formerRound.end)

	if len(preNodes) != 0 {
		formerRound.nodeIds = convertNodeID(preNodes)
		formerRound.nodes = make([]*discover.Node, len(preNodes))
		copy(formerRound.nodes, preNodes)
	}else { // Reference parent
		// if last block of round
		if cmpSwitch(round, currentNumber) == 0 {
			//parentCurRound := p.nodeRound.getCurrentRound(parentNumBigInt, parentHash)
			if nil != parent_Current_Round {
				formerRound.nodeIds = make([]discover.NodeID, len(parent_Current_Round.nodeIds))
				copy(formerRound.nodeIds, parent_Current_Round.nodeIds)
				formerRound.nodes = make([]*discover.Node, len(parent_Current_Round.nodes))
				copy(formerRound.nodes, parent_Current_Round.nodes)
			}else {
				formerRound.nodeIds = make([]discover.NodeID, len(genesis_Current_Round.nodeIds))
				copy(formerRound.nodeIds, genesis_Current_Round.nodeIds)
				formerRound.nodes = make([]*discover.Node, len(genesis_Current_Round.nodes))
				copy(formerRound.nodes, genesis_Current_Round.nodes)
			}
		}else { // Is'nt last block of round
			//parentFormerRound := p.nodeRound.getFormerRound(parentNumBigInt, parentHash)
			if nil != parent_Former_Round {
				formerRound.nodeIds = make([]discover.NodeID, len(parent_Former_Round.nodeIds))
				copy(formerRound.nodeIds, parent_Former_Round.nodeIds)
				formerRound.nodes = make([]*discover.Node, len(parent_Former_Round.nodes))
				copy(formerRound.nodes, parent_Former_Round.nodes)
			}else {
				formerRound.nodeIds = make([]discover.NodeID, len(genesis_Current_Round.nodeIds))
				copy(formerRound.nodeIds, genesis_Current_Round.nodeIds)
				formerRound.nodes = make([]*discover.Node, len(genesis_Current_Round.nodes))
				copy(formerRound.nodes, genesis_Current_Round.nodes)
			}
		}
	}

	// current
	currentRound := &pposRound{}
	// current start, end
	currentRound.start = start
	currentRound.end = end

	log.Debug("Setting current  block Node Cache Current round ", "start", currentRound.start, "end",currentRound.end)

	if len(curNodes) != 0 {
		currentRound.nodeIds = convertNodeID(curNodes)
		currentRound.nodes = make([]*discover.Node, len(curNodes))
		copy(currentRound.nodes, curNodes)
	}else { // Reference parent
		// if last block of round
		if cmpSwitch(round, currentNumber) == 0 {
			//parentNextRound := p.nodeRound.getNextRound(parentNumBigInt, parentHash)
			if nil != parent_Next_Round {
				currentRound.nodeIds = make([]discover.NodeID, len(parent_Next_Round.nodeIds))
				copy(currentRound.nodeIds, parent_Next_Round.nodeIds)
				currentRound.nodes = make([]*discover.Node, len(parent_Next_Round.nodes))
				copy(currentRound.nodes, parent_Next_Round.nodes)
			}else {
				currentRound.nodeIds = make([]discover.NodeID, len(genesis_Current_Round.nodeIds))
				copy(currentRound.nodeIds, genesis_Current_Round.nodeIds)
				currentRound.nodes = make([]*discover.Node, len(genesis_Current_Round.nodes))
				copy(currentRound.nodes, genesis_Current_Round.nodes)
			}

		}else { // Is'nt last block of round
			//parentCurRound := p.nodeRound.getCurrentRound(parentNumBigInt, parentHash)
			if nil != parent_Current_Round {
				currentRound.nodeIds = make([]discover.NodeID, len(parent_Current_Round.nodeIds))
				copy(currentRound.nodeIds, parent_Current_Round.nodeIds)
				currentRound.nodes = make([]*discover.Node, len(parent_Current_Round.nodes))
				copy(currentRound.nodes, parent_Current_Round.nodes)
			}else {
				currentRound.nodeIds = make([]discover.NodeID, len(genesis_Current_Round.nodeIds))
				copy(currentRound.nodeIds, genesis_Current_Round.nodeIds)
				currentRound.nodes = make([]*discover.Node, len(genesis_Current_Round.nodes))
				copy(currentRound.nodes, genesis_Current_Round.nodes)
			}
		}
	}


	// next
	nextRound := &pposRound{}
	// next start, end
	nextRound.start = new(big.Int).Add(start, new(big.Int).SetUint64(uint64(common.BaseSwitchWitness)))
	nextRound.end = new(big.Int).Add(end, new(big.Int).SetUint64(uint64(common.BaseSwitchWitness)))

	log.Debug("Setting current  block Node Cache Next round ", "start", nextRound.start, "end",nextRound.end)

	if len(nextNodes) != 0 {
		nextRound.nodeIds = convertNodeID(nextNodes)
		nextRound.nodes = make([]*discover.Node, len(nextNodes))
		copy(nextRound.nodes, nextNodes)
	}else { // Reference parent

		if cmpElection(round, currentNumber) == 0  { // election index == cur index
			//parentCurRound := p.nodeRound.getCurrentRound(parentNumBigInt, parentHash)
			if nil != parent_Current_Round {
				nextRound.nodeIds = make([]discover.NodeID, len(parent_Current_Round.nodeIds))
				copy(nextRound.nodeIds, parent_Current_Round.nodeIds)
				nextRound.nodes = make([]*discover.Node, len(parent_Current_Round.nodes))
				copy(nextRound.nodes, parent_Current_Round.nodes)
			}else {
				nextRound.nodeIds = make([]discover.NodeID, len(genesis_Current_Round.nodeIds))
				copy(nextRound.nodeIds, genesis_Current_Round.nodeIds)
				nextRound.nodes = make([]*discover.Node, len(genesis_Current_Round.nodes))
				copy(nextRound.nodes, genesis_Current_Round.nodes)
			}
		}else if cmpElection(round, currentNumber) > 0  &&  cmpSwitch(round, currentNumber) < 0 {  // election index < cur index < switch index
			//parentNextRound := p.nodeRound.getNextRound(parentNumBigInt, parentHash)
			if nil != parent_Next_Round {
				nextRound.nodeIds = make([]discover.NodeID, len(parent_Next_Round.nodeIds))
				copy(nextRound.nodeIds, parent_Next_Round.nodeIds)
				nextRound.nodes = make([]*discover.Node, len(parent_Next_Round.nodes))
				copy(nextRound.nodes, parent_Next_Round.nodes)
			}else {
				nextRound.nodeIds = make([]discover.NodeID, len(genesis_Current_Round.nodeIds))
				copy(nextRound.nodeIds, genesis_Current_Round.nodeIds)
				nextRound.nodes = make([]*discover.Node, len(genesis_Current_Round.nodes))
				copy(nextRound.nodes, genesis_Current_Round.nodes)
			}
		}else { // switch index <= cur index < next election index
			nextRound.nodeIds = make([]discover.NodeID, 0)
			nextRound.nodes = make([]*discover.Node, 0)
		}
	}

	cache := &nodeCache{
		former: 	formerRound,
		current: 	currentRound,
		next: 		nextRound,
	}
	p.nodeRound.setNodeCache(big.NewInt(int64(currentNumber)), currentHash, cache)

	log.Debug("When setting the information of the current block", "currentBlockNum", currentNumber, "parentNum", parentNumber, "currentHash", currentHash.String(), "parentHash", parentHash.String())
	p.printMapInfo("When setting the information of the current block", currentNumber, currentHash)

	return nil
}

func (p *ppos) setEarliestIrrNodeCache (/*parentState, */currentState *state.StateDB, genesisNumber, currentNumber uint64, genesisHash, currentHash common.Hash) error {
	genesisNumBigInt := big.NewInt(int64(genesisNumber))
	// current round
	round := calcurround(currentNumber)
	log.Debug("Set the farthest allowed cache reserved block", "currentNumber:", currentNumber, "round:", round)

	curr_PRE_Nodes, curr_CURR_Nodes, curr_NEXT_Nodes, err := p.candidateContext.GetAllWitness(currentState, big.NewInt(int64(currentNumber)))

	if nil != err {
		log.Error("Failed to setting nodeCache by currentStateDB on setEarliestIrrNodeCache", "err", err)
		return err
	}

	/*parent_preNodes, parent_curNodes, parent_nextNodes, err := p.candidateContext.GetAllWitness(parentState)
	if nil != err {
		log.Error("Failed to setting nodeCache by parentStateDB on setEarliestIrrNodeCache", "err", err)
		return err
	}*/

	genesisCurRound := p.nodeRound.getCurrentRound(genesisNumBigInt, genesisHash)

	var start, end *big.Int

	/**
	Determine if it is the last block of the current round.
	If it is, start is the start of the next round,
	and end is the end of the next round.
	 */
	if cmpSwitch(round, currentNumber) == 0 {
		start = big.NewInt(int64(common.BaseSwitchWitness*round) + 1)
		end = new(big.Int).Add(start, big.NewInt(int64(common.BaseSwitchWitness-1)))
	}else {
		start = big.NewInt(int64(common.BaseSwitchWitness*(round-1)) + 1)
		end = new(big.Int).Add(start, big.NewInt(int64(common.BaseSwitchWitness-1)))
	}

	/**
	Sets former info
	 */
	formerRound := &pposRound{}
	// former start, end
	if round != common.FirstRound {
		formerRound.start = new(big.Int).Sub(start, new(big.Int).SetUint64(uint64(common.BaseSwitchWitness)))
		formerRound.end = new(big.Int).Sub(end, new(big.Int).SetUint64(uint64(common.BaseSwitchWitness)))
	}else {
		formerRound.start = big.NewInt(0)
		formerRound.end = big.NewInt(0)
	}

	log.Debug("Set the farthest allowed cache reserved block: Previous round ", "start",formerRound.start, "end", formerRound.end)

	// sets previous
	if len(curr_PRE_Nodes) != 0 {
		formerRound.nodeIds = convertNodeID(curr_PRE_Nodes)
		formerRound.nodes = make([]*discover.Node, len(curr_PRE_Nodes))
		copy(formerRound.nodes, curr_PRE_Nodes)
	}else {
		// Reference parent
		// if last block of roundcurrentState
		if cmpSwitch(round, currentNumber) == 0 {
			// First take the stateDB from the previous block,
			// the stateDB of the previous block is not,
			// just take the nodeCache corresponding to the creation block.
			/*if len(parent_curNodes) != 0 {
				//formerRound.nodeIds = make([]discover.NodeID, len(parent_curNodes))
				formerRound.nodeIds = convertNodeID(parent_curNodes)
				formerRound.nodes = make([]*discover.Node, len(parent_curNodes))
				copy(formerRound.nodes, parent_curNodes)
			}else {
				if nil != genesisCurRound {
					formerRound.nodeIds = make([]discover.NodeID, len(genesisCurRound.nodeIds))
					copy(formerRound.nodeIds, genesisCurRound.nodeIds)
					formerRound.nodes = make([]*discover.Node, len(genesisCurRound.nodes))
					copy(formerRound.nodes, genesisCurRound.nodes)
				}
			}*/

			if nil != genesisCurRound {
				formerRound.nodeIds = make([]discover.NodeID, len(genesisCurRound.nodeIds))
				copy(formerRound.nodeIds, genesisCurRound.nodeIds)
				formerRound.nodes = make([]*discover.Node, len(genesisCurRound.nodes))
				copy(formerRound.nodes, genesisCurRound.nodes)
			}

		}else { // Is'nt last block of round

			/*if len(parent_preNodes) != 0 {
				//formerRound.nodeIds = make([]discover.NodeID, len(parent_preNodes))
				formerRound.nodeIds = convertNodeID(parent_preNodes)
				formerRound.nodes = make([]*discover.Node, len(parent_preNodes))
				copy(formerRound.nodes, parent_preNodes)
			}else {
				if  nil != genesisCurRound {
					formerRound.nodeIds = make([]discover.NodeID, len(genesisCurRound.nodeIds))
					copy(formerRound.nodeIds, genesisCurRound.nodeIds)
					formerRound.nodes = make([]*discover.Node, len(genesisCurRound.nodes))
					copy(formerRound.nodes, genesisCurRound.nodes)
				}
			}*/

			if  nil != genesisCurRound {
				formerRound.nodeIds = make([]discover.NodeID, len(genesisCurRound.nodeIds))
				copy(formerRound.nodeIds, genesisCurRound.nodeIds)
				formerRound.nodes = make([]*discover.Node, len(genesisCurRound.nodes))
				copy(formerRound.nodes, genesisCurRound.nodes)
			}

		}
	}

	/**
	Sets current info
	  */
	currentRound := &pposRound{}
	// current start, end
	currentRound.start = start
	currentRound.end = end

	log.Debug("Set the farthest allowed cache reserved block: Current round", "start", currentRound.start, "end",currentRound.end)

	// sets current
	if len(curr_CURR_Nodes) != 0 {
		currentRound.nodeIds = convertNodeID(curr_CURR_Nodes)
		currentRound.nodes = make([]*discover.Node, len(curr_CURR_Nodes))
		copy(currentRound.nodes, curr_CURR_Nodes)
	}else { // Reference parent
		// if last block of round
		if cmpSwitch(round, currentNumber) == 0 {
			/*if len(parent_nextNodes) != 0  {
				currentRound.nodeIds = convertNodeID(parent_nextNodes)
				currentRound.nodes = make([]*discover.Node, len(parent_nextNodes))
				copy(currentRound.nodes, parent_nextNodes)
			}else {
				if  nil != genesisCurRound {
					currentRound.nodeIds = make([]discover.NodeID, len(genesisCurRound.nodeIds))
					copy(currentRound.nodeIds, genesisCurRound.nodeIds)
					currentRound.nodes = make([]*discover.Node, len(genesisCurRound.nodes))
					copy(currentRound.nodes, genesisCurRound.nodes)
				}
			}*/

			if  nil != genesisCurRound {
				currentRound.nodeIds = make([]discover.NodeID, len(genesisCurRound.nodeIds))
				copy(currentRound.nodeIds, genesisCurRound.nodeIds)
				currentRound.nodes = make([]*discover.Node, len(genesisCurRound.nodes))
				copy(currentRound.nodes, genesisCurRound.nodes)
			}
		}else { // Is'nt last block of round

			/*if len(parent_curNodes) != 0 {
				currentRound.nodeIds = convertNodeID(parent_curNodes)
				currentRound.nodes = make([]*discover.Node, len(parent_curNodes))
				copy(currentRound.nodes, parent_curNodes)
			}else {
				if  nil != genesisCurRound {
					currentRound.nodeIds = make([]discover.NodeID, len(genesisCurRound.nodeIds))
					copy(currentRound.nodeIds, genesisCurRound.nodeIds)
					currentRound.nodes = make([]*discover.Node, len(genesisCurRound.nodes))
					copy(currentRound.nodes, genesisCurRound.nodes)
				}
			}*/

			if  nil != genesisCurRound {
				currentRound.nodeIds = make([]discover.NodeID, len(genesisCurRound.nodeIds))
				copy(currentRound.nodeIds, genesisCurRound.nodeIds)
				currentRound.nodes = make([]*discover.Node, len(genesisCurRound.nodes))
				copy(currentRound.nodes, genesisCurRound.nodes)
			}

		}
	}

	/**
	Sets next info
	  */
	nextRound := &pposRound{}
	// next start, end
	nextRound.start = new(big.Int).Add(start, new(big.Int).SetUint64(uint64(common.BaseSwitchWitness)))
	nextRound.end = new(big.Int).Add(end, new(big.Int).SetUint64(uint64(common.BaseSwitchWitness)))

	log.Debug("Set the farthest allowed cache reserved block: Next round", "start", nextRound.start, "end",nextRound.end)

	// sets next
	if len(curr_NEXT_Nodes) != 0 {
		nextRound.nodeIds = convertNodeID(curr_NEXT_Nodes)
		nextRound.nodes = make([]*discover.Node, len(curr_NEXT_Nodes))
		copy(nextRound.nodes, curr_NEXT_Nodes)
	}else { // Reference parent
		// election index == cur index || election index < cur index < switch index
		if cmpElection(round, currentNumber) == 0 || (cmpElection(round, currentNumber) > 0 && cmpSwitch(round, currentNumber) < 0)  {

			if nil != genesisCurRound {
				nextRound.nodeIds = make([]discover.NodeID, len(genesisCurRound.nodeIds))
				copy(nextRound.nodeIds, genesisCurRound.nodeIds)
				nextRound.nodes = make([]*discover.Node, len(genesisCurRound.nodes))
				copy(nextRound.nodes, genesisCurRound.nodes)
			}
		}else { // parent switch index <= cur index < election index  || switch index <= cur index < next election index
			nextRound.nodeIds = make([]discover.NodeID, 0)
			nextRound.nodes = make([]*discover.Node, 0)
		}
	}

	/*
	Sets nodeCache
	 */
	cache := &nodeCache{
		former: 	formerRound,
		current: 	currentRound,
		next: 		nextRound,
	}
	p.nodeRound.setNodeCache(big.NewInt(int64(currentNumber)), currentHash, cache)
	log.Debug("Set the farthest allowed to cache the information of the reserved block", "currentBlockNum", currentNumber, "currentHash", currentHash.String())
	p.printMapInfo("Set the farthest allowed to cache the information of the reserved block", currentNumber, currentHash)
	return nil
}


func (p *ppos) cleanNodeRound () {
	p.lock.Lock()
	p.nodeRound =  make(roundCache, 0)
	p.lock.Unlock()
}

// election index == cur       0
// cur < election index       -1
// election index < cur        1
// param invalid              -2
func cmpElection (round, currentNumber uint64) int {
	// last num of round
	last := int(round * common.BaseSwitchWitness)
	ele_sub := int(common.BaseSwitchWitness - common.BaseElection)
	curr_sub := last - int(currentNumber)
	sub := ele_sub - curr_sub
	//fmt.Println("sss ", sub)
	if curr_sub < int(0)  {
		return -2
	}else if sub > int(0) {
		return 1
	}else if sub == int(0) {
		return 0
	}else {
		return -1
	}
}

// switch index == cur       0
// cur < switch index       -1
// switch index < cur        1
// param invalid            -2
func cmpSwitch (round, currentNum uint64) int {
	last := round * common.BaseSwitchWitness
	if last < currentNum {
		return 1
	}else if last == currentNum {
		return 0
	}else {
		return -1
	}
}

func (p *ppos) setPPOS_Temp(){
	p.pposTemp = ppos_storage.GetPPosTempPtr()
}
<<<<<<< HEAD
=======

func (p *ppos) GetYearBlockNumber() *big.Int {
	if p.config.YearBlocks == 0 {
		return common.YearBlocks
	} else {
		return new(big.Int).SetUint64(uint64(p.config.YearBlocks))
	}
}
>>>>>>> 2d93f17b
<|MERGE_RESOLUTION|>--- conflicted
+++ resolved
@@ -62,29 +62,29 @@
 		_next := nodeCache.next
 
 		switch round {
-			case former:
-				if _former != nil && _former.start != nil && _former.end != nil && blockNumber.Cmp(_former.start) >= 0 && blockNumber.Cmp(_former.end) <= 0 {
-					return p.roundIndex(nodeID, _former), _former.nodeIds
-				}
-
-			case current:
-				if _current != nil && _current.start != nil && _current.end != nil && blockNumber.Cmp(_current.start) >= 0 && blockNumber.Cmp(_current.end) <= 0 {
-					return p.roundIndex(nodeID, _current), _current.nodeIds
-				}
-
-			case next:
-				if _next != nil && _next.start != nil && _next.end != nil && blockNumber.Cmp(_next.start) >= 0 && blockNumber.Cmp(_next.end) <= 0 {
-					return p.roundIndex(nodeID, _next), _next.nodeIds
-				}
-
-			default:
-				if _former != nil && _former.start != nil && _former.end != nil && blockNumber.Cmp(_former.start) >= 0 && blockNumber.Cmp(_former.end) <= 0 {
-					return p.roundIndex(nodeID, _former), _former.nodeIds
-				} else if _current != nil && _current.start != nil && _current.end != nil && blockNumber.Cmp(_current.start) >= 0 && blockNumber.Cmp(_current.end) <= 0 {
-					return p.roundIndex(nodeID, _current), _current.nodeIds
-				} else if _next != nil && _next.start != nil && _next.end != nil && blockNumber.Cmp(_next.start) >= 0 && blockNumber.Cmp(_next.end) <= 0 {
-					return p.roundIndex(nodeID, _next), _next.nodeIds
-				}
+		case former:
+			if _former != nil && _former.start != nil && _former.end != nil && blockNumber.Cmp(_former.start) >= 0 && blockNumber.Cmp(_former.end) <= 0 {
+				return p.roundIndex(nodeID, _former), _former.nodeIds
+			}
+
+		case current:
+			if _current != nil && _current.start != nil && _current.end != nil && blockNumber.Cmp(_current.start) >= 0 && blockNumber.Cmp(_current.end) <= 0 {
+				return p.roundIndex(nodeID, _current), _current.nodeIds
+			}
+
+		case next:
+			if _next != nil && _next.start != nil && _next.end != nil && blockNumber.Cmp(_next.start) >= 0 && blockNumber.Cmp(_next.end) <= 0 {
+				return p.roundIndex(nodeID, _next), _next.nodeIds
+			}
+
+		default:
+			if _former != nil && _former.start != nil && _former.end != nil && blockNumber.Cmp(_former.start) >= 0 && blockNumber.Cmp(_former.end) <= 0 {
+				return p.roundIndex(nodeID, _former), _former.nodeIds
+			} else if _current != nil && _current.start != nil && _current.end != nil && blockNumber.Cmp(_current.start) >= 0 && blockNumber.Cmp(_current.end) <= 0 {
+				return p.roundIndex(nodeID, _current), _current.nodeIds
+			} else if _next != nil && _next.start != nil && _next.end != nil && blockNumber.Cmp(_next.start) >= 0 && blockNumber.Cmp(_next.end) <= 0 {
+				return p.roundIndex(nodeID, _next), _next.nodeIds
+			}
 		}
 	}
 	return -1, nil
@@ -842,7 +842,7 @@
 	Determine if it is the last block of the current round.
 	If it is, start is the start of the next round,
 	and end is the end of the next round.
-	 */
+	*/
 	if cmpSwitch(round, currentNumber) == 0 {
 		start = big.NewInt(int64(common.BaseSwitchWitness*round) + 1)
 		end = new(big.Int).Add(start, big.NewInt(int64(common.BaseSwitchWitness-1)))
@@ -853,7 +853,7 @@
 
 	/**
 	Sets former info
-	 */
+	*/
 	formerRound := &pposRound{}
 	// former start, end
 	if round != common.FirstRound {
@@ -927,7 +927,7 @@
 
 	/**
 	Sets current info
-	  */
+	*/
 	currentRound := &pposRound{}
 	// current start, end
 	currentRound.start = start
@@ -989,7 +989,7 @@
 
 	/**
 	Sets next info
-	  */
+	*/
 	nextRound := &pposRound{}
 	// next start, end
 	nextRound.start = new(big.Int).Add(start, new(big.Int).SetUint64(uint64(common.BaseSwitchWitness)))
@@ -1019,8 +1019,8 @@
 	}
 
 	/*
-	Sets nodeCache
-	 */
+		Sets nodeCache
+	*/
 	cache := &nodeCache{
 		former: 	formerRound,
 		current: 	currentRound,
@@ -1079,14 +1079,3 @@
 func (p *ppos) setPPOS_Temp(){
 	p.pposTemp = ppos_storage.GetPPosTempPtr()
 }
-<<<<<<< HEAD
-=======
-
-func (p *ppos) GetYearBlockNumber() *big.Int {
-	if p.config.YearBlocks == 0 {
-		return common.YearBlocks
-	} else {
-		return new(big.Int).SetUint64(uint64(p.config.YearBlocks))
-	}
-}
->>>>>>> 2d93f17b
