--- conflicted
+++ resolved
@@ -17,15 +17,16 @@
 	"github.com/PlatONnetwork/PlatON-Go/core/types"
 	"github.com/PlatONnetwork/PlatON-Go/core/vm"
 	"github.com/PlatONnetwork/PlatON-Go/crypto"
-	"github.com/PlatONnetwork/PlatON-Go/crypto/sha3"
 	"github.com/PlatONnetwork/PlatON-Go/log"
 	"github.com/PlatONnetwork/PlatON-Go/p2p/discover"
 	"github.com/PlatONnetwork/PlatON-Go/params"
-	"github.com/PlatONnetwork/PlatON-Go/rlp"
 	"github.com/PlatONnetwork/PlatON-Go/rpc"
 	"math"
 	"math/big"
+	"regexp"
+	"runtime/debug"
 	"sync"
+	"sync/atomic"
 	"time"
 )
 
@@ -514,7 +515,9 @@
 	}
 
 	//to execute
-	receipts, err := cbft.blockChain.ProcessDirectly(ext.block, state, parent.block)
+	blockInterval := new(big.Int).Sub(ext.block.Number(), cbft.blockChain.CurrentBlock().Number())
+	receipts, err := cbft.blockChain.ProcessDirectly(ext.block, state, parent.block, blockInterval)
+
 	if err == nil {
 		//save the receipts and state to consensusCache
 		stateIsNil := state == nil
@@ -906,7 +909,7 @@
 	//isLegal := cbft.isLegal(rcvTime, producerID)
 	blockNumber := block.Number()
 	parentNumber := new(big.Int).Sub(blockNumber, common.Big1)
-	isLegal := cbft.isLegal(parentNumber, block.ParentHash(), blockNumber, rcvTime, producerID)
+	isLegal := cbft.isLegal(rcvTime, parentNumber, block.ParentHash(), blockNumber, producerID)
 	cbft.log.Debug("check if block is legal",
 		"result", isLegal,
 		"hash", block.Hash(),
@@ -963,11 +966,7 @@
 				"hash", block.Hash(),
 				"number", block.NumberU64(),
 				"parentHash", block.ParentHash(),
-<<<<<<< HEAD
 				"curTime", rcvTime,
-=======
-				"curTime", curTime,
->>>>>>> ff77beab
 				"producerID", producerID)
 		}
 
@@ -1604,9 +1603,9 @@
 
 func (cbft *Cbft) inTurn(parentNumber *big.Int, parentHash common.Hash, commitNumber *big.Int) bool {
 	curTime := toMilliseconds(time.Now())
-	inturn := cbft.calTurn(parentNumber, parentHash, commitNumber, curTime-300, cbft.config.NodeID, current)
+	inturn := cbft.calTurn(curTime-300, parentNumber, parentHash, commitNumber, cbft.config.NodeID, current)
 	if inturn {
-		inturn = cbft.calTurn(parentNumber, parentHash, commitNumber, curTime+600, cbft.config.NodeID, current)
+		inturn = cbft.calTurn(curTime+600, parentNumber, parentHash, commitNumber, cbft.config.NodeID, current)
 	}
 	log.Debug("inTurn", "result", inturn)
 	return inturn
@@ -1629,7 +1628,7 @@
 		cbft.log.Warn("check if peer's turn to commit block", "result", false, "peerID", nodeID, "high latency ", latency)
 		return false
 	}
-	inTurnVerify := cbft.calTurn(parentNumber, parentHash, blockNumber, rcvTime-latency, nodeID, all)
+	inTurnVerify := cbft.calTurn(rcvTime-latency, parentNumber, parentHash, blockNumber, nodeID, all)
 	cbft.log.Debug("check if peer's turn to commit block", "result", inTurnVerify, "peerID", nodeID, "latency", latency)
 	return inTurnVerify
 }
@@ -1643,11 +1642,11 @@
 //	}
 //	return isLegal
 //}
-func (cbft *Cbft) isLegal(parentNumber *big.Int, parentHash common.Hash, blockNumber *big.Int, curTime int64, producerID discover.NodeID) bool {
+func (cbft *Cbft) isLegal(rcvTime int64, parentNumber *big.Int, parentHash common.Hash, blockNumber *big.Int, producerID discover.NodeID) bool {
 	offset := 1000 * (cbft.config.Duration/2 - 1)
-	isLegal := cbft.calTurn(parentNumber, parentHash, blockNumber, rcvTime-offset, producerID, all)
+	isLegal := cbft.calTurn(rcvTime-offset, parentNumber, parentHash, blockNumber, producerID, all)
 	if !isLegal {
-		isLegal = cbft.calTurn(parentNumber, parentHash, blockNumber, rcvTime+offset, producerID, all)
+		isLegal = cbft.calTurn(rcvTime+offset, parentNumber, parentHash, blockNumber, producerID, all)
 	}
 	return isLegal
 }
@@ -1675,7 +1674,7 @@
 //	return false
 //}
 
-func (cbft *Cbft) calTurn(timePoint int64, parentHash common.Hash, blockNumber *big.Int, nodeID discover.NodeID, round int32) bool {
+func (cbft *Cbft) calTurn(timePoint int64, parentNumber *big.Int, parentHash common.Hash, blockNumber *big.Int, nodeID discover.NodeID, round int32) bool {
 	nodeIdx := cbft.ppos.NodeIndex(parentNumber, parentHash, blockNumber, nodeID, round)
 	startEpoch := cbft.ppos.StartTimeOfEpoch() * 1000
 
@@ -1743,32 +1742,6 @@
 	return false, nil
 }
 
-// seal hash, only include from byte[0] to byte[32] of header.Extra
-func sealHash(header *types.Header) (hash common.Hash) {
-	hasher := sha3.NewKeccak256()
-
-	rlp.Encode(hasher, []interface{}{
-		header.ParentHash,
-		header.UncleHash,
-		header.Coinbase,
-		header.Root,
-		header.TxHash,
-		header.ReceiptHash,
-		header.Bloom,
-		header.Difficulty,
-		header.Number,
-		header.GasLimit,
-		header.GasUsed,
-		header.Time,
-		header.Extra[0:32],
-		header.MixDigest,
-		header.Nonce,
-	})
-	hasher.Sum(hash[:0])
-
-	return hash
-}
-
 func (cbft *Cbft) verifySeal(chain consensus.ChainReader, header *types.Header, parents []*types.Header) error {
 	// Verifying the genesis block is not supported
 	number := header.Number.Uint64()
@@ -1803,9 +1776,9 @@
 func (cbft *Cbft) ShouldSeal(parentNumber *big.Int, parentHash common.Hash, commitNumber *big.Int) bool {
 	cbft.log.Trace("call ShouldSeal()")
 	
-	consensusNodes := cbft.ConsensusNodes(parentNumber, current.block.ParentHash(), blockNumber)
+	consensusNodes := cbft.ConsensusNodes(parentNumber, parentHash, commitNumber)
 	if consensusNodes != nil && len(consensusNodes) == 1 {
-		return true, nil
+		return true
 	}
 	
 	inturn := cbft.inTurn(parentNumber, parentHash, commitNumber)
@@ -1813,13 +1786,13 @@
 		cbft.netLatencyLock.RLock()
 		defer cbft.netLatencyLock.RUnlock()
 		peersCount := len(cbft.netLatencyMap)
-		if peersCount < cbft.getThreshold()-1 {
+		if peersCount < cbft.getThreshold(parentNumber, parentHash, commitNumber)-1 {
 			cbft.log.Debug("connected peers not enough", "connectedPeersCount", peersCount)
 			inturn = false
 		}
 	}
 	cbft.log.Debug("end of ShouldSeal()", "result", inturn)
-	return inturn, nil
+	return inturn
 }
 
 
