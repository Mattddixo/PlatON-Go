package plugin

import (
	"encoding/json"
	"fmt"
	"math/big"
	"sort"
	"sync"

	"github.com/PlatONnetwork/PlatON-Go/p2p/discover"

	"github.com/PlatONnetwork/PlatON-Go/common/hexutil"

	"github.com/PlatONnetwork/PlatON-Go/common"
	"github.com/PlatONnetwork/PlatON-Go/common/vm"
	"github.com/PlatONnetwork/PlatON-Go/core/types"
	"github.com/PlatONnetwork/PlatON-Go/log"
	"github.com/PlatONnetwork/PlatON-Go/rlp"
	"github.com/PlatONnetwork/PlatON-Go/x/restricting"
	"github.com/PlatONnetwork/PlatON-Go/x/xcom"
	"github.com/PlatONnetwork/PlatON-Go/x/xutil"
)

type RestrictingPlugin struct {
	log log.Logger
}

var (
	// The plans num size of restricting tx
	restrictingOnce sync.Once
	rt              *RestrictingPlugin
)

func RestrictingInstance() *RestrictingPlugin {
	restrictingOnce.Do(func() {
		restrictLog := log.Root().New("package", "RestrictingPlugin")
		restrictLog.Info("Init Restricting plugin ...")
		rt = &RestrictingPlugin{restrictLog}
	})
	return rt
}

// BeginBlock does something like check input params before execute transactions,
// in RestrictingPlugin it does nothing.
func (rp *RestrictingPlugin) BeginBlock(blockHash common.Hash, head *types.Header, state xcom.StateDB) error {
	return nil
}

// EndBlock invoke releaseRestricting
func (rp *RestrictingPlugin) EndBlock(blockHash common.Hash, head *types.Header, state xcom.StateDB) error {
	expect := GetLatestEpoch(state) + 1
	expectBlock := GetBlockNumberByEpoch(expect)

	if expectBlock != head.Number.Uint64() {
		return nil
	}

	rp.log.Info("begin to release restricting plan", "currentHash", blockHash, "currBlock", head.Number, "expectBlock", expectBlock, "expectEpoch", expect)
	if err := rp.releaseRestricting(expect, state); err != nil {
		return err
	}
	SetLatestEpoch(state, expect)
	return nil
}

// Confirmed is empty function
func (rp *RestrictingPlugin) Confirmed(nodeId discover.NodeID, block *types.Block) error {
	return nil
}

func (rp *RestrictingPlugin) mergeAmount(state xcom.StateDB, plans []restricting.RestrictingPlan) (*big.Int, map[uint64]*big.Int, error) {
	// latest is the epoch of a settlement block closest to current block
	latestEpoch := GetLatestEpoch(state)

	totalAmount := new(big.Int)

	planMap := make(map[uint64]*big.Int, restricting.RestrictTxPlanSize)
	for _, plan := range plans {
		epoch, amount := plan.Epoch, new(big.Int).Set(plan.Amount)
		if epoch == 0 {
			rp.log.Error(restricting.ErrParamEpochInvalid.Error())
			return nil, nil, restricting.ErrParamEpochInvalid
		}
		if amount.Cmp(common.Big0) <= 0 {
			rp.log.Error("Failed to mergeAmount for plans on restricting RestrictingPlugin: the amount must be more than zero", "epoch", epoch, "amount", amount)
			return nil, nil, restricting.ErrCreatePlanAmountLessThanZero
		}
		totalAmount.Add(totalAmount, amount)
		newEpoch := epoch + latestEpoch
		if value, ok := planMap[newEpoch]; ok {
			planMap[newEpoch] = value.Add(amount, value)
		} else {
			planMap[newEpoch] = amount
		}
	}
	return totalAmount, planMap, nil
}

func (rp *RestrictingPlugin) initEpochInfo(state xcom.StateDB, epoch uint64, account common.Address, amount *big.Int) {
	// step1: get account numbers at target epoch
	releaseEpochKey, lastEpochAccountIndex := rp.getReleaseEpochNumber(state, epoch)
	newEpochAccountIndex := lastEpochAccountIndex + 1

	// step2: save the numbers of restricting record at target epoch
	rp.storeNumber2ReleaseEpoch(state, releaseEpochKey, newEpochAccountIndex)

	// step3: save account at target index

	rp.storeAccount2ReleaseAccount(state, epoch, newEpochAccountIndex, account)

	// step4: save restricting amount at target epoch
	rp.storeAmount2ReleaseAmount(state, epoch, account, amount)
}

func (rp *RestrictingPlugin) transferAmount(state xcom.StateDB, from, to common.Address, mount *big.Int) {
	state.SubBalance(from, mount)
	state.AddBalance(to, mount)
}

// AddRestrictingRecord stores four K-V record in StateDB:
// RestrictingInfo: the account info to be released
// ReleaseEpoch:   the number of accounts to be released on the epoch corresponding to the target block height
// ReleaseAccount: the account on the index on the target epoch
// ReleaseAmount: the amount of the account to be released on the target epoch
func (rp *RestrictingPlugin) AddRestrictingRecord(from, account common.Address, plans []restricting.RestrictingPlan, state xcom.StateDB) error {

	rp.log.Debug("Call AddRestrictingRecord begin", "sender", from, "account", account, "plans", plans)

	if len(plans) == 0 || len(plans) > restricting.RestrictTxPlanSize {
		rp.log.Error(fmt.Sprintf("Failed to AddRestrictingRecord: the number of restricting plan %d can't be zero or more than %d",
			len(plans), restricting.RestrictTxPlanSize))
		return restricting.ErrCountRestrictPlansInvalid
	}
	// totalAmount is total restricting amount
	totalAmount, totalPlans, err := rp.mergeAmount(state, plans)
	if err != nil {
		return err
	}
	// pre-check
	{

		if totalAmount.Cmp(big.NewInt(1e18)) < 0 {
			rp.log.Error("Failed to AddRestrictingRecord: total restricting amount need more than 1 LAT",
				"from", from, "amount", totalAmount)
			return restricting.ErrLockedAmountTooLess
		}

		if state.GetBalance(from).Cmp(totalAmount) < 0 {
			rp.log.Error("Failed to AddRestrictingRecord: balance of the sender is not enough",
				"total", totalAmount, "balance", state.GetBalance(from))
			return restricting.ErrBalanceNotEnough
		}
	}

	var (
		epochArr     []uint64
		restrictInfo restricting.RestrictingInfo
	)

	rp.transferAmount(state, from, vm.RestrictingContractAddr, totalAmount)

<<<<<<< HEAD
	restrictingKey, restrictInfoByte := rp.getRestrictingInfo(state, account)
	if len(restrictInfoByte) == 0 {
		rp.log.Info("restricting record not exist", "account", account.String())
		for epoch, amount := range totalPlans {
=======
	restrictingKey, bAccInfo := rp.getRestrictingInfo(state, account)
	if len(bAccInfo) == 0 {
		rp.log.Trace("restricting record not exist", "account", account)
		for epoch, amount := range mPlans {
>>>>>>> 2dee1262
			rp.initEpochInfo(state, epoch, account, amount)
			epochArr = append(epochArr, epoch)
		}
		restrictInfo.CachePlanAmount = totalAmount
		restrictInfo.NeedRelease = big.NewInt(0)
		restrictInfo.StakingAmount = big.NewInt(0)
		restrictInfo.ReleaseList = epochArr
	} else {
<<<<<<< HEAD
		rp.log.Info("restricting record exist", "account", account.String())
		if err = rlp.DecodeBytes(restrictInfoByte, &restrictInfo); err != nil {
=======
		rp.log.Trace("restricting record exist", "account", account)
		if err = rlp.DecodeBytes(bAccInfo, &info); err != nil {
>>>>>>> 2dee1262
			rp.log.Error("failed to rlp decode the restricting account", "err", err.Error())
			return common.InternalError.Wrap(err.Error())
		}
		if restrictInfo.NeedRelease.Cmp(common.Big0) > 0 {
			if restrictInfo.NeedRelease.Cmp(totalAmount) >= 0 {
				restrictInfo.NeedRelease.Sub(restrictInfo.NeedRelease, totalAmount)
				rp.transferAmount(state, vm.RestrictingContractAddr, account, totalAmount)
			} else {
				rp.transferAmount(state, vm.RestrictingContractAddr, account, restrictInfo.NeedRelease)
				totalAmount.Sub(totalAmount, restrictInfo.NeedRelease)
				restrictInfo.CachePlanAmount.Add(restrictInfo.CachePlanAmount, totalAmount)
				restrictInfo.NeedRelease = new(big.Int).SetInt64(0)
			}
		} else {
			restrictInfo.CachePlanAmount.Add(restrictInfo.CachePlanAmount, totalAmount)
		}
		for epoch, releaseAmount := range totalPlans {
			// step1: get restricting amount at target epoch
			_, currentAmount := rp.getReleaseAmount(state, epoch, account)
			if currentAmount.Cmp(common.Big0) == 0 {
				rp.log.Trace("release record not exist on curr epoch ", "account", account, "epoch", epoch)
				rp.initEpochInfo(state, epoch, account, releaseAmount)
				restrictInfo.ReleaseList = append(restrictInfo.ReleaseList, epoch)
			} else {
				rp.log.Trace("release record exist at curr epoch", "account", account, "epoch", epoch)
				currentAmount.Add(currentAmount, releaseAmount)
				// step4: save restricting amount at target epoch
				rp.storeAmount2ReleaseAmount(state, epoch, account, currentAmount)
			}
		}
	}

	// sort release list
	sort.Slice(restrictInfo.ReleaseList, func(i, j int) bool {
		return restrictInfo.ReleaseList[i] < restrictInfo.ReleaseList[j]
	})
<<<<<<< HEAD
	rp.storeRestrictingInfo(state, restrictingKey, restrictInfo)
	rp.log.Debug("Call AddRestrictingRecord finished", "account", account.String(),
		"restrictingInfo", fmt.Sprintf("%+v", restrictInfo))
=======
	rp.storeRestrictingInfo(state, restrictingKey, info)
	rp.log.Debug("Call AddRestrictingRecord finished", "account", account, "restrictingInfo", info)
>>>>>>> 2dee1262

	return nil
}

// PledgeLockFunds transfer the money from the restricting contract account to the staking contract account
func (rp *RestrictingPlugin) PledgeLockFunds(account common.Address, amount *big.Int, state xcom.StateDB) error {

	restrictingKey, restrictInfo, err := rp.mustGetRestrictingInfoByDecode(state, account)
	if err != nil {
		return err
	}
<<<<<<< HEAD
	rp.log.Debug("Call PledgeLockFunds begin", "account", account.String(), "amount", amount,
		"old restrictInfo", fmt.Sprintf("%+v", restrictInfo))
=======
	rp.log.Debug("Call PledgeLockFunds begin", "account", account, "amount", amount, "old info", info)
>>>>>>> 2dee1262

	if amount.Cmp(common.Big0) < 0 {
		return restricting.ErrPledgeLockFundsAmountLessThanZero
	} else if amount.Cmp(common.Big0) == 0 {
		return nil
	}

	canStaking := new(big.Int).Sub(restrictInfo.CachePlanAmount, restrictInfo.StakingAmount)
	if canStaking.Cmp(amount) < 0 {
		rp.log.Warn("Balance of restricting account not enough", "totalAmount",
			restrictInfo.CachePlanAmount, "stankingAmount", restrictInfo.StakingAmount, "funds", amount)
		return restricting.ErrRestrictBalanceNotEnough
	}

	// sub Balance
	restrictInfo.StakingAmount.Add(restrictInfo.StakingAmount, amount)

	// save restricting account info
	rp.storeRestrictingInfo(state, restrictingKey, restrictInfo)
	rp.transferAmount(state, vm.RestrictingContractAddr, vm.StakingContractAddr, amount)

<<<<<<< HEAD
	rp.log.Info("Call PledgeLockFunds finished", "RestrictingContractBalance", state.GetBalance(vm.RestrictingContractAddr),
		"StakingContractBalance", state.GetBalance(vm.StakingContractAddr), "new restrictInfo", fmt.Sprintf("%+v", restrictInfo))
=======
	rp.log.Debug("Call PledgeLockFunds finished", "RestrictingContractBalance", state.GetBalance(vm.RestrictingContractAddr), "StakingContractBalance", state.GetBalance(vm.StakingContractAddr), "new info", info)
>>>>>>> 2dee1262
	return nil
}

// ReturnLockFunds transfer the money from the staking contract account to the restricting contract account
func (rp *RestrictingPlugin) ReturnLockFunds(account common.Address, amount *big.Int, state xcom.StateDB) error {
	amountCompareWithZero := amount.Cmp(common.Big0)
	if amountCompareWithZero == 0 {
		return nil
	} else if amountCompareWithZero < 0 {
		return restricting.ErrReturnLockFundsAmountLessThanZero
	}
	restrictingKey, restrictInfo, err := rp.mustGetRestrictingInfoByDecode(state, account)
	if err != nil {
		return err
	}
<<<<<<< HEAD
	rp.log.Info("Call ReturnLockFunds begin", "account", account.String(), "amount", amount,
		"restrictInfo", fmt.Sprintf("%+v", restrictInfo))
=======
	rp.log.Debug("Call ReturnLockFunds begin", "account", account, "amount", amount, "info", info)
>>>>>>> 2dee1262

	if restrictInfo.StakingAmount.Cmp(amount) < 0 {
		return restricting.ErrStakingAmountInvalid
	}

	rp.transferAmount(state, vm.StakingContractAddr, vm.RestrictingContractAddr, amount)
	if restrictInfo.NeedRelease.Cmp(common.Big0) > 0 {
		if restrictInfo.NeedRelease.Cmp(amount) >= 0 {
			restrictInfo.NeedRelease.Sub(restrictInfo.NeedRelease, amount)
			restrictInfo.CachePlanAmount.Sub(restrictInfo.CachePlanAmount, amount)
			rp.transferAmount(state, vm.RestrictingContractAddr, account, amount)
		} else {
			rp.transferAmount(state, vm.RestrictingContractAddr, account, restrictInfo.NeedRelease)
			tmp := new(big.Int).Sub(amount, restrictInfo.NeedRelease)
			restrictInfo.CachePlanAmount.Add(restrictInfo.CachePlanAmount, tmp)
			restrictInfo.NeedRelease = big.NewInt(0)
		}
	}
	restrictInfo.StakingAmount.Sub(restrictInfo.StakingAmount, amount)
	// save restricting account info
	if restrictInfo.NeedRelease.Cmp(common.Big0) == 0 && restrictInfo.StakingAmount.Cmp(common.Big0) == 0 &&
		len(restrictInfo.ReleaseList) == 0 && restrictInfo.CachePlanAmount.Cmp(common.Big0) == 0 {
		state.SetState(vm.RestrictingContractAddr, restrictingKey, []byte{})
	} else {
		rp.storeRestrictingInfo(state, restrictingKey, restrictInfo)
	}
<<<<<<< HEAD
	rp.log.Info("Call ReturnLockFunds finished", "RCContractBalance",
		state.GetBalance(vm.RestrictingContractAddr), "restrictInfo", fmt.Sprintf("%+v", restrictInfo))
=======
	rp.log.Debug("Call ReturnLockFunds finished", "RCContractBalance", state.GetBalance(vm.RestrictingContractAddr), "info", info)
>>>>>>> 2dee1262
	return nil
}

// SlashingNotify modify Debt of restricting account
func (rp *RestrictingPlugin) SlashingNotify(account common.Address, amount *big.Int, state xcom.StateDB) error {
<<<<<<< HEAD
	rp.log.Info("Call SlashingNotify begin", "account", account.String(), "amount", amount)

	restrictingKey, restrictInfo, err := rp.mustGetRestrictingInfoByDecode(state, account)
=======
	restrictingKey, info, err := rp.mustGetRestrictingInfoByDecode(state, account)
>>>>>>> 2dee1262
	if err != nil {
		return err
	}
	if amount.Cmp(common.Big0) < 0 {
		return restricting.ErrSlashingAmountLessThanZero
	} else if amount.Cmp(common.Big0) == 0 {
		return nil
	}
<<<<<<< HEAD
	if restrictInfo.StakingAmount.Cmp(common.Big0) <= 0 {
		rp.log.Error("Failed to SlashingNotify", "account", account.String(), "Debt", restrictInfo.StakingAmount,
			"slashing", amount, "err", restricting.ErrStakingAmountEmpty.Error())
		return restricting.ErrStakingAmountEmpty
	}

	if restrictInfo.StakingAmount.Cmp(amount) < 0 {
		return restricting.ErrSlashingTooMuch
=======
	if info.StakingAmount.Cmp(common.Big0) <= 0 {
		rp.log.Error("Failed to SlashingNotify", "account", account, "Debt", info.StakingAmount, "slashing", amount, "err", errStakingAmountEmpty.Error())
		return errStakingAmountEmpty
	}

	if info.StakingAmount.Cmp(amount) < 0 {
		rp.log.Error("Failed to begin", "account", account, "amount", amount, "err", err)
		return errSlashingTooMuch
>>>>>>> 2dee1262
	}
	restrictInfo.StakingAmount.Sub(restrictInfo.StakingAmount, amount)
	restrictInfo.CachePlanAmount.Sub(restrictInfo.CachePlanAmount, amount)

	rp.storeRestrictingInfo(state, restrictingKey, restrictInfo)

	// save restricting account info
<<<<<<< HEAD
	rp.log.Info("Call SlashingNotify finished", "restrictingInfo", fmt.Sprintf("%+v", restrictInfo))
=======
	rp.log.Debug("Call SlashingNotify finished", "restrictingInfo", info, "account", account, "amount", amount)
>>>>>>> 2dee1262

	return nil
}

func (rp *RestrictingPlugin) getReleaseEpochNumber(state xcom.StateDB, epoch uint64) ([]byte, uint32) {
	releaseEpochKey := restricting.GetReleaseEpochKey(epoch)
	bAccNumbers := state.GetState(vm.RestrictingContractAddr, releaseEpochKey)
	return releaseEpochKey, common.BytesToUint32(bAccNumbers)
}

func (rp *RestrictingPlugin) getReleaseAccount(state xcom.StateDB, epoch uint64, index uint32) ([]byte, common.Address) {
	releaseAccountKey := restricting.GetReleaseAccountKey(epoch, index)
	bAccount := state.GetState(vm.RestrictingContractAddr, releaseAccountKey)
	account := common.BytesToAddress(bAccount)
	return releaseAccountKey, account
}

func (rp *RestrictingPlugin) getRestrictingInfo(state xcom.StateDB, account common.Address) ([]byte, []byte) {
	restrictingKey := restricting.GetRestrictingKey(account)
	restrictInfoByte := state.GetState(vm.RestrictingContractAddr, restrictingKey)
	return restrictingKey, restrictInfoByte
}

func (rp *RestrictingPlugin) mustGetRestrictingInfoByDecode(state xcom.StateDB, account common.Address) ([]byte, restricting.RestrictingInfo, error) {
<<<<<<< HEAD
	var restrictInfo restricting.RestrictingInfo
	restrictingKey, restrictInfoByte := rp.getRestrictingInfo(state, account)
	if len(restrictInfoByte) == 0 {
		rp.log.Error("record not found in GetRestrictingInfo", "account", account.String())
		return []byte{}, restrictInfo, restricting.ErrAccountNotFound
=======
	var info restricting.RestrictingInfo
	restrictingKey, accInfoByte := rp.getRestrictingInfo(state, account)
	if len(accInfoByte) == 0 {
		rp.log.Warn("record not found in GetRestrictingInfo", "account", account)
		return []byte{}, info, errAccountNotFound
>>>>>>> 2dee1262
	}
	if err := rlp.DecodeBytes(restrictInfoByte, &restrictInfo); err != nil {
		rp.log.Error("Failed to rlp decode restricting account", "error", err.Error())
		return restrictingKey, restrictInfo, common.InternalError.Wrap(err.Error())
	}
	return restrictingKey, restrictInfo, nil
}

func (rp *RestrictingPlugin) getRestrictingInfoByDecode(state xcom.StateDB, account common.Address) ([]byte, restricting.RestrictingInfo, error) {
<<<<<<< HEAD
	restrictingKey, restrictInfoByte := rp.getRestrictingInfo(state, account)
	var restrictInfo restricting.RestrictingInfo
	if err := rlp.DecodeBytes(restrictInfoByte, &restrictInfo); err != nil {
		rp.log.Error("Failed to rlp decode restricting account", "error", err.Error(), "account", account.String())
		return restrictingKey, restrictInfo, common.InternalError.Wrap(err.Error())
=======
	restrictingKey, bAccInfo := rp.getRestrictingInfo(state, account)
	var info restricting.RestrictingInfo
	if err := rlp.DecodeBytes(bAccInfo, &info); err != nil {
		rp.log.Error("Failed to rlp decode restricting account", "error", err.Error(), "account", account)
		return restrictingKey, info, common.InternalError.Wrap(err.Error())
>>>>>>> 2dee1262
	}
	return restrictingKey, restrictInfo, nil
}

func (rp *RestrictingPlugin) getReleaseAmount(state xcom.StateDB, epoch uint64, account common.Address) ([]byte, *big.Int) {
	releaseAmountKey := restricting.GetReleaseAmountKey(epoch, account)
	bRelease := state.GetState(vm.RestrictingContractAddr, releaseAmountKey)
	release := new(big.Int)
	release.SetBytes(bRelease)

	return releaseAmountKey, release
}

func (rp *RestrictingPlugin) storeRestrictingInfo(state xcom.StateDB, restrictingKey []byte, info restricting.RestrictingInfo) {
	bNewInfo, err := rlp.EncodeToBytes(info)
	if err != nil {
		rp.log.Error("Failed to rlp encode restricting info", "error", err, "info", info)
		panic(err)
	}
	state.SetState(vm.RestrictingContractAddr, restrictingKey, bNewInfo)
}

func (rp *RestrictingPlugin) storeNumber2ReleaseEpoch(state xcom.StateDB, releaseEpochKey []byte, accNumbers uint32) {
	state.SetState(vm.RestrictingContractAddr, releaseEpochKey, common.Uint32ToBytes(accNumbers))
}

func (rp *RestrictingPlugin) storeAccount2ReleaseAccount(state xcom.StateDB, epoch uint64, index uint32, account common.Address) {
	releaseAccountKey := restricting.GetReleaseAccountKey(epoch, index)
	state.SetState(vm.RestrictingContractAddr, releaseAccountKey, account.Bytes())
}

func (rp *RestrictingPlugin) storeAmount2ReleaseAmount(state xcom.StateDB, epoch uint64, account common.Address, amount *big.Int) {
	releaseAmountKey := restricting.GetReleaseAmountKey(epoch, account)
	state.SetState(vm.RestrictingContractAddr, releaseAmountKey, amount.Bytes())
}

// releaseRestricting will release restricting plans on target epoch
func (rp *RestrictingPlugin) releaseRestricting(epoch uint64, state xcom.StateDB) error {

	//	rp.log.Info("Call releaseRestricting begin", "epoch", epoch)
	releaseEpochKey, numbers := rp.getReleaseEpochNumber(state, epoch)
	if numbers == 0 {
		rp.log.Info("Call releaseRestricting: there is no release record on curr epoch", "epoch", epoch)
		return nil
	}

	//	rp.log.Info("Call releaseRestricting: many restricting records need release", "epoch", epoch, "records", numbers)

	for index := numbers; index > 0; index-- {
		releaseAccountKey, account := rp.getReleaseAccount(state, epoch, index)

		restrictingKey, restrictInfo, err := rp.getRestrictingInfoByDecode(state, account)
		if err != nil {
			return err
		}

		releaseAmountKey, releaseAmount := rp.getReleaseAmount(state, epoch, account)
<<<<<<< HEAD
		rp.log.Debug("Call releaseRestricting: begin to release record", "index", index, "account", account.String(),
			"restrictInfo", fmt.Sprintf("%+v", restrictInfo), "releaseAmount", releaseAmount)
=======
		rp.log.Trace("Call releaseRestricting: begin to release record", "index", index, "account", account, "info", info, "releaseAmount", releaseAmount)
>>>>>>> 2dee1262

		if restrictInfo.NeedRelease.Cmp(common.Big0) > 0 {
			//info.CachePlanAmount.Sub(info.CachePlanAmount, releaseAmount)
			if restrictInfo.CachePlanAmount.Cmp(common.Big0) == 0 {
				restrictInfo.NeedRelease.Sub(restrictInfo.NeedRelease, releaseAmount)
			} else {
				restrictInfo.NeedRelease.Add(restrictInfo.NeedRelease, releaseAmount)
			}
		} else {
			canRelease := new(big.Int).Sub(restrictInfo.CachePlanAmount, restrictInfo.StakingAmount)
			if canRelease.Cmp(releaseAmount) >= 0 {
				rp.transferAmount(state, vm.RestrictingContractAddr, account, releaseAmount)
				restrictInfo.CachePlanAmount.Sub(restrictInfo.CachePlanAmount, releaseAmount)
			} else {
				needRelease := new(big.Int).Sub(releaseAmount, canRelease)
				rp.transferAmount(state, vm.RestrictingContractAddr, account, canRelease)
				restrictInfo.NeedRelease.Add(restrictInfo.NeedRelease, needRelease)
				restrictInfo.CachePlanAmount.Sub(restrictInfo.CachePlanAmount, canRelease)
			}
		}

		// delete ReleaseAmount
		state.SetState(vm.RestrictingContractAddr, releaseAmountKey, []byte{})
		// delete ReleaseAccount
		state.SetState(vm.RestrictingContractAddr, releaseAccountKey, []byte{})

		// delete epoch in ReleaseList
		// In general, the first epoch is released first.
		// info.ReleaseList = info.ReleaseList[1:]
		restrictInfo.RemoveEpoch(epoch)

		if restrictInfo.CachePlanAmount.Cmp(common.Big0) == 0 {
			if restrictInfo.NeedRelease.Cmp(common.Big0) == 0 || len(restrictInfo.ReleaseList) == 0 {
				//if all is release,remove info
				state.SetState(vm.RestrictingContractAddr, restrictingKey, []byte{})
			} else {
				rp.storeRestrictingInfo(state, restrictingKey, restrictInfo)
			}
		} else {
			rp.storeRestrictingInfo(state, restrictingKey, restrictInfo)
		}
	}

	// delete ReleaseEpoch
	state.SetState(vm.RestrictingContractAddr, releaseEpochKey, []byte{})

	rp.log.Info("Call releaseRestricting finish", "epoch", epoch, "records", numbers)

	return nil
}

func (rp *RestrictingPlugin) getRestrictingInfoToReturn(account common.Address, state xcom.StateDB) (restricting.Result, error) {
	_, info, err := rp.mustGetRestrictingInfoByDecode(state, account)
	if err != nil {
		return restricting.Result{}, err
	}

	var (
		plan   restricting.ReleaseAmountInfo
		plans  []restricting.ReleaseAmountInfo
		result restricting.Result
	)

	for i := 0; i < len(info.ReleaseList); i++ {
		epoch := info.ReleaseList[i]
		_, bAmount := rp.getReleaseAmount(state, epoch, account)
		plan.Height = GetBlockNumberByEpoch(epoch)
		plan.Amount = (*hexutil.Big)(bAmount)
		plans = append(plans, plan)
	}

	result.Balance = (*hexutil.Big)(info.CachePlanAmount)
	result.Debt = (*hexutil.Big)(info.NeedRelease)
	result.Entry = plans
	result.Pledge = (*hexutil.Big)(info.StakingAmount)
	rp.log.Debug("Call releaseRestricting: query restricting result", "account", account, "result", result)
	return result, nil
}

func (rp *RestrictingPlugin) GetRestrictingInfo(account common.Address, state xcom.StateDB) ([]byte, error) {
	result, err := rp.getRestrictingInfoToReturn(account, state)
	if err != nil {
		return nil, err
	}
	bResult, err := json.Marshal(result)
	if err != nil {
		rp.log.Error("Failed to Marshal restricting result")
		return []byte{}, err
	}
	return bResult, nil
}

// state DB operation
func SetLatestEpoch(stateDb xcom.StateDB, epoch uint64) {
	key := restricting.GetLatestEpochKey()
	stateDb.SetState(vm.RestrictingContractAddr, key, common.Uint64ToBytes(epoch))
}

func GetLatestEpoch(stateDb xcom.StateDB) uint64 {
	key := restricting.GetLatestEpochKey()
	bEpoch := stateDb.GetState(vm.RestrictingContractAddr, key)
	return common.BytesToUint64(bEpoch)
}

func GetBlockNumberByEpoch(epoch uint64) uint64 {
	return epoch * xutil.CalcBlocksEachEpoch()
}<|MERGE_RESOLUTION|>--- conflicted
+++ resolved
@@ -26,7 +26,6 @@
 }
 
 var (
-	// The plans num size of restricting tx
 	restrictingOnce sync.Once
 	rt              *RestrictingPlugin
 )
@@ -159,17 +158,10 @@
 
 	rp.transferAmount(state, from, vm.RestrictingContractAddr, totalAmount)
 
-<<<<<<< HEAD
 	restrictingKey, restrictInfoByte := rp.getRestrictingInfo(state, account)
 	if len(restrictInfoByte) == 0 {
-		rp.log.Info("restricting record not exist", "account", account.String())
+		rp.log.Trace("restricting record not exist", "account", account.String())
 		for epoch, amount := range totalPlans {
-=======
-	restrictingKey, bAccInfo := rp.getRestrictingInfo(state, account)
-	if len(bAccInfo) == 0 {
-		rp.log.Trace("restricting record not exist", "account", account)
-		for epoch, amount := range mPlans {
->>>>>>> 2dee1262
 			rp.initEpochInfo(state, epoch, account, amount)
 			epochArr = append(epochArr, epoch)
 		}
@@ -178,13 +170,8 @@
 		restrictInfo.StakingAmount = big.NewInt(0)
 		restrictInfo.ReleaseList = epochArr
 	} else {
-<<<<<<< HEAD
-		rp.log.Info("restricting record exist", "account", account.String())
+		rp.log.Trace("restricting record exist", "account", account.String())
 		if err = rlp.DecodeBytes(restrictInfoByte, &restrictInfo); err != nil {
-=======
-		rp.log.Trace("restricting record exist", "account", account)
-		if err = rlp.DecodeBytes(bAccInfo, &info); err != nil {
->>>>>>> 2dee1262
 			rp.log.Error("failed to rlp decode the restricting account", "err", err.Error())
 			return common.InternalError.Wrap(err.Error())
 		}
@@ -221,14 +208,8 @@
 	sort.Slice(restrictInfo.ReleaseList, func(i, j int) bool {
 		return restrictInfo.ReleaseList[i] < restrictInfo.ReleaseList[j]
 	})
-<<<<<<< HEAD
 	rp.storeRestrictingInfo(state, restrictingKey, restrictInfo)
-	rp.log.Debug("Call AddRestrictingRecord finished", "account", account.String(),
-		"restrictingInfo", fmt.Sprintf("%+v", restrictInfo))
-=======
-	rp.storeRestrictingInfo(state, restrictingKey, info)
-	rp.log.Debug("Call AddRestrictingRecord finished", "account", account, "restrictingInfo", info)
->>>>>>> 2dee1262
+	rp.log.Debug("Call AddRestrictingRecord finished", "account", account, "restrictingInfo", restrictInfo)
 
 	return nil
 }
@@ -240,12 +221,7 @@
 	if err != nil {
 		return err
 	}
-<<<<<<< HEAD
-	rp.log.Debug("Call PledgeLockFunds begin", "account", account.String(), "amount", amount,
-		"old restrictInfo", fmt.Sprintf("%+v", restrictInfo))
-=======
 	rp.log.Debug("Call PledgeLockFunds begin", "account", account, "amount", amount, "old info", info)
->>>>>>> 2dee1262
 
 	if amount.Cmp(common.Big0) < 0 {
 		return restricting.ErrPledgeLockFundsAmountLessThanZero
@@ -267,12 +243,7 @@
 	rp.storeRestrictingInfo(state, restrictingKey, restrictInfo)
 	rp.transferAmount(state, vm.RestrictingContractAddr, vm.StakingContractAddr, amount)
 
-<<<<<<< HEAD
-	rp.log.Info("Call PledgeLockFunds finished", "RestrictingContractBalance", state.GetBalance(vm.RestrictingContractAddr),
-		"StakingContractBalance", state.GetBalance(vm.StakingContractAddr), "new restrictInfo", fmt.Sprintf("%+v", restrictInfo))
-=======
 	rp.log.Debug("Call PledgeLockFunds finished", "RestrictingContractBalance", state.GetBalance(vm.RestrictingContractAddr), "StakingContractBalance", state.GetBalance(vm.StakingContractAddr), "new info", info)
->>>>>>> 2dee1262
 	return nil
 }
 
@@ -288,12 +259,7 @@
 	if err != nil {
 		return err
 	}
-<<<<<<< HEAD
-	rp.log.Info("Call ReturnLockFunds begin", "account", account.String(), "amount", amount,
-		"restrictInfo", fmt.Sprintf("%+v", restrictInfo))
-=======
 	rp.log.Debug("Call ReturnLockFunds begin", "account", account, "amount", amount, "info", info)
->>>>>>> 2dee1262
 
 	if restrictInfo.StakingAmount.Cmp(amount) < 0 {
 		return restricting.ErrStakingAmountInvalid
@@ -320,24 +286,14 @@
 	} else {
 		rp.storeRestrictingInfo(state, restrictingKey, restrictInfo)
 	}
-<<<<<<< HEAD
-	rp.log.Info("Call ReturnLockFunds finished", "RCContractBalance",
-		state.GetBalance(vm.RestrictingContractAddr), "restrictInfo", fmt.Sprintf("%+v", restrictInfo))
-=======
 	rp.log.Debug("Call ReturnLockFunds finished", "RCContractBalance", state.GetBalance(vm.RestrictingContractAddr), "info", info)
->>>>>>> 2dee1262
 	return nil
 }
 
 // SlashingNotify modify Debt of restricting account
 func (rp *RestrictingPlugin) SlashingNotify(account common.Address, amount *big.Int, state xcom.StateDB) error {
-<<<<<<< HEAD
-	rp.log.Info("Call SlashingNotify begin", "account", account.String(), "amount", amount)
-
-	restrictingKey, restrictInfo, err := rp.mustGetRestrictingInfoByDecode(state, account)
-=======
+
 	restrictingKey, info, err := rp.mustGetRestrictingInfoByDecode(state, account)
->>>>>>> 2dee1262
 	if err != nil {
 		return err
 	}
@@ -346,25 +302,14 @@
 	} else if amount.Cmp(common.Big0) == 0 {
 		return nil
 	}
-<<<<<<< HEAD
 	if restrictInfo.StakingAmount.Cmp(common.Big0) <= 0 {
-		rp.log.Error("Failed to SlashingNotify", "account", account.String(), "Debt", restrictInfo.StakingAmount,
+		rp.log.Error("Failed to SlashingNotify", "account", account, "Debt", restrictInfo.StakingAmount,
 			"slashing", amount, "err", restricting.ErrStakingAmountEmpty.Error())
 		return restricting.ErrStakingAmountEmpty
 	}
 
 	if restrictInfo.StakingAmount.Cmp(amount) < 0 {
 		return restricting.ErrSlashingTooMuch
-=======
-	if info.StakingAmount.Cmp(common.Big0) <= 0 {
-		rp.log.Error("Failed to SlashingNotify", "account", account, "Debt", info.StakingAmount, "slashing", amount, "err", errStakingAmountEmpty.Error())
-		return errStakingAmountEmpty
-	}
-
-	if info.StakingAmount.Cmp(amount) < 0 {
-		rp.log.Error("Failed to begin", "account", account, "amount", amount, "err", err)
-		return errSlashingTooMuch
->>>>>>> 2dee1262
 	}
 	restrictInfo.StakingAmount.Sub(restrictInfo.StakingAmount, amount)
 	restrictInfo.CachePlanAmount.Sub(restrictInfo.CachePlanAmount, amount)
@@ -372,11 +317,7 @@
 	rp.storeRestrictingInfo(state, restrictingKey, restrictInfo)
 
 	// save restricting account info
-<<<<<<< HEAD
-	rp.log.Info("Call SlashingNotify finished", "restrictingInfo", fmt.Sprintf("%+v", restrictInfo))
-=======
-	rp.log.Debug("Call SlashingNotify finished", "restrictingInfo", info, "account", account, "amount", amount)
->>>>>>> 2dee1262
+	rp.log.Debug("Call SlashingNotify finished", "restrictingInfo", restrictInfo, "account", account, "amount", amount)
 
 	return nil
 }
@@ -401,19 +342,11 @@
 }
 
 func (rp *RestrictingPlugin) mustGetRestrictingInfoByDecode(state xcom.StateDB, account common.Address) ([]byte, restricting.RestrictingInfo, error) {
-<<<<<<< HEAD
 	var restrictInfo restricting.RestrictingInfo
 	restrictingKey, restrictInfoByte := rp.getRestrictingInfo(state, account)
 	if len(restrictInfoByte) == 0 {
 		rp.log.Error("record not found in GetRestrictingInfo", "account", account.String())
 		return []byte{}, restrictInfo, restricting.ErrAccountNotFound
-=======
-	var info restricting.RestrictingInfo
-	restrictingKey, accInfoByte := rp.getRestrictingInfo(state, account)
-	if len(accInfoByte) == 0 {
-		rp.log.Warn("record not found in GetRestrictingInfo", "account", account)
-		return []byte{}, info, errAccountNotFound
->>>>>>> 2dee1262
 	}
 	if err := rlp.DecodeBytes(restrictInfoByte, &restrictInfo); err != nil {
 		rp.log.Error("Failed to rlp decode restricting account", "error", err.Error())
@@ -423,19 +356,11 @@
 }
 
 func (rp *RestrictingPlugin) getRestrictingInfoByDecode(state xcom.StateDB, account common.Address) ([]byte, restricting.RestrictingInfo, error) {
-<<<<<<< HEAD
 	restrictingKey, restrictInfoByte := rp.getRestrictingInfo(state, account)
 	var restrictInfo restricting.RestrictingInfo
 	if err := rlp.DecodeBytes(restrictInfoByte, &restrictInfo); err != nil {
 		rp.log.Error("Failed to rlp decode restricting account", "error", err.Error(), "account", account.String())
 		return restrictingKey, restrictInfo, common.InternalError.Wrap(err.Error())
-=======
-	restrictingKey, bAccInfo := rp.getRestrictingInfo(state, account)
-	var info restricting.RestrictingInfo
-	if err := rlp.DecodeBytes(bAccInfo, &info); err != nil {
-		rp.log.Error("Failed to rlp decode restricting account", "error", err.Error(), "account", account)
-		return restrictingKey, info, common.InternalError.Wrap(err.Error())
->>>>>>> 2dee1262
 	}
 	return restrictingKey, restrictInfo, nil
 }
@@ -475,14 +400,14 @@
 // releaseRestricting will release restricting plans on target epoch
 func (rp *RestrictingPlugin) releaseRestricting(epoch uint64, state xcom.StateDB) error {
 
-	//	rp.log.Info("Call releaseRestricting begin", "epoch", epoch)
+	rp.log.Info("Call releaseRestricting begin", "epoch", epoch)
 	releaseEpochKey, numbers := rp.getReleaseEpochNumber(state, epoch)
 	if numbers == 0 {
 		rp.log.Info("Call releaseRestricting: there is no release record on curr epoch", "epoch", epoch)
 		return nil
 	}
 
-	//	rp.log.Info("Call releaseRestricting: many restricting records need release", "epoch", epoch, "records", numbers)
+	rp.log.Info("Call releaseRestricting: many restricting records need release", "epoch", epoch, "records", numbers)
 
 	for index := numbers; index > 0; index-- {
 		releaseAccountKey, account := rp.getReleaseAccount(state, epoch, index)
@@ -493,12 +418,8 @@
 		}
 
 		releaseAmountKey, releaseAmount := rp.getReleaseAmount(state, epoch, account)
-<<<<<<< HEAD
-		rp.log.Debug("Call releaseRestricting: begin to release record", "index", index, "account", account.String(),
-			"restrictInfo", fmt.Sprintf("%+v", restrictInfo), "releaseAmount", releaseAmount)
-=======
-		rp.log.Trace("Call releaseRestricting: begin to release record", "index", index, "account", account, "info", info, "releaseAmount", releaseAmount)
->>>>>>> 2dee1262
+		rp.log.Debug("Call releaseRestricting: begin to release record", "index", index, "account", account,
+			"restrictInfo", restrictInfo, "releaseAmount", releaseAmount)
 
 		if restrictInfo.NeedRelease.Cmp(common.Big0) > 0 {
 			//info.CachePlanAmount.Sub(info.CachePlanAmount, releaseAmount)
