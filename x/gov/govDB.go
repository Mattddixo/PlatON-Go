--- conflicted
+++ resolved
@@ -157,37 +157,10 @@
 }
 
 // 查询生效版本记录
-<<<<<<< HEAD
-func (govDB *GovDB) GetPreActiveVersion(state xcom.StateDB) uint32 {
-
-	value := state.GetState(vm.GovContractAddr, KeyPreActiveVersion())
-
-	var preActiveVersion uint32 = 0
-
-	if len(value) > 0 {
-		MustDecoded(value, &preActiveVersion)
-	}
-	return preActiveVersion
-
-/*
-	data, err := govDB.local.Get(state.TxHash(), KeyPreActiveVersion())
-	if err != nil {
-		log.Error("Get PreActiveVersion error")
-		return 0
-	}
-
-	b_buf := bytes.NewBuffer(data)
-	var x uint
-	binary.Read(b_buf, binary.BigEndian, &x)
-
-	return x
-*/
-=======
 func (self *GovDB) getPreActiveVersion(state xcom.StateDB) uint32 {
 
 	value := state.GetState(vm.GovContractAddr, KeyPreActiveVersion())
 	return byteutil.BytesToUint32(value)
->>>>>>> 56ddbffd
 }
 
 // 保存生效版本记录
@@ -198,19 +171,9 @@
 }
 
 // 查询生效版本记录
-<<<<<<< HEAD
-func (govDB *GovDB) GetActiveVersion(state xcom.StateDB) uint32 {
-	value := state.GetState(vm.GovContractAddr, KeyActiveVersion())
-	var version uint32 = 0
-	if len(value) > 0 {
-		MustDecoded(value, &version)
-	}
-	return version
-=======
 func (self *GovDB) getActiveVersion(state xcom.StateDB) uint32 {
 	value := state.GetState(vm.GovContractAddr, KeyActiveVersion())
 	return byteutil.BytesToUint32(value)
->>>>>>> 56ddbffd
 }
 
 // 查询正在投票的提案
