--- conflicted
+++ resolved
@@ -104,11 +104,7 @@
 
 						from := tx.FromAddr(exe.signer)
 						if _, popped := ctx.poppedAddresses[from]; popped {
-<<<<<<< HEAD
-							log.Debug("Address popped", "from", from.String())
-=======
 							log.Debug("Address popped", "from", from.Bech32())
->>>>>>> 9bbc01c5
 							continue
 						}
 					}
