package xcom

import "math/big"

// plugin rule key
const (
	DefualtRule = iota
	StakingRule
	SlashingRule
	RestrictingRule
	AwardmgrRule

	// ......
)

// config  TODO Configuration is all here
type EconomicModel struct {
	Staking  	    StakingConfig
	Slashing 	    SlashingConfig
	EpochsPerYear   uint32
}

var DefaultConfig = EconomicModel{
	Staking:  		DefaultStakingConfig,
	Slashing: 		DefaultSlashingConfig,
	EpochsPerYear:	1,
}

type StakingConfig struct {
	StakeThreshold	  				*big.Int
	DelegateThreshold 				*big.Int
	ConsValidatorNum  				uint64
	EpochValidatorNum 				uint64
	ShiftValidatorNum 				uint64
	EpochSize		  				uint64
	HesitateRatio	  				uint64
	EffectiveRatio	 				uint64
	ElectionDistance  				uint64
	ConsensusSize	  				uint64
	UnStakeFreezeRatio 				uint64
	PassiveUnDelegateFreezeRatio	uint64
	ActiveUnDelegateFreezeRatio		uint64
}

type SlashingConfig struct {
	BlockAmountLow				uint32
	BlockAmountHigh				uint32
	BlockAmountLowSlashing		uint32
	BlockAmountHighSlashing		uint32
	DuplicateSignNum			uint32
	DuplicateSignLowSlashing	uint32
	DuplicateSignHighSlashing	uint32
}

/**
Staking config
**/
var (
	// The staking minimum threshold allowed (100,0000 LAT)
	StakeThreshold, _ = new(big.Int).SetString("1000000000000000000000000", 10)
	// The delegate minimum threshold allowed (10 LAT)
	DelegateThreshold, _ = new(big.Int).SetString("10", 10)
	// The consensus validators count
	ConsValidatorNum = uint64(25)
	// The epoch (billing cycle) validators count
	EpochValidatorNum = uint64(101)
	// The number of elections and replacements for each of the consensus rounds
	ShiftValidatorNum = uint64(8)
	// Each epoch (billing cycle) is a multiple of the consensus rounds
	// TODO NOTE：It should be calculated by that
	//
	//      	 /  eh * 3600  \
	// C = floor|———————————————|
	//           \	L * (u*vn) /
	//
	// C: 	the epoch (just be this)
	// eh: 	the number of hours per epoch
	// L： 	each block interval (uint: seconds)
	// u: 	the consensus validators count
	// vn:  each validator has a target number of blocks per view
	EpochSize = uint64(88)
	// Each hesitation period is a multiple of the epoch
	HesitateRatio = uint64(1)
	// Each effective period is a multiple of the epoch
	EffectiveRatio = uint64(1)
	// The interval of the last block of the high-distance
	// consensus round of the election block for each consensus round
	ElectionDistance = uint64(20)
	// Number of blocks per consensus round
	// TODO NOTE: just like that
	// this = u*vn
	// u: 	the consensus validators count
	// vn:  each validator has a target number of blocks per view
	ConsensusSize = uint64(250)

	// The freeze period of the withdrew staking (unit is  epochs)
	UnStakeFreezeRatio = uint64(1)

	// The freeze period of the delegate was invalidated
	// due to the withdrawal of the Stake (unit is  epochs)
	PassiveUnDelegateFreezeRatio = uint64(0)

	// The freeze period of the delegate was invalidated
	// due to active withdrew delegate (unit is  epochs)
	ActiveUnDelegateFreezeRatio = uint64(0)
<<<<<<< HEAD
)

var DefaultStakingConfig = StakingConfig{
	StakeThreshold: 	StakeThreshold,
	DelegateThreshold:  DelegateThreshold,
	ConsValidatorNum: 	uint64(25),
	EpochValidatorNum:  uint64(101),
	ShiftValidatorNum:  uint64(8),
	EpochSize: 			uint64(88),
	HesitateRatio: 		uint64(1),
	EffectiveRatio: 	uint64(1),
	ElectionDistance: 	uint64(20),
	ConsensusSize: 		uint64(250),
	UnStakeFreezeRatio: uint64(1),
	PassiveUnDelegateFreezeRatio: uint64(0),
	ActiveUnDelegateFreezeRatio: uint64(0),
}

var DefaultSlashingConfig = SlashingConfig{
	BlockAmountLow:				0,
	BlockAmountHigh:			0,
	BlockAmountLowSlashing:		0,
	BlockAmountHighSlashing:	0,
	DuplicateSignNum:			0,
	DuplicateSignLowSlashing:	0,
	DuplicateSignHighSlashing:	0,
}
=======

	//// The number of hours per epoch
	//HoursPerEpoch = uint64(6)
)
>>>>>>> 24acacf9
<|MERGE_RESOLUTION|>--- conflicted
+++ resolved
@@ -103,7 +103,9 @@
 	// The freeze period of the delegate was invalidated
 	// due to active withdrew delegate (unit is  epochs)
 	ActiveUnDelegateFreezeRatio = uint64(0)
-<<<<<<< HEAD
+
+	//// The number of hours per epoch
+	//HoursPerEpoch = uint64(6)
 )
 
 var DefaultStakingConfig = StakingConfig{
@@ -130,10 +132,4 @@
 	DuplicateSignNum:			0,
 	DuplicateSignLowSlashing:	0,
 	DuplicateSignHighSlashing:	0,
-}
-=======
-
-	//// The number of hours per epoch
-	//HoursPerEpoch = uint64(6)
-)
->>>>>>> 24acacf9
+}