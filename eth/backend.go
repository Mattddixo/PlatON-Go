// Copyright 2014 The go-ethereum Authors
// This file is part of the go-ethereum library.
//
// The go-ethereum library is free software: you can redistribute it and/or modify
// it under the terms of the GNU Lesser General Public License as published by
// the Free Software Foundation, either version 3 of the License, or
// (at your option) any later version.
//
// The go-ethereum library is distributed in the hope that it will be useful,
// but WITHOUT ANY WARRANTY; without even the implied warranty of
// MERCHANTABILITY or FITNESS FOR A PARTICULAR PURPOSE. See the
// GNU Lesser General Public License for more details.
//
// You should have received a copy of the GNU Lesser General Public License
// along with the go-ethereum library. If not, see <http://www.gnu.org/licenses/>.

// Package eth implements the Ethereum protocol.
package eth

import (
	"errors"
	"fmt"
	"math/big"
	"runtime"
	"sync"
	"sync/atomic"

	"github.com/PlatONnetwork/PlatON-Go/consensus/cbft/evidence"

	"github.com/PlatONnetwork/PlatON-Go/accounts"
	"github.com/PlatONnetwork/PlatON-Go/common"
	"github.com/PlatONnetwork/PlatON-Go/common/hexutil"
	"github.com/PlatONnetwork/PlatON-Go/consensus"
	"github.com/PlatONnetwork/PlatON-Go/consensus/cbft"
	ctypes "github.com/PlatONnetwork/PlatON-Go/consensus/cbft/types"
	"github.com/PlatONnetwork/PlatON-Go/consensus/cbft/validator"
	"github.com/PlatONnetwork/PlatON-Go/core"
	"github.com/PlatONnetwork/PlatON-Go/core/bloombits"
	"github.com/PlatONnetwork/PlatON-Go/core/rawdb"
	"github.com/PlatONnetwork/PlatON-Go/core/types"
	"github.com/PlatONnetwork/PlatON-Go/core/vm"
	"github.com/PlatONnetwork/PlatON-Go/eth/downloader"
	"github.com/PlatONnetwork/PlatON-Go/eth/filters"
	"github.com/PlatONnetwork/PlatON-Go/eth/gasprice"
	"github.com/PlatONnetwork/PlatON-Go/ethdb"
	"github.com/PlatONnetwork/PlatON-Go/event"
	"github.com/PlatONnetwork/PlatON-Go/internal/ethapi"
	"github.com/PlatONnetwork/PlatON-Go/log"
	"github.com/PlatONnetwork/PlatON-Go/miner"
	"github.com/PlatONnetwork/PlatON-Go/node"
	"github.com/PlatONnetwork/PlatON-Go/p2p"
	"github.com/PlatONnetwork/PlatON-Go/p2p/discover"
	"github.com/PlatONnetwork/PlatON-Go/params"
	"github.com/PlatONnetwork/PlatON-Go/rlp"
	"github.com/PlatONnetwork/PlatON-Go/rpc"
	xplugin "github.com/PlatONnetwork/PlatON-Go/x/plugin"
	"github.com/PlatONnetwork/PlatON-Go/x/xcom"
)

var indexMock = map[int][]int{
	1:  []int{2, 3, 4},
	2:  []int{5, 6, 7},
	3:  []int{8, 9, 10},
	4:  []int{11, 12, 13},
	5:  []int{14, 15, 16},
	6:  []int{17, 18, 19},
	7:  []int{},
	8:  []int{20, 21, 22},
	9:  []int{},
	10: []int{23, 24, 25},
}

type LesServer interface {
	Start(srvr *p2p.Server)
	Stop()
	Protocols() []p2p.Protocol
	SetBloomBitsIndexer(bbIndexer *core.ChainIndexer)
}

// Ethereum implements the Ethereum full node service.
type Ethereum struct {
	config      *Config
	chainConfig *params.ChainConfig

	// Channel for shutting down the service
	shutdownChan chan bool // Channel for shutting down the Ethereum

	// Handlers
	txPool          *core.TxPool
	blockchain      *core.BlockChain
	protocolManager *ProtocolManager
	lesServer       LesServer
	// modify
	//mpcPool *core.MPCPool
	//vcPool  *core.VCPool

	// DB interfaces
	chainDb ethdb.Database // Block chain database

	eventMux       *event.TypeMux
	engine         consensus.Engine
	accountManager *accounts.Manager

	bloomRequests chan chan *bloombits.Retrieval // Channel receiving bloom data retrieval requests
	bloomIndexer  *core.ChainIndexer             // Bloom indexer operating during block imports

	APIBackend *EthAPIBackend

	miner         *miner.Miner
	gasPrice      *big.Int
	networkID     uint64
	netRPCService *ethapi.PublicNetAPI

	lock sync.RWMutex // Protects the variadic fields (e.g. gas price and etherbase)
}

func (s *Ethereum) AddLesServer(ls LesServer) {
	s.lesServer = ls
	ls.SetBloomBitsIndexer(s.bloomIndexer)
}

// New creates a new Ethereum object (including the
// initialisation of the common Ethereum object)
func New(ctx *node.ServiceContext, config *Config) (*Ethereum, error) {
	// Ensure configuration values are compatible and sane
	if config.SyncMode == downloader.LightSync {
		return nil, errors.New("can't run eth.PlatON in light sync mode, use les.LightPlatON")
	}
	if !config.SyncMode.IsValid() {
		return nil, fmt.Errorf("invalid sync mode %d", config.SyncMode)
	}
	if config.MinerGasPrice == nil || config.MinerGasPrice.Cmp(common.Big0) <= 0 || config.MinerGasPrice.Cmp(DefaultConfig.MinerGasPrice) <= 0 {
		log.Warn("Sanitizing invalid miner gas price", "provided", config.MinerGasPrice, "updated", DefaultConfig.MinerGasPrice)
		config.MinerGasPrice = new(big.Int).Set(DefaultConfig.MinerGasPrice)
	}
	// Assemble the Ethereum object
	chainDb, err := CreateDB(ctx, config, "chaindata")
	if err != nil {
		return nil, err
	}

	// set snapshotdb path
	//snapshotdb.SetDBPath(ctx)

	chainConfig, genesisHash, genesisErr := core.SetupGenesisBlock(chainDb, config.Genesis)
	if _, ok := genesisErr.(*params.ConfigCompatError); genesisErr != nil && !ok {
		return nil, genesisErr
	}
	log.Info("Initialised chain configuration", "config", chainConfig)

	eth := &Ethereum{
		config:         config,
		chainDb:        chainDb,
		chainConfig:    chainConfig,
		eventMux:       ctx.EventMux,
		accountManager: ctx.AccountManager,
		engine:         CreateConsensusEngine(ctx, chainConfig, config.MinerNotify, config.MinerNoverify, chainDb, &config.CbftConfig, ctx.EventMux),
		shutdownChan:   make(chan bool),
		networkID:      config.NetworkId,
		gasPrice:       config.MinerGasPrice,
		bloomRequests:  make(chan chan *bloombits.Retrieval),
		bloomIndexer:   NewBloomIndexer(chainDb, params.BloomBitsBlocks, params.BloomConfirms),
	}

	log.Info("Initialising Ethereum protocol", "versions", ProtocolVersions, "network", config.NetworkId)

	if !config.SkipBcVersionCheck {
		bcVersion := rawdb.ReadDatabaseVersion(chainDb)
		if bcVersion != config.BlockChainVersion && bcVersion != 0 {
			return nil, fmt.Errorf("Blockchain DB version mismatch (%d / %d).\n", bcVersion, config.BlockChainVersion)
		}
		rawdb.WriteDatabaseVersion(chainDb, config.BlockChainVersion)
	}
	var (
		vmConfig = vm.Config{
			EnablePreimageRecording: config.EnablePreimageRecording,
			EWASMInterpreter:        config.EWASMInterpreter,
			EVMInterpreter:          config.EVMInterpreter,
			ConsoleOutput:           config.Debug,
		}
		cacheConfig = &core.CacheConfig{Disabled: config.NoPruning, TrieNodeLimit: config.TrieCache, TrieTimeLimit: config.TrieTimeout,
			BodyCacheLimit: config.BodyCacheLimit, BlockCacheLimit: config.BlockCacheLimit,
			MaxFutureBlocks: config.MaxFutureBlocks, BadBlockLimit: config.BadBlockLimit,
			TriesInMemory: config.TriesInMemory, DefaultTxsCacheSize: config.DefaultTxsCacheSize,
			DefaultBroadcastInterval: config.DefaultBroadcastInterval,
		}

		minningConfig = &core.MiningConfig{MiningLogAtDepth: config.MiningLogAtDepth, TxChanSize: config.TxChanSize,
			ChainHeadChanSize: config.ChainHeadChanSize, ChainSideChanSize: config.ChainSideChanSize,
			ResultQueueSize: config.ResultQueueSize, ResubmitAdjustChanSize: config.ResubmitAdjustChanSize,
			MinRecommitInterval: config.MinRecommitInterval, MaxRecommitInterval: config.MaxRecommitInterval,
			IntervalAdjustRatio: config.IntervalAdjustRatio, IntervalAdjustBias: config.IntervalAdjustBias,
			StaleThreshold: config.StaleThreshold, DefaultCommitRatio: config.DefaultCommitRatio,
		}
	)

	eth.blockchain, err = core.NewBlockChain(chainDb, cacheConfig, eth.chainConfig, eth.engine, vmConfig, eth.shouldPreserve)
	if err != nil {
		return nil, err
	}

	blockChainCache := core.NewBlockChainCache(eth.blockchain)

	// Rewind the chain in case of an incompatible config upgrade.
	if compat, ok := genesisErr.(*params.ConfigCompatError); ok {
		log.Warn("Rewinding chain to upgrade configuration", "err", compat)
		eth.blockchain.SetHead(compat.RewindTo)
		rawdb.WriteChainConfig(chainDb, genesisHash, chainConfig)
	}
	eth.bloomIndexer.Start(eth.blockchain)

	if config.TxPool.Journal != "" {
		config.TxPool.Journal = ctx.ResolvePath(config.TxPool.Journal)
	}
	//eth.txPool = core.NewTxPool(config.TxPool, eth.chainConfig, eth.blockchain)
	eth.txPool = core.NewTxPool(config.TxPool, eth.chainConfig, blockChainCache)

	// mpcPool deal with mpc transactions
	// modify By J
	//if config.MPCPool.Journal != "" {
	//	config.MPCPool.Journal = ctx.ResolvePath(config.MPCPool.Journal)
	//} else {
	//	config.MPCPool.Journal = ctx.ResolvePath(core.DefaultMPCPoolConfig.Journal)
	//}
	//if config.MPCPool.Rejournal == 0 {
	//	config.MPCPool.Rejournal = core.DefaultMPCPoolConfig.Rejournal
	//}
	//if config.MPCPool.Lifetime == 0 {
	//	config.MPCPool.Lifetime = core.DefaultMPCPoolConfig.Lifetime
	//}
	//eth.mpcPool = core.NewMPCPool(config.MPCPool, eth.chainConfig, eth.blockchain)
	//eth.vcPool = core.NewVCPool(config.VCPool, eth.chainConfig, eth.blockchain)

	// modify by platon remove consensusCache
	//var consensusCache *cbft.Cache = cbft.NewCache(eth.blockchain)
	eth.miner = miner.New(eth, eth.chainConfig, minningConfig, eth.EventMux(), eth.engine, config.MinerRecommit,
		config.MinerGasFloor, config.MinerGasCeil, eth.isLocalBlock, blockChainCache)
	//extra data for each block will be set by worker.go
	//eth.miner.SetExtra(makeExtraData(eth.blockchain, config.MinerExtraData))

<<<<<<< HEAD
	reactor := core.NewBlockChainReactor(chainConfig.Cbft.PrivateKey, eth.EventMux())

	if bft, ok := eth.engine.(consensus.Bft); ok {
		if cbftEngine, ok := bft.(*cbft.Cbft); ok {
			if err := cbftEngine.SetBreakpoint(config.CbftConfig.BreakpointType, config.CbftConfig.BreakpointLog); err != nil {
				return nil, err
			}
			cbftEngine.SetBlockChainCache(blockChainCache)
			var agency cbft.Agency
			// validatorMode:
			// - static (default)
			// - inner (via inner contract)
			// - ppos
			log.Debug("Validator mode", "mode", chainConfig.Cbft.ValidatorMode)
			if chainConfig.Cbft.ValidatorMode == "" || chainConfig.Cbft.ValidatorMode == common.STATIC_VALIDATOR_MODE {
				agency = cbft.NewStaticAgency(chainConfig.Cbft.InitialNodes)
				reactor.Start(common.STATIC_VALIDATOR_MODE)
			} else if chainConfig.Cbft.ValidatorMode == common.INNER_VALIDATOR_MODE {
				blocksPerNode := int(int64(chainConfig.Cbft.Duration) / int64(chainConfig.Cbft.Period))
				offset := blocksPerNode * 2
				agency = cbft.NewInnerAgency(chainConfig.Cbft.InitialNodes, eth.blockchain, blocksPerNode, offset)
				reactor.Start(common.INNER_VALIDATOR_MODE)
			} else if chainConfig.Cbft.ValidatorMode == common.PPOS_VALIDATOR_MODE {
				reactor.Start(common.PPOS_VALIDATOR_MODE)
				reactor.SetVRF_handler(xcom.NewVrfHandler(eth.blockchain.Genesis().Nonce()))
				reactor.SetCrypto_handler(xcom.GetCryptoHandler())
				handlePlugin(reactor)
				agency = reactor
			}
=======
	reactor := core.NewBlockChainReactor(config.CbftConfig.NodePriKey, eth.EventMux())

	if engine, ok := eth.engine.(consensus.Bft); ok {

		var agency consensus.Agency
		// validatorMode:
		// - static (default)
		// - inner (via inner contract)
		// - ppos
		log.Debug("Validator mode", "mode", chainConfig.Cbft.ValidatorMode)
		if chainConfig.Cbft.ValidatorMode == "" || chainConfig.Cbft.ValidatorMode == common.STATIC_VALIDATOR_MODE {
			agency = validator.NewStaticAgency(chainConfig.Cbft.InitialNodes)
			reactor.Start(common.STATIC_VALIDATOR_MODE)
		} else if chainConfig.Cbft.ValidatorMode == common.INNER_VALIDATOR_MODE {
			blocksPerNode := int(chainConfig.Cbft.Amount)
			offset := blocksPerNode * 2
			agency = validator.NewInnerAgency(chainConfig.Cbft.InitialNodes, eth.blockchain, blocksPerNode, offset)
			reactor.Start(common.INNER_VALIDATOR_MODE)
		} else if chainConfig.Cbft.ValidatorMode == common.PPOS_VALIDATOR_MODE {
			reactor.Start(common.PPOS_VALIDATOR_MODE)
			reactor.SetVRF_handler(xcom.NewVrfHandler(eth.blockchain.Genesis().Nonce()))
			handlePlugin(reactor)
			agency = reactor
		}
>>>>>>> fb63dde5

		if err := engine.Start(eth.blockchain, blockChainCache, eth.txPool, agency); err != nil {
			log.Error("Init cbft consensus engine fail", "error", err)
			return nil, errors.New("Failed to init cbft consensus engine")
		}
	}

	if eth.protocolManager, err = NewProtocolManager(eth.chainConfig, config.SyncMode, config.NetworkId, eth.eventMux, eth.txPool, eth.engine, eth.blockchain, chainDb); err != nil {
		return nil, err
	}

	eth.APIBackend = &EthAPIBackend{eth, nil}
	gpoParams := config.GPO
	if gpoParams.Default == nil {
		gpoParams.Default = config.MinerGasPrice
	}
	eth.APIBackend.gpo = gasprice.NewOracle(eth.APIBackend, gpoParams)

	return eth, nil
}

func makeExtraData(blockChain *core.BlockChain, extra []byte) []byte {
	if len(extra) == 0 {
		state, err := blockChain.State()
		if err != nil {
			log.Error("Cannot get block chain stateDB", "err", err)
			return nil
		}

		// create default extradata
		extra, _ = rlp.EncodeToBytes([]interface{}{
			//uint(params.VersionMajor<<16 | params.VersionMinor<<8 | params.VersionPatch),
			xplugin.GovPluginInstance().GetCurrentActiveVersion(state),
			"platon",
			runtime.Version(),
			runtime.GOOS,
		})
	}
	if uint64(len(extra)) > params.MaximumExtraDataSize {
		log.Warn("Miner extra data exceed limit", "extra", hexutil.Bytes(extra), "limit", params.MaximumExtraDataSize)
		extra = nil
	}
	return extra
}

func verifyHeader(blockChain *core.BlockChain, extra []byte) []byte {
	if len(extra) == 0 {
		state, err := blockChain.State()
		if err != nil {
			log.Error("Cannot get block chain stateDB", "err", err)
			return nil
		}

		// create default extradata
		extra, _ = rlp.EncodeToBytes([]interface{}{
			//uint(params.VersionMajor<<16 | params.VersionMinor<<8 | params.VersionPatch),
			xplugin.GovPluginInstance().GetCurrentActiveVersion(state),
			"platon",
			runtime.Version(),
			runtime.GOOS,
		})
	}
	if uint64(len(extra)) > params.MaximumExtraDataSize {
		log.Warn("Miner extra data exceed limit", "extra", hexutil.Bytes(extra), "limit", params.MaximumExtraDataSize)
		extra = nil
	}
	return extra
}

// CreateDB creates the chain database.
func CreateDB(ctx *node.ServiceContext, config *Config, name string) (ethdb.Database, error) {
	db, err := ctx.OpenDatabase(name, config.DatabaseCache, config.DatabaseHandles)
	if err != nil {
		return nil, err
	}
	if db, ok := db.(*ethdb.LDBDatabase); ok {
		db.Meter("eth/db/chaindata/")
	}
	return db, nil
}

// CreateConsensusEngine creates the required type of consensus engine instance for an Ethereum service
func CreateConsensusEngine(ctx *node.ServiceContext, chainConfig *params.ChainConfig, notify []string, noverify bool, db ethdb.Database,
	cbftConfig *ctypes.OptionsConfig, eventMux *event.TypeMux) consensus.Engine {
	// If proof-of-authority is requested, set it up
	if chainConfig.Cbft != nil {

		return cbft.New(chainConfig.Cbft, cbftConfig, eventMux, ctx)
	}
	return nil
}

// APIs return the collection of RPC services the ethereum package offers.
// NOTE, some of these services probably need to be moved to somewhere else.
func (s *Ethereum) APIs() []rpc.API {
	apis := ethapi.GetAPIs(s.APIBackend)

	// Append any APIs exposed explicitly by the consensus engine
	apis = append(apis, s.engine.APIs(s.BlockChain())...)

	// Append all the local APIs and return
	return append(apis, []rpc.API{
		{
			Namespace: "platon",
			Version:   "1.0",
			Service:   downloader.NewPublicDownloaderAPI(s.protocolManager.downloader, s.eventMux),
			Public:    true,
		}, {
			Namespace: "miner",
			Version:   "1.0",
			Service:   NewPrivateMinerAPI(s),
			Public:    false,
		}, {
			Namespace: "platon",
			Version:   "1.0",
			Service:   filters.NewPublicFilterAPI(s.APIBackend, false),
			Public:    true,
		}, {
			Namespace: "admin",
			Version:   "1.0",
			Service:   NewPrivateAdminAPI(s),
		}, {
			Namespace: "debug",
			Version:   "1.0",
			Service:   NewPublicDebugAPI(s),
			Public:    true,
		}, {
			Namespace: "debug",
			Version:   "1.0",
			Service:   NewPrivateDebugAPI(s.chainConfig, s),
		}, {
			Namespace: "net",
			Version:   "1.0",
			Service:   s.netRPCService,
			Public:    true,
		},
	}...)
}

func (s *Ethereum) ResetWithGenesisBlock(gb *types.Block) {
	s.blockchain.ResetWithGenesisBlock(gb)
}

// isLocalBlock checks whether the specified block is mined
// by local miner accounts.
//
// We regard two types of accounts as local miner account: etherbase
// and accounts specified via `txpool.locals` flag.
func (s *Ethereum) isLocalBlock(block *types.Block) bool {
	author, err := s.engine.Author(block.Header())
	if err != nil {
		log.Warn("Failed to retrieve block author", "number", block.NumberU64(), "hash", block.Hash(), "err", err)
		return false
	}
	// Check whether the given address is etherbase.
	s.lock.RLock()
	etherbase := common.Address{}
	s.lock.RUnlock()
	if author == etherbase {
		return true
	}
	// Check whether the given address is specified by `txpool.local`
	// CLI flag.
	for _, account := range s.config.TxPool.Locals {
		if account == author {
			return true
		}
	}
	return false
}

// shouldPreserve checks whether we should preserve the given block
// during the chain reorg depending on whether the author of block
// is a local account.
func (s *Ethereum) shouldPreserve(block *types.Block) bool {
	// The reason we need to disable the self-reorg preserving for clique
	// is it can be probable to introduce a deadlock.
	//
	// e.g. If there are 7 available signers
	//
	// r1   A
	// r2     B
	// r3       C
	// r4         D
	// r5   A      [X] F G
	// r6    [X]
	//
	// In the round5, the inturn signer E is offline, so the worst case
	// is A, F and G sign the block of round5 and reject the block of opponents
	// and in the round6, the last available signer B is offline, the whole
	// network is stuck.
	return s.isLocalBlock(block)
}

//start mining
func (s *Ethereum) StartMining() error {
	// If the miner was not running, initialize it
	if !s.IsMining() {
		// Propagate the initial price point to the transaction pool
		s.lock.RLock()
		price := s.gasPrice
		s.lock.RUnlock()
		s.txPool.SetGasPrice(price)

		// If mining is started, we can disable the transaction rejection mechanism
		// introduced to speed sync times.
		atomic.StoreUint32(&s.protocolManager.acceptTxs, 1)

		go s.miner.Start()
	}
	return nil
}

// StopMining terminates the miner, both at the consensus engine level as well as
// at the block creation level.
func (s *Ethereum) StopMining() {
	s.miner.Stop()
}

func (s *Ethereum) IsMining() bool      { return s.miner.Mining() }
func (s *Ethereum) Miner() *miner.Miner { return s.miner }

func (s *Ethereum) AccountManager() *accounts.Manager  { return s.accountManager }
func (s *Ethereum) BlockChain() *core.BlockChain       { return s.blockchain }
func (s *Ethereum) TxPool() *core.TxPool               { return s.txPool }
func (s *Ethereum) EventMux() *event.TypeMux           { return s.eventMux }
func (s *Ethereum) Engine() consensus.Engine           { return s.engine }
func (s *Ethereum) ChainDb() ethdb.Database            { return s.chainDb }
func (s *Ethereum) IsListening() bool                  { return true } // Always listening
func (s *Ethereum) EthVersion() int                    { return int(s.protocolManager.SubProtocols[0].Version) }
func (s *Ethereum) NetVersion() uint64                 { return s.networkID }
func (s *Ethereum) Downloader() *downloader.Downloader { return s.protocolManager.downloader }

// Protocols implements node.Service, returning all the currently configured
// network protocols to start.
func (s *Ethereum) Protocols() []p2p.Protocol {
	protocols := make([]p2p.Protocol, 0)
	protocols = append(protocols, s.protocolManager.SubProtocols...)
	protocols = append(protocols, s.engine.Protocols()...)

	if s.lesServer == nil {
		return protocols
	}
	protocols = append(protocols, s.lesServer.Protocols()...)
	return protocols
}

// Start implements node.Service, starting all internal goroutines needed by the
// Ethereum protocol implementation.
func (s *Ethereum) Start(srvr *p2p.Server) error {
	// Start the bloom bits servicing goroutines
	s.startBloomHandlers(params.BloomBitsBlocks)

	// Start the RPC service
	s.netRPCService = ethapi.NewPublicNetAPI(srvr, s.NetVersion())

	// Figure out a max peers count based on the server limits
	maxPeers := srvr.MaxPeers
	if s.config.LightServ > 0 {
		if s.config.LightPeers >= srvr.MaxPeers {
			return fmt.Errorf("invalid peer config: light peer count (%d) >= total peer count (%d)", s.config.LightPeers, srvr.MaxPeers)
		}
		maxPeers -= s.config.LightPeers
	}
	// Start the networking layer and the light server if requested
	s.protocolManager.Start(maxPeers)

	if cbftEngine, ok := s.engine.(consensus.Bft); ok {
<<<<<<< HEAD
		cbftEngine.SetPrivateKey(srvr.PrivateKey)
		core.GetReactorInstance().SetPrivateKey(srvr.PrivateKey)

=======
		core.GetReactorInstance().SetPrivateKey(srvr.Config.PrivateKey)
>>>>>>> fb63dde5
		if flag := cbftEngine.IsConsensusNode(); flag {
			// self: s.chainConfig.Cbft.NodeID
			// list: s.chainConfig.Cbft.InitialNodes
			// dep: test
			/*ok, idxs := needAdd(s.chainConfig.Cbft.NodeID, s.chainConfig.Cbft.InitialNodes)
			for idx, n := range s.chainConfig.Cbft.InitialNodes {
				if idxs == nil {
					break
				}
				for _, i := range idxs {
					if ok && i == (idx+1) {
						srvr.AddConsensusPeer(discover.NewNode(n.ID, n.IP, n.UDP, n.TCP))
						break
					}
				}
			}*/
			for _, n := range s.chainConfig.Cbft.InitialNodes {
				srvr.AddConsensusPeer(discover.NewNode(n.Node.ID, n.Node.IP, n.Node.UDP, n.Node.TCP))
			}
		}
		s.StartMining()
	}
	srvr.StartWatching(s.eventMux)

	if s.lesServer != nil {
		s.lesServer.Start(srvr)
	}
	return nil
}

// mock
func needAdd(self discover.NodeID, nodes []discover.Node) (bool, []int) {
	selfIndex := -1
	for idx, n := range nodes {
		if n.ID.TerminalString() == self.TerminalString() {
			selfIndex = idx
			break
		}
	}
	if selfIndex == -1 {
		return false, nil
	}
	selfIndex++
	return true, indexMock[selfIndex]
}

// Stop implements node.Service, terminating all internal goroutines used by the
// Ethereum protocol.
func (s *Ethereum) Stop() error {
	s.bloomIndexer.Close()
	s.blockchain.Stop()
	s.engine.Close()
	s.protocolManager.Stop()
	if s.lesServer != nil {
		s.lesServer.Stop()
	}
	s.txPool.Stop()
	s.miner.Stop()
	s.eventMux.Stop()

	s.chainDb.Close()
	close(s.shutdownChan)
	core.GetReactorInstance().Close()
	return nil
}

// RegisterPlugin one by one
func handlePlugin(reactor *core.BlockChainReactor) {
	reactor.RegisterPlugin(xcom.SlashingRule, xplugin.SlashInstance())
	xplugin.SlashInstance().SetDecodeEvidenceFun(evidence.NewEvidences)
	reactor.RegisterPlugin(xcom.StakingRule, xplugin.StakingInstance())
	reactor.RegisterPlugin(xcom.RestrictingRule, xplugin.RestrictingInstance())
	reactor.RegisterPlugin(xcom.RewardRule, xplugin.RewardMgrInstance())
	reactor.RegisterPlugin(xcom.GovernanceRule, xplugin.GovPluginInstance())

	reactor.SetPluginEventMux()

	// set rule order
	reactor.SetBeginRule([]int{xcom.SlashingRule})
	reactor.SetEndRule([]int{xcom.RestrictingRule, xcom.RewardRule, xcom.GovernanceRule, xcom.StakingRule})

}<|MERGE_RESOLUTION|>--- conflicted
+++ resolved
@@ -238,37 +238,6 @@
 	//extra data for each block will be set by worker.go
 	//eth.miner.SetExtra(makeExtraData(eth.blockchain, config.MinerExtraData))
 
-<<<<<<< HEAD
-	reactor := core.NewBlockChainReactor(chainConfig.Cbft.PrivateKey, eth.EventMux())
-
-	if bft, ok := eth.engine.(consensus.Bft); ok {
-		if cbftEngine, ok := bft.(*cbft.Cbft); ok {
-			if err := cbftEngine.SetBreakpoint(config.CbftConfig.BreakpointType, config.CbftConfig.BreakpointLog); err != nil {
-				return nil, err
-			}
-			cbftEngine.SetBlockChainCache(blockChainCache)
-			var agency cbft.Agency
-			// validatorMode:
-			// - static (default)
-			// - inner (via inner contract)
-			// - ppos
-			log.Debug("Validator mode", "mode", chainConfig.Cbft.ValidatorMode)
-			if chainConfig.Cbft.ValidatorMode == "" || chainConfig.Cbft.ValidatorMode == common.STATIC_VALIDATOR_MODE {
-				agency = cbft.NewStaticAgency(chainConfig.Cbft.InitialNodes)
-				reactor.Start(common.STATIC_VALIDATOR_MODE)
-			} else if chainConfig.Cbft.ValidatorMode == common.INNER_VALIDATOR_MODE {
-				blocksPerNode := int(int64(chainConfig.Cbft.Duration) / int64(chainConfig.Cbft.Period))
-				offset := blocksPerNode * 2
-				agency = cbft.NewInnerAgency(chainConfig.Cbft.InitialNodes, eth.blockchain, blocksPerNode, offset)
-				reactor.Start(common.INNER_VALIDATOR_MODE)
-			} else if chainConfig.Cbft.ValidatorMode == common.PPOS_VALIDATOR_MODE {
-				reactor.Start(common.PPOS_VALIDATOR_MODE)
-				reactor.SetVRF_handler(xcom.NewVrfHandler(eth.blockchain.Genesis().Nonce()))
-				reactor.SetCrypto_handler(xcom.GetCryptoHandler())
-				handlePlugin(reactor)
-				agency = reactor
-			}
-=======
 	reactor := core.NewBlockChainReactor(config.CbftConfig.NodePriKey, eth.EventMux())
 
 	if engine, ok := eth.engine.(consensus.Bft); ok {
@@ -276,7 +245,7 @@
 		var agency consensus.Agency
 		// validatorMode:
 		// - static (default)
-		// - inner (via inner contract)
+		// - inner (via inner contract)eth/handler.go
 		// - ppos
 		log.Debug("Validator mode", "mode", chainConfig.Cbft.ValidatorMode)
 		if chainConfig.Cbft.ValidatorMode == "" || chainConfig.Cbft.ValidatorMode == common.STATIC_VALIDATOR_MODE {
@@ -293,7 +262,6 @@
 			handlePlugin(reactor)
 			agency = reactor
 		}
->>>>>>> fb63dde5
 
 		if err := engine.Start(eth.blockchain, blockChainCache, eth.txPool, agency); err != nil {
 			log.Error("Init cbft consensus engine fail", "error", err)
@@ -562,13 +530,7 @@
 	s.protocolManager.Start(maxPeers)
 
 	if cbftEngine, ok := s.engine.(consensus.Bft); ok {
-<<<<<<< HEAD
-		cbftEngine.SetPrivateKey(srvr.PrivateKey)
-		core.GetReactorInstance().SetPrivateKey(srvr.PrivateKey)
-
-=======
 		core.GetReactorInstance().SetPrivateKey(srvr.Config.PrivateKey)
->>>>>>> fb63dde5
 		if flag := cbftEngine.IsConsensusNode(); flag {
 			// self: s.chainConfig.Cbft.NodeID
 			// list: s.chainConfig.Cbft.InitialNodes
