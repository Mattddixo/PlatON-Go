--- conflicted
+++ resolved
@@ -117,12 +117,8 @@
 	}
 
 	for index := 0; index < len(list); index++ {
-<<<<<<< HEAD
 		addr := list[index].BenefitAddress
-=======
-		addr := list[index].BenifitAddress
 		log.Trace("rewarding staking...", "benefitAddress", addr.String())
->>>>>>> 602c9164
 
 		if addr != vm.RewardManagerPoolAddr {
 			state.SubBalance(vm.RewardManagerPoolAddr, reward)
