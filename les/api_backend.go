// Copyright 2016 The go-ethereum Authors
// This file is part of the go-ethereum library.
//
// The go-ethereum library is free software: you can redistribute it and/or modify
// it under the terms of the GNU Lesser General Public License as published by
// the Free Software Foundation, either version 3 of the License, or
// (at your option) any later version.
//
// The go-ethereum library is distributed in the hope that it will be useful,
// but WITHOUT ANY WARRANTY; without even the implied warranty of
// MERCHANTABILITY or FITNESS FOR A PARTICULAR PURPOSE. See the
// GNU Lesser General Public License for more details.
//
// You should have received a copy of the GNU Lesser General Public License
// along with the go-ethereum library. If not, see <http://www.gnu.org/licenses/>.

package les

import (
	"context"
	"math/big"

	"github.com/PlatONnetwork/PlatON-Go/core/snapshotdb"

	"github.com/PlatONnetwork/PlatON-Go/consensus"

	"github.com/PlatONnetwork/PlatON-Go/accounts"
	"github.com/PlatONnetwork/PlatON-Go/common"
	"github.com/PlatONnetwork/PlatON-Go/core"
	"github.com/PlatONnetwork/PlatON-Go/core/bloombits"
	"github.com/PlatONnetwork/PlatON-Go/core/rawdb"
	"github.com/PlatONnetwork/PlatON-Go/core/state"
	"github.com/PlatONnetwork/PlatON-Go/core/types"
	"github.com/PlatONnetwork/PlatON-Go/core/vm"
	"github.com/PlatONnetwork/PlatON-Go/eth/downloader"
	"github.com/PlatONnetwork/PlatON-Go/eth/gasprice"
	"github.com/PlatONnetwork/PlatON-Go/ethdb"
	"github.com/PlatONnetwork/PlatON-Go/event"
	"github.com/PlatONnetwork/PlatON-Go/light"
	"github.com/PlatONnetwork/PlatON-Go/params"
	"github.com/PlatONnetwork/PlatON-Go/rpc"
)

type LesApiBackend struct {
	extRPCEnabled bool
	eth           *LightEthereum
	gpo           *gasprice.Oracle
}

func (b *LesApiBackend) ChainConfig() *params.ChainConfig {
	return b.eth.chainConfig
}
func (b *LesApiBackend) Engine() consensus.Engine {
	return b.eth.engine
}
func (b *LesApiBackend) CurrentBlock() *types.Block {
	return types.NewBlockWithHeader(b.eth.BlockChain().CurrentHeader())
}

func (b *LesApiBackend) SetHead(number uint64) {
	b.eth.protocolManager.downloader.Cancel()
	b.eth.blockchain.SetHead(number)
}

func (b *LesApiBackend) HeaderByNumber(ctx context.Context, blockNr rpc.BlockNumber) (*types.Header, error) {
	if blockNr == rpc.LatestBlockNumber || blockNr == rpc.PendingBlockNumber {
		return b.eth.blockchain.CurrentHeader(), nil
	}
	return b.eth.blockchain.GetHeaderByNumberOdr(ctx, uint64(blockNr))
}

func (b *LesApiBackend) HeaderByHash(ctx context.Context, hash common.Hash) (*types.Header, error) {
	return b.eth.blockchain.GetHeaderByHash(hash), nil
}

func (b *LesApiBackend) BlockByNumber(ctx context.Context, blockNr rpc.BlockNumber) (*types.Block, error) {
	header, err := b.HeaderByNumber(ctx, blockNr)
	if header == nil || err != nil {
		return nil, err
	}
	return b.GetBlock(ctx, header.Hash())
}

func (b *LesApiBackend) StateAndHeaderByNumber(ctx context.Context, blockNr rpc.BlockNumber) (*state.StateDB, *types.Header, error) {
	header, err := b.HeaderByNumber(ctx, blockNr)
	if header == nil || err != nil {
		return nil, nil, err
	}
	return light.NewState(ctx, header, b.eth.odr), header, nil
}

func (b *LesApiBackend) GetBlock(ctx context.Context, blockHash common.Hash) (*types.Block, error) {
	return b.eth.blockchain.GetBlockByHash(ctx, blockHash)
}

func (b *LesApiBackend) GetReceipts(ctx context.Context, hash common.Hash) (types.Receipts, error) {
	if number := rawdb.ReadHeaderNumber(b.eth.chainDb, hash); number != nil {
		return light.GetBlockReceipts(ctx, b.eth.odr, hash, *number)
	}
	return nil, nil
}

func (b *LesApiBackend) GetLogs(ctx context.Context, hash common.Hash) ([][]*types.Log, error) {
	if number := rawdb.ReadHeaderNumber(b.eth.chainDb, hash); number != nil {
		return light.GetBlockLogs(ctx, b.eth.odr, hash, *number)
	}
	return nil, nil
}

func (b *LesApiBackend) GetEVM(ctx context.Context, msg core.Message, state *state.StateDB, header *types.Header) (*vm.EVM, func() error, error) {
	context := core.NewEVMContext(msg, header, b.eth.blockchain)
	return vm.NewEVM(context, snapshotdb.Instance(), state, b.eth.chainConfig, vm.Config{}), state.Error, nil
}

func (b *LesApiBackend) SendTx(ctx context.Context, signedTx *types.Transaction) error {
	return b.eth.txPool.Add(ctx, signedTx)
}

func (b *LesApiBackend) RemoveTx(txHash common.Hash) {
	b.eth.txPool.RemoveTx(txHash)
}

func (b *LesApiBackend) GetPoolTransactions() (types.Transactions, error) {
	return b.eth.txPool.GetTransactions()
}

func (b *LesApiBackend) GetPoolTransaction(txHash common.Hash) *types.Transaction {
	return b.eth.txPool.GetTransaction(txHash)
}

func (b *LesApiBackend) GetTransaction(ctx context.Context, txHash common.Hash) (*types.Transaction, common.Hash, uint64, uint64, error) {
	return nil, common.ZeroHash, 0, 0, nil
}

func (b *LesApiBackend) GetPoolNonce(ctx context.Context, addr common.Address) (uint64, error) {
	return b.eth.txPool.GetNonce(ctx, addr)
}

func (b *LesApiBackend) Stats() (pending int, queued int) {
	return b.eth.txPool.Stats(), 0
}

func (b *LesApiBackend) TxPoolContent() (map[common.Address]types.Transactions, map[common.Address]types.Transactions) {
	return b.eth.txPool.Content()
}

func (b *LesApiBackend) SubscribeNewTxsEvent(ch chan<- core.NewTxsEvent) event.Subscription {
	return b.eth.txPool.SubscribeNewTxsEvent(ch)
}

func (b *LesApiBackend) SubscribeChainEvent(ch chan<- core.ChainEvent) event.Subscription {
	return b.eth.blockchain.SubscribeChainEvent(ch)
}

func (b *LesApiBackend) SubscribeChainHeadEvent(ch chan<- core.ChainHeadEvent) event.Subscription {
	return b.eth.blockchain.SubscribeChainHeadEvent(ch)
}

func (b *LesApiBackend) SubscribeChainSideEvent(ch chan<- core.ChainSideEvent) event.Subscription {
	return b.eth.blockchain.SubscribeChainSideEvent(ch)
}

func (b *LesApiBackend) SubscribeLogsEvent(ch chan<- []*types.Log) event.Subscription {
	return b.eth.blockchain.SubscribeLogsEvent(ch)
}

func (b *LesApiBackend) SubscribeRemovedLogsEvent(ch chan<- core.RemovedLogsEvent) event.Subscription {
	return b.eth.blockchain.SubscribeRemovedLogsEvent(ch)
}

func (b *LesApiBackend) Downloader() *downloader.Downloader {
	return b.eth.Downloader()
}

func (b *LesApiBackend) ProtocolVersion() int {
	return b.eth.LesVersion() + 10000
}

func (b *LesApiBackend) SuggestPrice(ctx context.Context) (*big.Int, error) {
	return b.gpo.SuggestPrice(ctx)
}

func (b *LesApiBackend) ChainDb() ethdb.Database {
	return b.eth.chainDb
}

func (b *LesApiBackend) EventMux() *event.TypeMux {
	return b.eth.eventMux
}

func (b *LesApiBackend) AccountManager() *accounts.Manager {
	return b.eth.accountManager
}

<<<<<<< HEAD
func (b *LesApiBackend) RPCGasCap() *big.Int {
	return b.eth.config.RPCGasCap
=======
func (b *LesApiBackend) ExtRPCEnabled() bool {
	return b.extRPCEnabled
>>>>>>> 9c586b36
}

func (b *LesApiBackend) BloomStatus() (uint64, uint64) {
	if b.eth.bloomIndexer == nil {
		return 0, 0
	}
	sections, _, _ := b.eth.bloomIndexer.Sections()
	return params.BloomBitsBlocksClient, sections
}

func (b *LesApiBackend) ServiceFilter(ctx context.Context, session *bloombits.MatcherSession) {
	for i := 0; i < bloomFilterThreads; i++ {
		go session.Multiplex(bloomRetrievalBatch, bloomRetrievalWait, b.eth.bloomRequests)
	}
}

func (b *LesApiBackend) WasmType() string {
	return ""
}<|MERGE_RESOLUTION|>--- conflicted
+++ resolved
@@ -192,13 +192,12 @@
 	return b.eth.accountManager
 }
 
-<<<<<<< HEAD
+func (b *LesApiBackend) ExtRPCEnabled() bool {
+	return b.extRPCEnabled
+}
+
 func (b *LesApiBackend) RPCGasCap() *big.Int {
 	return b.eth.config.RPCGasCap
-=======
-func (b *LesApiBackend) ExtRPCEnabled() bool {
-	return b.extRPCEnabled
->>>>>>> 9c586b36
 }
 
 func (b *LesApiBackend) BloomStatus() (uint64, uint64) {
