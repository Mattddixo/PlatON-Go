// Copyright 2014 The go-ethereum Authors
// This file is part of go-ethereum.
//
// go-ethereum is free software: you can redistribute it and/or modify
// it under the terms of the GNU General Public License as published by
// the Free Software Foundation, either version 3 of the License, or
// (at your option) any later version.
//
// go-ethereum is distributed in the hope that it will be useful,
// but WITHOUT ANY WARRANTY; without even the implied warranty of
// MERCHANTABILITY or FITNESS FOR A PARTICULAR PURPOSE. See the
// GNU General Public License for more details.
//
// You should have received a copy of the GNU General Public License
// along with go-ethereum. If not, see <http://www.gnu.org/licenses/>.

// platon is the official command-line client for Ethereum.
package main

import (
	"fmt"
	"math"
	"os"
	"runtime"
	godebug "runtime/debug"
	"sort"
	"strconv"
	"strings"
	"time"

	"github.com/PlatONnetwork/PlatON-Go/accounts"
	"github.com/PlatONnetwork/PlatON-Go/accounts/keystore"
	"github.com/PlatONnetwork/PlatON-Go/cmd/utils"
	"github.com/PlatONnetwork/PlatON-Go/console"
	"github.com/PlatONnetwork/PlatON-Go/eth"
	"github.com/PlatONnetwork/PlatON-Go/ethclient"
	"github.com/PlatONnetwork/PlatON-Go/internal/debug"
	"github.com/PlatONnetwork/PlatON-Go/log"
	"github.com/PlatONnetwork/PlatON-Go/metrics"
	"github.com/PlatONnetwork/PlatON-Go/node"
	"github.com/elastic/gosigar"
	"gopkg.in/urfave/cli.v1"
)

const (
	clientIdentifier = "platon" // Client identifier to advertise over the network
)

var (
	// Git SHA1 commit hash of the release (set via linker flags)
	gitCommit = ""
	// The app that holds all commands and flags.
	app = utils.NewApp(gitCommit, "the platon-go command line interface")
	// flags that configure the node
	nodeFlags = []cli.Flag{
		utils.IdentityFlag,
		utils.UnlockedAccountFlag,
		utils.PasswordFileFlag,
		utils.BootnodesFlag,
		utils.BootnodesV4Flag,
		utils.BootnodesV5Flag,
		utils.DataDirFlag,
		utils.KeyStoreDirFlag,
		utils.NoUSBFlag,
		utils.DashboardEnabledFlag,
		utils.DashboardAddrFlag,
		utils.DashboardPortFlag,
		utils.DashboardRefreshFlag,
		utils.TxPoolLocalsFlag,
		utils.TxPoolNoLocalsFlag,
		utils.TxPoolJournalFlag,
		utils.TxPoolRejournalFlag,
		utils.TxPoolPriceLimitFlag,
		utils.TxPoolPriceBumpFlag,
		utils.TxPoolAccountSlotsFlag,
		utils.TxPoolGlobalSlotsFlag,
		utils.TxPoolAccountQueueFlag,
		utils.TxPoolGlobalQueueFlag,
		utils.TxPoolGlobalTxCountFlag,
		utils.TxPoolLifetimeFlag,
		utils.SyncModeFlag,
		utils.GCModeFlag,
		utils.LightServFlag,
		utils.LightPeersFlag,
		utils.LightKDFFlag,
		utils.CacheFlag,
		utils.CacheDatabaseFlag,
		utils.CacheGCFlag,
		utils.TrieCacheGenFlag,
		utils.ListenPortFlag,
		utils.MaxPeersFlag,
		utils.MaxConsensusPeersFlag,
		utils.MaxPendingPeersFlag,
		utils.MiningEnabledFlag,
		utils.MinerThreadsFlag,
		utils.MinerLegacyThreadsFlag,
		utils.MinerNotifyFlag,
		utils.MinerGasTargetFlag,
		utils.MinerLegacyGasTargetFlag,
		utils.MinerGasLimitFlag,
		utils.MinerGasPriceFlag,
		utils.MinerLegacyGasPriceFlag,
		utils.MinerEtherbaseFlag,
		utils.MinerLegacyEtherbaseFlag,
		utils.MinerExtraDataFlag,
		utils.MinerLegacyExtraDataFlag,
		utils.MinerRecommitIntervalFlag,
		utils.MinerNoVerfiyFlag,
		utils.NATFlag,
		utils.NoDiscoverFlag,
		utils.DiscoveryV5Flag,
		utils.NetrestrictFlag,
		utils.NodeKeyFileFlag,
		utils.NodeKeyHexFlag,
		utils.DeveloperFlag,
		utils.DeveloperPeriodFlag,
		utils.TestnetFlag,
<<<<<<< HEAD
		utils.RinkebyFlag,
		utils.InnerTestnetFlag,
=======
		utils.BetanetFlag,
>>>>>>> 4395f934
		utils.VMEnableDebugFlag,
		utils.NetworkIdFlag,
		utils.RPCCORSDomainFlag,
		utils.RPCVirtualHostsFlag,
		utils.EthStatsURLFlag,
		utils.MetricsEnabledFlag,
		utils.FakePoWFlag,
		utils.NoCompactionFlag,
		utils.GpoBlocksFlag,
		utils.GpoPercentileFlag,
		utils.EWASMInterpreterFlag,
		utils.EVMInterpreterFlag,
		configFileFlag,
	}

	rpcFlags = []cli.Flag{
		utils.RPCEnabledFlag,
		utils.RPCListenAddrFlag,
		utils.RPCPortFlag,
		utils.RPCApiFlag,
		utils.WSEnabledFlag,
		utils.WSListenAddrFlag,
		utils.WSPortFlag,
		utils.WSApiFlag,
		utils.WSAllowedOriginsFlag,
		utils.IPCDisabledFlag,
		utils.IPCPathFlag,
	}

	whisperFlags = []cli.Flag{
		utils.WhisperEnabledFlag,
		utils.WhisperMaxMessageSizeFlag,
		utils.WhisperMinPOWFlag,
		utils.WhisperRestrictConnectionBetweenLightClientsFlag,
	}

	metricsFlags = []cli.Flag{
		utils.MetricsEnableInfluxDBFlag,
		utils.MetricsInfluxDBEndpointFlag,
		utils.MetricsInfluxDBDatabaseFlag,
		utils.MetricsInfluxDBUsernameFlag,
		utils.MetricsInfluxDBPasswordFlag,
		utils.MetricsInfluxDBHostTagFlag,
	}

	mpcFlags = []cli.Flag{
		utils.MPCEnabledFlag,
		utils.MPCIceFileFlag,
		utils.MPCActorFlag,
	}
	vcFlags = []cli.Flag{
		utils.VCEnabledFlag,
		utils.VCActorFlag,
		utils.VCPasswordFlag,
	}
)

func init() {
	// Initialize the CLI app and start Geth
	app.Action = geth
	app.HideVersion = true // we have a command to print the version
	app.Copyright = "Copyright 2019 The PlatON-Go Authors"
	app.Commands = []cli.Command{
		// See chaincmd.go:
		initCommand,
		importCommand,
		exportCommand,
		importPreimagesCommand,
		exportPreimagesCommand,
		copydbCommand,
		removedbCommand,
		dumpCommand,
		// See monitorcmd.go:
		monitorCommand,
		// See accountcmd.go:
		accountCommand,
		walletCommand,
		// See consolecmd.go:
		consoleCommand,
		attachCommand,
		javascriptCommand,
		// See misccmd.go:
		makecacheCommand,
		makedagCommand,
		versionCommand,
		bugCommand,
		licenseCommand,
		// See config.go
		dumpConfigCommand,
	}
	sort.Sort(cli.CommandsByName(app.Commands))

	app.Flags = append(app.Flags, nodeFlags...)
	app.Flags = append(app.Flags, rpcFlags...)
	app.Flags = append(app.Flags, consoleFlags...)
	app.Flags = append(app.Flags, debug.Flags...)
	app.Flags = append(app.Flags, whisperFlags...)
	app.Flags = append(app.Flags, metricsFlags...)

	// for mpc
	app.Flags = append(app.Flags, mpcFlags...)
	// for vc
	app.Flags = append(app.Flags, vcFlags...)

	app.Before = func(ctx *cli.Context) error {
		runtime.GOMAXPROCS(runtime.NumCPU())

		logdir := ""
		if ctx.GlobalBool(utils.DashboardEnabledFlag.Name) {
			logdir = (&node.Config{DataDir: utils.MakeDataDir(ctx)}).ResolvePath("logs")
		}
		if err := debug.Setup(ctx, logdir); err != nil {
			return err
		}

		//init wasm logfile
		if err := debug.SetupWasmLog(ctx); err != nil {
			return err
		}

		// Cap the cache allowance and tune the garbage collector
		var mem gosigar.Mem
		if err := mem.Get(); err == nil {
			allowance := int(mem.Total / 1024 / 1024 / 3)
			if cache := ctx.GlobalInt(utils.CacheFlag.Name); cache > allowance {
				log.Warn("Sanitizing cache to Go's GC limits", "provided", cache, "updated", allowance)
				ctx.GlobalSet(utils.CacheFlag.Name, strconv.Itoa(allowance))
			}
		}
		// Ensure Go's GC ignores the database cache for trigger percentage
		cache := ctx.GlobalInt(utils.CacheFlag.Name)
		gogc := math.Max(20, math.Min(100, 100/(float64(cache)/1024)))

		log.Debug("Sanitizing Go's GC trigger", "percent", int(gogc))
		godebug.SetGCPercent(int(gogc))

		// Start metrics export if enabled
		utils.SetupMetrics(ctx)

		// Start system runtime metrics collection
		go metrics.CollectProcessMetrics(3 * time.Second)

		return nil
	}

	app.After = func(ctx *cli.Context) error {
		debug.Exit()
		console.Stdin.Close() // Resets terminal mode.
		return nil
	}
}

func main() {
	if err := app.Run(os.Args); err != nil {
		fmt.Fprintln(os.Stderr, err)
		os.Exit(1)
	}
}

// platon is the main entry point into the system if no special subcommand is ran.
// It creates a default node based on the command line arguments and runs it in
// blocking mode, waiting for it to be shut down.
func geth(ctx *cli.Context) error {
	if args := ctx.Args(); len(args) > 0 {
		return fmt.Errorf("invalid command: %q", args[0])
	}
	node := makeFullNode(ctx)
	startNode(ctx, node)
	node.Wait()
	return nil
}

// startNode boots up the system node and all registered protocols, after which
// it unlocks any requested accounts, and starts the RPC/IPC interfaces and the
// miner.
func startNode(ctx *cli.Context, stack *node.Node) {
	debug.Memsize.Add("node", stack)

	// Start up the node itself
	utils.StartNode(stack)

	// Unlock any account specifically requested
	ks := stack.AccountManager().Backends(keystore.KeyStoreType)[0].(*keystore.KeyStore)

	passwords := utils.MakePasswordList(ctx)
	unlocks := strings.Split(ctx.GlobalString(utils.UnlockedAccountFlag.Name), ",")
	for i, account := range unlocks {
		if trimmed := strings.TrimSpace(account); trimmed != "" {
			unlockAccount(ctx, ks, trimmed, i, passwords)
		}
	}
	// Register wallet event handlers to open and auto-derive wallets
	events := make(chan accounts.WalletEvent, 16)
	stack.AccountManager().Subscribe(events)

	go func() {
		// Create a chain state reader for self-derivation
		rpcClient, err := stack.Attach()
		if err != nil {
			utils.Fatalf("Failed to attach to self: %v", err)
		}
		stateReader := ethclient.NewClient(rpcClient)

		// Open any wallets already attached
		for _, wallet := range stack.AccountManager().Wallets() {
			if err := wallet.Open(""); err != nil {
				log.Warn("Failed to open wallet", "url", wallet.URL(), "err", err)
			}
		}
		// Listen for wallet event till termination
		for event := range events {
			switch event.Kind {
			case accounts.WalletArrived:
				if err := event.Wallet.Open(""); err != nil {
					log.Warn("New wallet appeared, failed to open", "url", event.Wallet.URL(), "err", err)
				}
			case accounts.WalletOpened:
				status, _ := event.Wallet.Status()
				log.Info("New wallet appeared", "url", event.Wallet.URL(), "status", status)

				derivationPath := accounts.DefaultBaseDerivationPath
				if event.Wallet.URL().Scheme == "ledger" {
					derivationPath = accounts.DefaultLedgerBaseDerivationPath
				}
				event.Wallet.SelfDerive(derivationPath, stateReader)

			case accounts.WalletDropped:
				log.Info("Old wallet dropped", "url", event.Wallet.URL())
				event.Wallet.Close()
			}
		}
	}()
	// Start auxiliary services if enabled
	if ctx.GlobalBool(utils.MiningEnabledFlag.Name) || ctx.GlobalBool(utils.DeveloperFlag.Name) {
		// Mining only makes sense if a full Ethereum node is running
		if ctx.GlobalString(utils.SyncModeFlag.Name) == "light" {
			utils.Fatalf("Light clients do not support mining")
		}
		var ethereum *eth.Ethereum
		if err := stack.Service(&ethereum); err != nil {
			utils.Fatalf("Ethereum service not running: %v", err)
		}
		// Set the gas price to the limits from the CLI and start mining
		gasprice := utils.GlobalBig(ctx, utils.MinerLegacyGasPriceFlag.Name)
		if ctx.IsSet(utils.MinerGasPriceFlag.Name) {
			gasprice = utils.GlobalBig(ctx, utils.MinerGasPriceFlag.Name)
		}
		ethereum.TxPool().SetGasPrice(gasprice)

		threads := ctx.GlobalInt(utils.MinerLegacyThreadsFlag.Name)
		if ctx.GlobalIsSet(utils.MinerThreadsFlag.Name) {
			threads = ctx.GlobalInt(utils.MinerThreadsFlag.Name)
		}
		if err := ethereum.StartMining(threads); err != nil {
			utils.Fatalf("Failed to start mining: %v", err)
		}
	}
}<|MERGE_RESOLUTION|>--- conflicted
+++ resolved
@@ -115,12 +115,8 @@
 		utils.DeveloperFlag,
 		utils.DeveloperPeriodFlag,
 		utils.TestnetFlag,
-<<<<<<< HEAD
-		utils.RinkebyFlag,
+		utils.BetanetFlag,
 		utils.InnerTestnetFlag,
-=======
-		utils.BetanetFlag,
->>>>>>> 4395f934
 		utils.VMEnableDebugFlag,
 		utils.NetworkIdFlag,
 		utils.RPCCORSDomainFlag,
