// Copyright 2020 The go-ethereum Authors
// This file is part of the go-ethereum library.
//
// The go-ethereum library is free software: you can redistribute it and/or modify
// it under the terms of the GNU Lesser General Public License as published by
// the Free Software Foundation, either version 3 of the License, or
// (at your option) any later version.
//
// The go-ethereum library is distributed in the hope that it will be useful,
// but WITHOUT ANY WARRANTY; without even the implied warranty of
// MERCHANTABILITY or FITNESS FOR A PARTICULAR PURPOSE. See the
// GNU Lesser General Public License for more details.
//
// You should have received a copy of the GNU Lesser General Public License
// along with the go-ethereum library. If not, see <http://www.gnu.org/licenses/>.

package snap

import (
	"bytes"
	"crypto/rand"
	"encoding/binary"
	"fmt"
	"github.com/PlatONnetwork/PlatON-Go/ethdb"
	"math/big"
	"sort"
	"sync"
	"testing"
	"time"

	"github.com/PlatONnetwork/PlatON-Go/common"
	"github.com/PlatONnetwork/PlatON-Go/core/rawdb"
	"github.com/PlatONnetwork/PlatON-Go/core/state"
	"github.com/PlatONnetwork/PlatON-Go/crypto"
	"github.com/PlatONnetwork/PlatON-Go/light"
	"github.com/PlatONnetwork/PlatON-Go/log"
	"github.com/PlatONnetwork/PlatON-Go/rlp"
	"github.com/PlatONnetwork/PlatON-Go/trie"
	"golang.org/x/crypto/sha3"
)

func TestHashing(t *testing.T) {
	t.Parallel()

	var bytecodes = make([][]byte, 10)
	for i := 0; i < len(bytecodes); i++ {
		buf := make([]byte, 100)
		rand.Read(buf)
		bytecodes[i] = buf
	}
	var want, got string
	var old = func() {
		hasher := sha3.NewLegacyKeccak256()
		for i := 0; i < len(bytecodes); i++ {
			hasher.Reset()
			hasher.Write(bytecodes[i])
			hash := hasher.Sum(nil)
			got = fmt.Sprintf("%v\n%v", got, hash)
		}
	}
	var new = func() {
		hasher := sha3.NewLegacyKeccak256().(crypto.KeccakState)
		var hash = make([]byte, 32)
		for i := 0; i < len(bytecodes); i++ {
			hasher.Reset()
			hasher.Write(bytecodes[i])
			hasher.Read(hash)
			want = fmt.Sprintf("%v\n%v", want, hash)
		}
	}
	old()
	new()
	if want != got {
		t.Errorf("want\n%v\ngot\n%v\n", want, got)
	}
}

func BenchmarkHashing(b *testing.B) {
	var bytecodes = make([][]byte, 10000)
	for i := 0; i < len(bytecodes); i++ {
		buf := make([]byte, 100)
		rand.Read(buf)
		bytecodes[i] = buf
	}
	var old = func() {
		hasher := sha3.NewLegacyKeccak256()
		for i := 0; i < len(bytecodes); i++ {
			hasher.Reset()
			hasher.Write(bytecodes[i])
			hasher.Sum(nil)
		}
	}
	var new = func() {
		hasher := sha3.NewLegacyKeccak256().(crypto.KeccakState)
		var hash = make([]byte, 32)
		for i := 0; i < len(bytecodes); i++ {
			hasher.Reset()
			hasher.Write(bytecodes[i])
			hasher.Read(hash)
		}
	}
	b.Run("old", func(b *testing.B) {
		b.ReportAllocs()
		for i := 0; i < b.N; i++ {
			old()
		}
	})
	b.Run("new", func(b *testing.B) {
		b.ReportAllocs()
		for i := 0; i < b.N; i++ {
			new()
		}
	})
}

type (
	accountHandlerFunc func(t *testPeer, requestId uint64, root common.Hash, origin common.Hash, limit common.Hash, cap uint64) error
	storageHandlerFunc func(t *testPeer, requestId uint64, root common.Hash, accounts []common.Hash, origin, limit []byte, max uint64) error
	trieHandlerFunc    func(t *testPeer, requestId uint64, root common.Hash, paths []TrieNodePathSet, cap uint64) error
	codeHandlerFunc    func(t *testPeer, id uint64, hashes []common.Hash, max uint64) error
)

type testPeer struct {
	id            string
	test          *testing.T
	remote        *Syncer
	logger        log.Logger
	accountTrie   *trie.Trie
	accountValues entrySlice
	storageTries  map[common.Hash]*trie.Trie
	storageValues map[common.Hash]entrySlice

	accountRequestHandler accountHandlerFunc
	storageRequestHandler storageHandlerFunc
	trieRequestHandler    trieHandlerFunc
	codeRequestHandler    codeHandlerFunc
	term                  func()
<<<<<<< HEAD

	// counters
	nAccountRequests  int
	nStorageRequests  int
	nBytecodeRequests int
	nTrienodeRequests int
=======
>>>>>>> 658b17f5
}

func newTestPeer(id string, t *testing.T, term func()) *testPeer {
	peer := &testPeer{
		id:                    id,
		test:                  t,
		logger:                log.New("id", id),
		accountRequestHandler: defaultAccountRequestHandler,
		trieRequestHandler:    defaultTrieRequestHandler,
		storageRequestHandler: defaultStorageRequestHandler,
		codeRequestHandler:    defaultCodeRequestHandler,
		term:                  term,
	}
	//stderrHandler := log.StreamHandler(os.Stderr, log.TerminalFormat(true))
	//peer.logger.SetHandler(stderrHandler)
	return peer
}

func (t *testPeer) ID() string      { return t.id }
func (t *testPeer) Log() log.Logger { return t.logger }

func (t *testPeer) Stats() string {
	return fmt.Sprintf(`Account requests: %d
Storage requests: %d
Bytecode requests: %d
Trienode requests: %d
`, t.nAccountRequests, t.nStorageRequests, t.nBytecodeRequests, t.nTrienodeRequests)
}

func (t *testPeer) RequestAccountRange(id uint64, root, origin, limit common.Hash, bytes uint64) error {
	t.logger.Trace("Fetching range of accounts", "reqid", id, "root", root, "origin", origin, "limit", limit, "bytes", common.StorageSize(bytes))
<<<<<<< HEAD
	t.nAccountRequests++
=======
>>>>>>> 658b17f5
	go t.accountRequestHandler(t, id, root, origin, limit, bytes)
	return nil
}

func (t *testPeer) RequestTrieNodes(id uint64, root common.Hash, paths []TrieNodePathSet, bytes uint64) error {
	t.logger.Trace("Fetching set of trie nodes", "reqid", id, "root", root, "pathsets", len(paths), "bytes", common.StorageSize(bytes))
	t.nTrienodeRequests++
	go t.trieRequestHandler(t, id, root, paths, bytes)
	return nil
}

func (t *testPeer) RequestStorageRanges(id uint64, root common.Hash, accounts []common.Hash, origin, limit []byte, bytes uint64) error {
	t.nStorageRequests++
	if len(accounts) == 1 && origin != nil {
		t.logger.Trace("Fetching range of large storage slots", "reqid", id, "root", root, "account", accounts[0], "origin", common.BytesToHash(origin), "limit", common.BytesToHash(limit), "bytes", common.StorageSize(bytes))
	} else {
		t.logger.Trace("Fetching ranges of small storage slots", "reqid", id, "root", root, "accounts", len(accounts), "first", accounts[0], "bytes", common.StorageSize(bytes))
	}
	go t.storageRequestHandler(t, id, root, accounts, origin, limit, bytes)
	return nil
}

func (t *testPeer) RequestByteCodes(id uint64, hashes []common.Hash, bytes uint64) error {
	t.nBytecodeRequests++
	t.logger.Trace("Fetching set of byte codes", "reqid", id, "hashes", len(hashes), "bytes", common.StorageSize(bytes))
	go t.codeRequestHandler(t, id, hashes, bytes)
	return nil
}

// defaultTrieRequestHandler is a well-behaving handler for trie healing requests
func defaultTrieRequestHandler(t *testPeer, requestId uint64, root common.Hash, paths []TrieNodePathSet, cap uint64) error {
	// Pass the response
	var nodes [][]byte
	for _, pathset := range paths {
		switch len(pathset) {
		case 1:
			blob, _, err := t.accountTrie.TryGetNode(pathset[0])
			if err != nil {
				t.logger.Info("Error handling req", "error", err)
				break
			}
			nodes = append(nodes, blob)
		default:
			account := t.storageTries[(common.BytesToHash(pathset[0]))]
			for _, path := range pathset[1:] {
				blob, _, err := account.TryGetNode(path)
				if err != nil {
					t.logger.Info("Error handling req", "error", err)
					break
				}
				nodes = append(nodes, blob)
			}
		}
	}
	t.remote.OnTrieNodes(t, requestId, nodes)
	return nil
}

// defaultAccountRequestHandler is a well-behaving handler for AccountRangeRequests
func defaultAccountRequestHandler(t *testPeer, id uint64, root common.Hash, origin common.Hash, limit common.Hash, cap uint64) error {
	keys, vals, proofs := createAccountRequestResponse(t, root, origin, limit, cap)
	if err := t.remote.OnAccounts(t, id, keys, vals, proofs); err != nil {
		t.test.Errorf("Remote side rejected our delivery: %v", err)
		t.term()
		return err
	}
	return nil
}

func createAccountRequestResponse(t *testPeer, root common.Hash, origin common.Hash, limit common.Hash, cap uint64) (keys []common.Hash, vals [][]byte, proofs [][]byte) {
	var size uint64
	if limit == (common.Hash{}) {
		limit = common.HexToHash("0xffffffffffffffffffffffffffffffffffffffffffffffffffffffffffffffff")
	}
	for _, entry := range t.accountValues {
		if size > cap {
			break
		}
		if bytes.Compare(origin[:], entry.k) <= 0 {
			keys = append(keys, common.BytesToHash(entry.k))
			vals = append(vals, entry.v)
			size += uint64(32 + len(entry.v))
		}
		// If we've exceeded the request threshold, abort
		if bytes.Compare(entry.k, limit[:]) >= 0 {
			break
		}
	}
	// Unless we send the entire trie, we need to supply proofs
	// Actually, we need to supply proofs either way! This seems to be an implementation
	// quirk in go-ethereum
	proof := light.NewNodeSet()
	if err := t.accountTrie.Prove(origin[:], 0, proof); err != nil {
		t.logger.Error("Could not prove inexistence of origin", "origin", origin, "error", err)
	}
	if len(keys) > 0 {
		lastK := (keys[len(keys)-1])[:]
		if err := t.accountTrie.Prove(lastK, 0, proof); err != nil {
			t.logger.Error("Could not prove last item", "error", err)
		}
	}
	for _, blob := range proof.NodeList() {
		proofs = append(proofs, blob)
	}
	return keys, vals, proofs
}

// defaultStorageRequestHandler is a well-behaving storage request handler
func defaultStorageRequestHandler(t *testPeer, requestId uint64, root common.Hash, accounts []common.Hash, bOrigin, bLimit []byte, max uint64) error {
	hashes, slots, proofs := createStorageRequestResponse(t, root, accounts, bOrigin, bLimit, max)
	if err := t.remote.OnStorage(t, requestId, hashes, slots, proofs); err != nil {
		t.test.Errorf("Remote side rejected our delivery: %v", err)
		t.term()
	}
	return nil
}

func defaultCodeRequestHandler(t *testPeer, id uint64, hashes []common.Hash, max uint64) error {
	var bytecodes [][]byte
	for _, h := range hashes {
		bytecodes = append(bytecodes, getCodeByHash(h))
	}
	if err := t.remote.OnByteCodes(t, id, bytecodes); err != nil {
		t.test.Errorf("Remote side rejected our delivery: %v", err)
		t.term()
	}
	return nil
}

func createStorageRequestResponse(t *testPeer, root common.Hash, accounts []common.Hash, origin, limit []byte, max uint64) (hashes [][]common.Hash, slots [][][]byte, proofs [][]byte) {
	var size uint64
	for _, account := range accounts {
		// The first account might start from a different origin and end sooner
		var originHash common.Hash
		if len(origin) > 0 {
			originHash = common.BytesToHash(origin)
		}
		var limitHash = common.HexToHash("0xffffffffffffffffffffffffffffffffffffffffffffffffffffffffffffffff")
		if len(limit) > 0 {
			limitHash = common.BytesToHash(limit)
		}
		var (
			keys  []common.Hash
			vals  [][]byte
			abort bool
		)
		for _, entry := range t.storageValues[account] {
			if size >= max {
				abort = true
				break
			}
			if bytes.Compare(entry.k, originHash[:]) < 0 {
				continue
			}
			keys = append(keys, common.BytesToHash(entry.k))
			vals = append(vals, entry.v)
			size += uint64(32 + len(entry.v))
			if bytes.Compare(entry.k, limitHash[:]) >= 0 {
				break
			}
		}
		hashes = append(hashes, keys)
		slots = append(slots, vals)

		// Generate the Merkle proofs for the first and last storage slot, but
		// only if the response was capped. If the entire storage trie included
		// in the response, no need for any proofs.
		if originHash != (common.Hash{}) || abort {
			// If we're aborting, we need to prove the first and last item
			// This terminates the response (and thus the loop)
			proof := light.NewNodeSet()
			stTrie := t.storageTries[account]

			// Here's a potential gotcha: when constructing the proof, we cannot
			// use the 'origin' slice directly, but must use the full 32-byte
			// hash form.
			if err := stTrie.Prove(originHash[:], 0, proof); err != nil {
				t.logger.Error("Could not prove inexistence of origin", "origin", originHash, "error", err)
			}
			if len(keys) > 0 {
				lastK := (keys[len(keys)-1])[:]
				if err := stTrie.Prove(lastK, 0, proof); err != nil {
					t.logger.Error("Could not prove last item", "error", err)
				}
			}
			for _, blob := range proof.NodeList() {
				proofs = append(proofs, blob)
			}
			break
		}
	}
	return hashes, slots, proofs
}

<<<<<<< HEAD
//  the createStorageRequestResponseAlwaysProve tests a cornercase, where it always
=======
//	the createStorageRequestResponseAlwaysProve tests a cornercase, where it always
//
>>>>>>> 658b17f5
// supplies the proof for the last account, even if it is 'complete'.h
func createStorageRequestResponseAlwaysProve(t *testPeer, root common.Hash, accounts []common.Hash, bOrigin, bLimit []byte, max uint64) (hashes [][]common.Hash, slots [][][]byte, proofs [][]byte) {
	var size uint64
	max = max * 3 / 4

	var origin common.Hash
	if len(bOrigin) > 0 {
		origin = common.BytesToHash(bOrigin)
	}
	var exit bool
	for i, account := range accounts {
		var keys []common.Hash
		var vals [][]byte
		for _, entry := range t.storageValues[account] {
			if bytes.Compare(entry.k, origin[:]) < 0 {
				exit = true
			}
			keys = append(keys, common.BytesToHash(entry.k))
			vals = append(vals, entry.v)
			size += uint64(32 + len(entry.v))
			if size > max {
				exit = true
			}
		}
		if i == len(accounts)-1 {
			exit = true
		}
		hashes = append(hashes, keys)
		slots = append(slots, vals)

		if exit {
			// If we're aborting, we need to prove the first and last item
			// This terminates the response (and thus the loop)
			proof := light.NewNodeSet()
			stTrie := t.storageTries[account]

			// Here's a potential gotcha: when constructing the proof, we cannot
			// use the 'origin' slice directly, but must use the full 32-byte
			// hash form.
			if err := stTrie.Prove(origin[:], 0, proof); err != nil {
				t.logger.Error("Could not prove inexistence of origin", "origin", origin,
					"error", err)
			}
			if len(keys) > 0 {
				lastK := (keys[len(keys)-1])[:]
				if err := stTrie.Prove(lastK, 0, proof); err != nil {
					t.logger.Error("Could not prove last item", "error", err)
				}
			}
			for _, blob := range proof.NodeList() {
				proofs = append(proofs, blob)
			}
			break
		}
	}
	return hashes, slots, proofs
}

// emptyRequestAccountRangeFn is a rejects AccountRangeRequests
func emptyRequestAccountRangeFn(t *testPeer, requestId uint64, root common.Hash, origin common.Hash, limit common.Hash, cap uint64) error {
	t.remote.OnAccounts(t, requestId, nil, nil, nil)
	return nil
}

func nonResponsiveRequestAccountRangeFn(t *testPeer, requestId uint64, root common.Hash, origin common.Hash, limit common.Hash, cap uint64) error {
	return nil
}

func emptyTrieRequestHandler(t *testPeer, requestId uint64, root common.Hash, paths []TrieNodePathSet, cap uint64) error {
	t.remote.OnTrieNodes(t, requestId, nil)
	return nil
}

func nonResponsiveTrieRequestHandler(t *testPeer, requestId uint64, root common.Hash, paths []TrieNodePathSet, cap uint64) error {
	return nil
}

func emptyStorageRequestHandler(t *testPeer, requestId uint64, root common.Hash, accounts []common.Hash, origin, limit []byte, max uint64) error {
	t.remote.OnStorage(t, requestId, nil, nil, nil)
	return nil
}

func nonResponsiveStorageRequestHandler(t *testPeer, requestId uint64, root common.Hash, accounts []common.Hash, origin, limit []byte, max uint64) error {
	return nil
}

func proofHappyStorageRequestHandler(t *testPeer, requestId uint64, root common.Hash, accounts []common.Hash, origin, limit []byte, max uint64) error {
	hashes, slots, proofs := createStorageRequestResponseAlwaysProve(t, root, accounts, origin, limit, max)
	if err := t.remote.OnStorage(t, requestId, hashes, slots, proofs); err != nil {
		t.test.Errorf("Remote side rejected our delivery: %v", err)
		t.term()
	}
	return nil
}

//func emptyCodeRequestHandler(t *testPeer, id uint64, hashes []common.Hash, max uint64) error {
//	var bytecodes [][]byte
//	t.remote.OnByteCodes(t, id, bytecodes)
//	return nil
//}

func corruptCodeRequestHandler(t *testPeer, id uint64, hashes []common.Hash, max uint64) error {
	var bytecodes [][]byte
	for _, h := range hashes {
		// Send back the hashes
		bytecodes = append(bytecodes, h[:])
	}
	if err := t.remote.OnByteCodes(t, id, bytecodes); err != nil {
		t.logger.Info("remote error on delivery (as expected)", "error", err)
		// Mimic the real-life handler, which drops a peer on errors
		t.remote.Unregister(t.id)
	}
	return nil
}

func cappedCodeRequestHandler(t *testPeer, id uint64, hashes []common.Hash, max uint64) error {
	var bytecodes [][]byte
	for _, h := range hashes[:1] {
		bytecodes = append(bytecodes, getCodeByHash(h))
	}
	// Missing bytecode can be retrieved again, no error expected
	if err := t.remote.OnByteCodes(t, id, bytecodes); err != nil {
		t.test.Errorf("Remote side rejected our delivery: %v", err)
		t.term()
	}
	return nil
}

// starvingStorageRequestHandler is somewhat well-behaving storage handler, but it caps the returned results to be very small
func starvingStorageRequestHandler(t *testPeer, requestId uint64, root common.Hash, accounts []common.Hash, origin, limit []byte, max uint64) error {
	return defaultStorageRequestHandler(t, requestId, root, accounts, origin, limit, 500)
}

func starvingAccountRequestHandler(t *testPeer, requestId uint64, root common.Hash, origin common.Hash, limit common.Hash, cap uint64) error {
	return defaultAccountRequestHandler(t, requestId, root, origin, limit, 500)
}

//func misdeliveringAccountRequestHandler(t *testPeer, requestId uint64, root common.Hash, origin common.Hash, cap uint64) error {
//	return defaultAccountRequestHandler(t, requestId-1, root, origin, 500)
//}

func corruptAccountRequestHandler(t *testPeer, requestId uint64, root common.Hash, origin common.Hash, limit common.Hash, cap uint64) error {
	hashes, accounts, proofs := createAccountRequestResponse(t, root, origin, limit, cap)
	if len(proofs) > 0 {
		proofs = proofs[1:]
	}
	if err := t.remote.OnAccounts(t, requestId, hashes, accounts, proofs); err != nil {
		t.logger.Info("remote error on delivery (as expected)", "error", err)
		// Mimic the real-life handler, which drops a peer on errors
		t.remote.Unregister(t.id)
	}
	return nil
}

// corruptStorageRequestHandler doesn't provide good proofs
func corruptStorageRequestHandler(t *testPeer, requestId uint64, root common.Hash, accounts []common.Hash, origin, limit []byte, max uint64) error {
	hashes, slots, proofs := createStorageRequestResponse(t, root, accounts, origin, limit, max)
	if len(proofs) > 0 {
		proofs = proofs[1:]
	}
	if err := t.remote.OnStorage(t, requestId, hashes, slots, proofs); err != nil {
		t.logger.Info("remote error on delivery (as expected)", "error", err)
		// Mimic the real-life handler, which drops a peer on errors
		t.remote.Unregister(t.id)
	}
	return nil
}

func noProofStorageRequestHandler(t *testPeer, requestId uint64, root common.Hash, accounts []common.Hash, origin, limit []byte, max uint64) error {
	hashes, slots, _ := createStorageRequestResponse(t, root, accounts, origin, limit, max)
	if err := t.remote.OnStorage(t, requestId, hashes, slots, nil); err != nil {
		t.logger.Info("remote error on delivery (as expected)", "error", err)
		// Mimic the real-life handler, which drops a peer on errors
		t.remote.Unregister(t.id)
	}
	return nil
}

// TestSyncBloatedProof tests a scenario where we provide only _one_ value, but
// also ship the entire trie inside the proof. If the attack is successful,
// the remote side does not do any follow-up requests
func TestSyncBloatedProof(t *testing.T) {
	t.Parallel()

	var (
		once   sync.Once
		cancel = make(chan struct{})
		term   = func() {
			once.Do(func() {
				close(cancel)
			})
		}
	)
	sourceAccountTrie, elems := makeAccountTrieNoStorage(100)
	source := newTestPeer("source", t, term)
	source.accountTrie = sourceAccountTrie
	source.accountValues = elems

	source.accountRequestHandler = func(t *testPeer, requestId uint64, root common.Hash, origin common.Hash, limit common.Hash, cap uint64) error {
		var (
			proofs [][]byte
			keys   []common.Hash
			vals   [][]byte
		)
		// The values
		for _, entry := range t.accountValues {
			if bytes.Compare(entry.k, origin[:]) < 0 {
				continue
<<<<<<< HEAD
			}
			if bytes.Compare(entry.k, limit[:]) > 0 {
				continue
			}
=======
			}
			if bytes.Compare(entry.k, limit[:]) > 0 {
				continue
			}
>>>>>>> 658b17f5
			keys = append(keys, common.BytesToHash(entry.k))
			vals = append(vals, entry.v)
		}
		// The proofs
		proof := light.NewNodeSet()
		if err := t.accountTrie.Prove(origin[:], 0, proof); err != nil {
			t.logger.Error("Could not prove origin", "origin", origin, "error", err)
		}
		// The bloat: add proof of every single element
		for _, entry := range t.accountValues {
			if err := t.accountTrie.Prove(entry.k, 0, proof); err != nil {
				t.logger.Error("Could not prove item", "error", err)
			}
		}
		// And remove one item from the elements
		if len(keys) > 2 {
			keys = append(keys[:1], keys[2:]...)
			vals = append(vals[:1], vals[2:]...)
		}
		for _, blob := range proof.NodeList() {
			proofs = append(proofs, blob)
		}
		if err := t.remote.OnAccounts(t, requestId, keys, vals, proofs); err != nil {
			t.logger.Info("remote error on delivery (as expected)", "error", err)
			t.term()
			// This is actually correct, signal to exit the test successfully
		}
		return nil
	}
	syncer := setupSyncer(source)
	if err := syncer.Sync(sourceAccountTrie.Hash(), cancel); err == nil {
		t.Fatal("No error returned from incomplete/cancelled sync")
	}
}

func setupSyncer(peers ...*testPeer) *Syncer {
	stateDb := rawdb.NewMemoryDatabase()
	syncer := NewSyncer(stateDb)
	for _, peer := range peers {
		syncer.Register(peer)
		peer.remote = syncer
	}
	return syncer
}

// TestSync tests a basic sync with one peer
func TestSync(t *testing.T) {
	t.Parallel()

	var (
		once   sync.Once
		cancel = make(chan struct{})
		term   = func() {
			once.Do(func() {
				close(cancel)
			})
		}
	)
	sourceAccountTrie, elems := makeAccountTrieNoStorage(100)

	mkSource := func(name string) *testPeer {
		source := newTestPeer(name, t, term)
		source.accountTrie = sourceAccountTrie
		source.accountValues = elems
		return source
	}
	syncer := setupSyncer(mkSource("source"))
	if err := syncer.Sync(sourceAccountTrie.Hash(), cancel); err != nil {
		t.Fatalf("sync failed: %v", err)
	}
	verifyTrie(syncer.db, sourceAccountTrie.Hash(), t)
}

// TestSyncTinyTriePanic tests a basic sync with one peer, and a tiny trie. This caused a
// panic within the prover
func TestSyncTinyTriePanic(t *testing.T) {
	t.Parallel()

	var (
		once   sync.Once
		cancel = make(chan struct{})
		term   = func() {
			once.Do(func() {
				close(cancel)
			})
		}
	)
	sourceAccountTrie, elems := makeAccountTrieNoStorage(1)

	mkSource := func(name string) *testPeer {
		source := newTestPeer(name, t, term)
		source.accountTrie = sourceAccountTrie
		source.accountValues = elems
		return source
	}
	syncer := setupSyncer(mkSource("source"))
	done := checkStall(t, term)
	if err := syncer.Sync(sourceAccountTrie.Hash(), cancel); err != nil {
		t.Fatalf("sync failed: %v", err)
	}
	close(done)
	verifyTrie(syncer.db, sourceAccountTrie.Hash(), t)
}

// TestMultiSync tests a basic sync with multiple peers
func TestMultiSync(t *testing.T) {
	t.Parallel()

	var (
		once   sync.Once
		cancel = make(chan struct{})
		term   = func() {
			once.Do(func() {
				close(cancel)
			})
		}
	)
	sourceAccountTrie, elems := makeAccountTrieNoStorage(100)

	mkSource := func(name string) *testPeer {
		source := newTestPeer(name, t, term)
		source.accountTrie = sourceAccountTrie
		source.accountValues = elems
		return source
	}
	syncer := setupSyncer(mkSource("sourceA"), mkSource("sourceB"))
	done := checkStall(t, term)
	if err := syncer.Sync(sourceAccountTrie.Hash(), cancel); err != nil {
		t.Fatalf("sync failed: %v", err)
	}
	close(done)
	verifyTrie(syncer.db, sourceAccountTrie.Hash(), t)
}

// TestSyncWithStorage tests  basic sync using accounts + storage + code
func TestSyncWithStorage(t *testing.T) {
	t.Parallel()

	var (
		once   sync.Once
		cancel = make(chan struct{})
		term   = func() {
			once.Do(func() {
				close(cancel)
			})
		}
	)
	sourceAccountTrie, elems, storageTries, storageElems := makeAccountTrieWithStorage(3, 3000, true, false)

	mkSource := func(name string) *testPeer {
		source := newTestPeer(name, t, term)
		source.accountTrie = sourceAccountTrie
		source.accountValues = elems
		source.storageTries = storageTries
		source.storageValues = storageElems
		return source
	}
	syncer := setupSyncer(mkSource("sourceA"))
	done := checkStall(t, term)
<<<<<<< HEAD
	if err := syncer.Sync(sourceAccountTrie.Hash(), cancel); err != nil {
		t.Fatalf("sync failed: %v", err)
	}
	close(done)
	verifyTrie(syncer.db, sourceAccountTrie.Hash(), t)
}

// TestMultiSyncManyUseless contains one good peer, and many which doesn't return anything valuable at all
func TestMultiSyncManyUseless(t *testing.T) {
	t.Parallel()

	var (
		once   sync.Once
		cancel = make(chan struct{})
		term   = func() {
			once.Do(func() {
				close(cancel)
			})
		}
	)
	sourceAccountTrie, elems, storageTries, storageElems := makeAccountTrieWithStorage(100, 3000, true, false)

	mkSource := func(name string, noAccount, noStorage, noTrieNode bool) *testPeer {
		source := newTestPeer(name, t, term)
		source.accountTrie = sourceAccountTrie
		source.accountValues = elems
		source.storageTries = storageTries
		source.storageValues = storageElems

		if !noAccount {
			source.accountRequestHandler = emptyRequestAccountRangeFn
		}
		if !noStorage {
			source.storageRequestHandler = emptyStorageRequestHandler
		}
		if !noTrieNode {
			source.trieRequestHandler = emptyTrieRequestHandler
		}
		return source
	}

	syncer := setupSyncer(
		mkSource("full", true, true, true),
		mkSource("noAccounts", false, true, true),
		mkSource("noStorage", true, false, true),
		mkSource("noTrie", true, true, false),
	)
	done := checkStall(t, term)
=======
>>>>>>> 658b17f5
	if err := syncer.Sync(sourceAccountTrie.Hash(), cancel); err != nil {
		t.Fatalf("sync failed: %v", err)
	}
	close(done)
	verifyTrie(syncer.db, sourceAccountTrie.Hash(), t)
<<<<<<< HEAD
=======
}

// TestMultiSyncManyUseless contains one good peer, and many which doesn't return anything valuable at all
func TestMultiSyncManyUseless(t *testing.T) {
	t.Parallel()

	var (
		once   sync.Once
		cancel = make(chan struct{})
		term   = func() {
			once.Do(func() {
				close(cancel)
			})
		}
	)
	sourceAccountTrie, elems, storageTries, storageElems := makeAccountTrieWithStorage(100, 3000, true, false)

	mkSource := func(name string, noAccount, noStorage, noTrieNode bool) *testPeer {
		source := newTestPeer(name, t, term)
		source.accountTrie = sourceAccountTrie
		source.accountValues = elems
		source.storageTries = storageTries
		source.storageValues = storageElems

		if !noAccount {
			source.accountRequestHandler = emptyRequestAccountRangeFn
		}
		if !noStorage {
			source.storageRequestHandler = emptyStorageRequestHandler
		}
		if !noTrieNode {
			source.trieRequestHandler = emptyTrieRequestHandler
		}
		return source
	}

	syncer := setupSyncer(
		mkSource("full", true, true, true),
		mkSource("noAccounts", false, true, true),
		mkSource("noStorage", true, false, true),
		mkSource("noTrie", true, true, false),
	)
	done := checkStall(t, term)
	if err := syncer.Sync(sourceAccountTrie.Hash(), cancel); err != nil {
		t.Fatalf("sync failed: %v", err)
	}
	close(done)
	verifyTrie(syncer.db, sourceAccountTrie.Hash(), t)
>>>>>>> 658b17f5
}

// TestMultiSyncManyUseless contains one good peer, and many which doesn't return anything valuable at all
func TestMultiSyncManyUselessWithLowTimeout(t *testing.T) {
	// We're setting the timeout to very low, to increase the chance of the timeout
	// being triggered. This was previously a cause of panic, when a response
	// arrived simultaneously as a timeout was triggered.
	defer func(old time.Duration) { requestTimeout = old }(requestTimeout)
	requestTimeout = time.Millisecond

	var (
		once   sync.Once
		cancel = make(chan struct{})
		term   = func() {
			once.Do(func() {
				close(cancel)
			})
		}
	)
	sourceAccountTrie, elems, storageTries, storageElems := makeAccountTrieWithStorage(100, 3000, true, false)

	mkSource := func(name string, noAccount, noStorage, noTrieNode bool) *testPeer {
		source := newTestPeer(name, t, term)
		source.accountTrie = sourceAccountTrie
		source.accountValues = elems
		source.storageTries = storageTries
		source.storageValues = storageElems

		if !noAccount {
			source.accountRequestHandler = emptyRequestAccountRangeFn
		}
		if !noStorage {
			source.storageRequestHandler = emptyStorageRequestHandler
		}
		if !noTrieNode {
			source.trieRequestHandler = emptyTrieRequestHandler
		}
		return source
	}

	syncer := setupSyncer(
		mkSource("full", true, true, true),
		mkSource("noAccounts", false, true, true),
		mkSource("noStorage", true, false, true),
		mkSource("noTrie", true, true, false),
	)
	done := checkStall(t, term)
	if err := syncer.Sync(sourceAccountTrie.Hash(), cancel); err != nil {
		t.Fatalf("sync failed: %v", err)
	}
	close(done)
	verifyTrie(syncer.db, sourceAccountTrie.Hash(), t)
}

// TestMultiSyncManyUnresponsive contains one good peer, and many which doesn't respond at all
func TestMultiSyncManyUnresponsive(t *testing.T) {
	// We're setting the timeout to very low, to make the test run a bit faster
	defer func(old time.Duration) { requestTimeout = old }(requestTimeout)
	requestTimeout = time.Millisecond

	var (
		once   sync.Once
		cancel = make(chan struct{})
		term   = func() {
			once.Do(func() {
				close(cancel)
			})
		}
	)
	sourceAccountTrie, elems, storageTries, storageElems := makeAccountTrieWithStorage(100, 3000, true, false)

	mkSource := func(name string, noAccount, noStorage, noTrieNode bool) *testPeer {
		source := newTestPeer(name, t, term)
		source.accountTrie = sourceAccountTrie
		source.accountValues = elems
		source.storageTries = storageTries
		source.storageValues = storageElems

		if !noAccount {
			source.accountRequestHandler = nonResponsiveRequestAccountRangeFn
		}
		if !noStorage {
			source.storageRequestHandler = nonResponsiveStorageRequestHandler
		}
		if !noTrieNode {
			source.trieRequestHandler = nonResponsiveTrieRequestHandler
		}
		return source
	}

	syncer := setupSyncer(
		mkSource("full", true, true, true),
		mkSource("noAccounts", false, true, true),
		mkSource("noStorage", true, false, true),
		mkSource("noTrie", true, true, false),
	)
	done := checkStall(t, term)
	if err := syncer.Sync(sourceAccountTrie.Hash(), cancel); err != nil {
		t.Fatalf("sync failed: %v", err)
	}
	close(done)
	verifyTrie(syncer.db, sourceAccountTrie.Hash(), t)
}

func checkStall(t *testing.T, term func()) chan struct{} {
	testDone := make(chan struct{})
	go func() {
		select {
		case <-time.After(time.Minute): // TODO(karalabe): Make tests smaller, this is too much
			t.Log("Sync stalled")
			term()
		case <-testDone:
			return
		}
	}()
	return testDone
}

// TestSyncBoundaryAccountTrie tests sync against a few normal peers, but the
// account trie has a few boundary elements.
func TestSyncBoundaryAccountTrie(t *testing.T) {
	t.Parallel()

	var (
		once   sync.Once
		cancel = make(chan struct{})
		term   = func() {
			once.Do(func() {
				close(cancel)
			})
		}
	)
	sourceAccountTrie, elems := makeBoundaryAccountTrie(3000)

	mkSource := func(name string) *testPeer {
		source := newTestPeer(name, t, term)
		source.accountTrie = sourceAccountTrie
		source.accountValues = elems
		return source
	}
	syncer := setupSyncer(
		mkSource("peer-a"),
		mkSource("peer-b"),
	)
	done := checkStall(t, term)
	if err := syncer.Sync(sourceAccountTrie.Hash(), cancel); err != nil {
		t.Fatalf("sync failed: %v", err)
	}
	close(done)
	verifyTrie(syncer.db, sourceAccountTrie.Hash(), t)
}

// TestSyncNoStorageAndOneCappedPeer tests sync using accounts and no storage, where one peer is
// consistently returning very small results
func TestSyncNoStorageAndOneCappedPeer(t *testing.T) {
	t.Parallel()

	var (
		once   sync.Once
		cancel = make(chan struct{})
		term   = func() {
			once.Do(func() {
				close(cancel)
			})
		}
	)
	sourceAccountTrie, elems := makeAccountTrieNoStorage(3000)

	mkSource := func(name string, slow bool) *testPeer {
		source := newTestPeer(name, t, term)
		source.accountTrie = sourceAccountTrie
		source.accountValues = elems

		if slow {
			source.accountRequestHandler = starvingAccountRequestHandler
		}
		return source
	}

	syncer := setupSyncer(
		mkSource("nice-a", false),
		mkSource("nice-b", false),
		mkSource("nice-c", false),
		mkSource("capped", true),
	)
	done := checkStall(t, term)
	if err := syncer.Sync(sourceAccountTrie.Hash(), cancel); err != nil {
		t.Fatalf("sync failed: %v", err)
	}
	close(done)
	verifyTrie(syncer.db, sourceAccountTrie.Hash(), t)
}

// TestSyncNoStorageAndOneCodeCorruptPeer has one peer which doesn't deliver
// code requests properly.
func TestSyncNoStorageAndOneCodeCorruptPeer(t *testing.T) {
	t.Parallel()

	var (
		once   sync.Once
		cancel = make(chan struct{})
		term   = func() {
			once.Do(func() {
				close(cancel)
			})
		}
	)
	sourceAccountTrie, elems := makeAccountTrieNoStorage(3000)

	mkSource := func(name string, codeFn codeHandlerFunc) *testPeer {
		source := newTestPeer(name, t, term)
		source.accountTrie = sourceAccountTrie
		source.accountValues = elems
		source.codeRequestHandler = codeFn
		return source
	}
	// One is capped, one is corrupt. If we don't use a capped one, there's a 50%
	// chance that the full set of codes requested are sent only to the
	// non-corrupt peer, which delivers everything in one go, and makes the
	// test moot
	syncer := setupSyncer(
		mkSource("capped", cappedCodeRequestHandler),
		mkSource("corrupt", corruptCodeRequestHandler),
	)
	done := checkStall(t, term)
	if err := syncer.Sync(sourceAccountTrie.Hash(), cancel); err != nil {
		t.Fatalf("sync failed: %v", err)
	}
	close(done)
	verifyTrie(syncer.db, sourceAccountTrie.Hash(), t)
}

func TestSyncNoStorageAndOneAccountCorruptPeer(t *testing.T) {
	t.Parallel()

	var (
		once   sync.Once
		cancel = make(chan struct{})
		term   = func() {
			once.Do(func() {
				close(cancel)
			})
		}
	)
	sourceAccountTrie, elems := makeAccountTrieNoStorage(3000)

	mkSource := func(name string, accFn accountHandlerFunc) *testPeer {
		source := newTestPeer(name, t, term)
		source.accountTrie = sourceAccountTrie
		source.accountValues = elems
		source.accountRequestHandler = accFn
		return source
	}
	// One is capped, one is corrupt. If we don't use a capped one, there's a 50%
	// chance that the full set of codes requested are sent only to the
	// non-corrupt peer, which delivers everything in one go, and makes the
	// test moot
	syncer := setupSyncer(
		mkSource("capped", defaultAccountRequestHandler),
		mkSource("corrupt", corruptAccountRequestHandler),
	)
	done := checkStall(t, term)
	if err := syncer.Sync(sourceAccountTrie.Hash(), cancel); err != nil {
		t.Fatalf("sync failed: %v", err)
	}
	close(done)
	verifyTrie(syncer.db, sourceAccountTrie.Hash(), t)
}

// TestSyncNoStorageAndOneCodeCappedPeer has one peer which delivers code hashes
// one by one
func TestSyncNoStorageAndOneCodeCappedPeer(t *testing.T) {
	t.Parallel()

	var (
		once   sync.Once
		cancel = make(chan struct{})
		term   = func() {
			once.Do(func() {
				close(cancel)
			})
		}
	)
	sourceAccountTrie, elems := makeAccountTrieNoStorage(3000)

	mkSource := func(name string, codeFn codeHandlerFunc) *testPeer {
		source := newTestPeer(name, t, term)
		source.accountTrie = sourceAccountTrie
		source.accountValues = elems
		source.codeRequestHandler = codeFn
		return source
	}
	// Count how many times it's invoked. Remember, there are only 8 unique hashes,
	// so it shouldn't be more than that
	var counter int
	syncer := setupSyncer(
		mkSource("capped", func(t *testPeer, id uint64, hashes []common.Hash, max uint64) error {
			counter++
			return cappedCodeRequestHandler(t, id, hashes, max)
		}),
	)
	done := checkStall(t, term)
	if err := syncer.Sync(sourceAccountTrie.Hash(), cancel); err != nil {
		t.Fatalf("sync failed: %v", err)
	}
	close(done)
	// There are only 8 unique hashes, and 3K accounts. However, the code
	// deduplication is per request batch. If it were a perfect global dedup,
	// we would expect only 8 requests. If there were no dedup, there would be
	// 3k requests.
	// We expect somewhere below 100 requests for these 8 unique hashes.
	if threshold := 100; counter > threshold {
		t.Fatalf("Error, expected < %d invocations, got %d", threshold, counter)
	}
	verifyTrie(syncer.db, sourceAccountTrie.Hash(), t)
}

// TestSyncBoundaryStorageTrie tests sync against a few normal peers, but the
// storage trie has a few boundary elements.
func TestSyncBoundaryStorageTrie(t *testing.T) {
	t.Parallel()

	var (
		once   sync.Once
		cancel = make(chan struct{})
		term   = func() {
			once.Do(func() {
				close(cancel)
			})
		}
	)
	sourceAccountTrie, elems, storageTries, storageElems := makeAccountTrieWithStorage(10, 1000, false, true)

	mkSource := func(name string) *testPeer {
		source := newTestPeer(name, t, term)
		source.accountTrie = sourceAccountTrie
		source.accountValues = elems
		source.storageTries = storageTries
		source.storageValues = storageElems
		return source
	}
	syncer := setupSyncer(
		mkSource("peer-a"),
		mkSource("peer-b"),
	)
	done := checkStall(t, term)
	if err := syncer.Sync(sourceAccountTrie.Hash(), cancel); err != nil {
		t.Fatalf("sync failed: %v", err)
	}
	close(done)
	verifyTrie(syncer.db, sourceAccountTrie.Hash(), t)
}

// TestSyncWithStorageAndOneCappedPeer tests sync using accounts + storage, where one peer is
// consistently returning very small results
func TestSyncWithStorageAndOneCappedPeer(t *testing.T) {
	t.Parallel()

	var (
		once   sync.Once
		cancel = make(chan struct{})
		term   = func() {
			once.Do(func() {
				close(cancel)
			})
		}
	)
	sourceAccountTrie, elems, storageTries, storageElems := makeAccountTrieWithStorage(300, 1000, false, false)

	mkSource := func(name string, slow bool) *testPeer {
		source := newTestPeer(name, t, term)
		source.accountTrie = sourceAccountTrie
		source.accountValues = elems
		source.storageTries = storageTries
		source.storageValues = storageElems

		if slow {
			source.storageRequestHandler = starvingStorageRequestHandler
		}
		return source
	}

	syncer := setupSyncer(
		mkSource("nice-a", false),
		mkSource("slow", true),
	)
	done := checkStall(t, term)
	if err := syncer.Sync(sourceAccountTrie.Hash(), cancel); err != nil {
		t.Fatalf("sync failed: %v", err)
	}
	close(done)
	verifyTrie(syncer.db, sourceAccountTrie.Hash(), t)
}

// TestSyncWithStorageAndCorruptPeer tests sync using accounts + storage, where one peer is
// sometimes sending bad proofs
func TestSyncWithStorageAndCorruptPeer(t *testing.T) {
	t.Parallel()

	var (
		once   sync.Once
		cancel = make(chan struct{})
		term   = func() {
			once.Do(func() {
				close(cancel)
			})
		}
	)
	sourceAccountTrie, elems, storageTries, storageElems := makeAccountTrieWithStorage(100, 3000, true, false)

	mkSource := func(name string, handler storageHandlerFunc) *testPeer {
		source := newTestPeer(name, t, term)
		source.accountTrie = sourceAccountTrie
		source.accountValues = elems
		source.storageTries = storageTries
		source.storageValues = storageElems
		source.storageRequestHandler = handler
		return source
	}

	syncer := setupSyncer(
		mkSource("nice-a", defaultStorageRequestHandler),
		mkSource("nice-b", defaultStorageRequestHandler),
		mkSource("nice-c", defaultStorageRequestHandler),
		mkSource("corrupt", corruptStorageRequestHandler),
	)
	done := checkStall(t, term)
	if err := syncer.Sync(sourceAccountTrie.Hash(), cancel); err != nil {
		t.Fatalf("sync failed: %v", err)
	}
	close(done)
	verifyTrie(syncer.db, sourceAccountTrie.Hash(), t)
}

func TestSyncWithStorageAndNonProvingPeer(t *testing.T) {
	t.Parallel()

	var (
		once   sync.Once
		cancel = make(chan struct{})
		term   = func() {
			once.Do(func() {
				close(cancel)
			})
		}
	)
	sourceAccountTrie, elems, storageTries, storageElems := makeAccountTrieWithStorage(100, 3000, true, false)

	mkSource := func(name string, handler storageHandlerFunc) *testPeer {
		source := newTestPeer(name, t, term)
		source.accountTrie = sourceAccountTrie
		source.accountValues = elems
		source.storageTries = storageTries
		source.storageValues = storageElems
		source.storageRequestHandler = handler
		return source
	}
	syncer := setupSyncer(
		mkSource("nice-a", defaultStorageRequestHandler),
		mkSource("nice-b", defaultStorageRequestHandler),
		mkSource("nice-c", defaultStorageRequestHandler),
		mkSource("corrupt", noProofStorageRequestHandler),
	)
	done := checkStall(t, term)
	if err := syncer.Sync(sourceAccountTrie.Hash(), cancel); err != nil {
		t.Fatalf("sync failed: %v", err)
	}
	close(done)
	verifyTrie(syncer.db, sourceAccountTrie.Hash(), t)
}

// TestSyncWithStorage tests  basic sync using accounts + storage + code, against
// a peer who insists on delivering full storage sets _and_ proofs. This triggered
// an error, where the recipient erroneously clipped the boundary nodes, but
// did not mark the account for healing.
func TestSyncWithStorageMisbehavingProve(t *testing.T) {
	t.Parallel()
	var (
		once   sync.Once
		cancel = make(chan struct{})
		term   = func() {
			once.Do(func() {
				close(cancel)
			})
		}
	)
	sourceAccountTrie, elems, storageTries, storageElems := makeAccountTrieWithStorageWithUniqueStorage(10, 30, false)

	mkSource := func(name string) *testPeer {
		source := newTestPeer(name, t, term)
		source.accountTrie = sourceAccountTrie
		source.accountValues = elems
		source.storageTries = storageTries
		source.storageValues = storageElems
		source.storageRequestHandler = proofHappyStorageRequestHandler
		return source
	}
	syncer := setupSyncer(mkSource("sourceA"))
	if err := syncer.Sync(sourceAccountTrie.Hash(), cancel); err != nil {
		t.Fatalf("sync failed: %v", err)
	}
	verifyTrie(syncer.db, sourceAccountTrie.Hash(), t)
}

type kv struct {
	k, v []byte
}

// Some helpers for sorting
type entrySlice []*kv

func (p entrySlice) Len() int           { return len(p) }
func (p entrySlice) Less(i, j int) bool { return bytes.Compare(p[i].k, p[j].k) < 0 }
func (p entrySlice) Swap(i, j int)      { p[i], p[j] = p[j], p[i] }

func key32(i uint64) []byte {
	key := make([]byte, 32)
	binary.LittleEndian.PutUint64(key, i)
	return key
}

var (
	codehashes = []common.Hash{
		crypto.Keccak256Hash([]byte{0}),
		crypto.Keccak256Hash([]byte{1}),
		crypto.Keccak256Hash([]byte{2}),
		crypto.Keccak256Hash([]byte{3}),
		crypto.Keccak256Hash([]byte{4}),
		crypto.Keccak256Hash([]byte{5}),
		crypto.Keccak256Hash([]byte{6}),
		crypto.Keccak256Hash([]byte{7}),
	}
)

// getCodeHash returns a pseudo-random code hash
func getCodeHash(i uint64) []byte {
	h := codehashes[int(i)%len(codehashes)]
	return common.CopyBytes(h[:])
}

// getCodeByHash convenience function to lookup the code from the code hash
func getCodeByHash(hash common.Hash) []byte {
	if hash == emptyCode {
		return nil
	}
	for i, h := range codehashes {
		if h == hash {
			return []byte{byte(i)}
		}
	}
	return nil
}

// makeAccountTrieNoStorage spits out a trie, along with the leafs
func makeAccountTrieNoStorage(n int) (*trie.Trie, entrySlice) {
	db := trie.NewDatabase(rawdb.NewMemoryDatabase())
	accTrie, _ := trie.New(common.Hash{}, db)
	var entries entrySlice
	for i := uint64(1); i <= uint64(n); i++ {
		value, _ := rlp.EncodeToBytes(state.Account{
			Nonce:    i,
			Balance:  big.NewInt(int64(i)),
			Root:     emptyRoot,
			CodeHash: getCodeHash(i),
		})
		key := key32(i)
		elem := &kv{key, value}
		accTrie.Update(elem.k, elem.v)
		entries = append(entries, elem)
	}
	sort.Sort(entries)
	accTrie.Commit(nil)
	return accTrie, entries
}

// makeBoundaryAccountTrie constructs an account trie. Instead of filling
// accounts normally, this function will fill a few accounts which have
// boundary hash.
func makeBoundaryAccountTrie(n int) (*trie.Trie, entrySlice) {
	var (
		entries    entrySlice
		boundaries []common.Hash
<<<<<<< HEAD

		db      = trie.NewDatabase(rawdb.NewMemoryDatabase())
		trie, _ = trie.New(common.Hash{}, db)
	)
	// Initialize boundaries
	var next common.Hash
	step := new(big.Int).Sub(
		new(big.Int).Div(
			new(big.Int).Exp(common.Big2, common.Big256, nil),
			big.NewInt(int64(accountConcurrency)),
		), common.Big1,
	)
	for i := 0; i < accountConcurrency; i++ {
		last := common.BigToHash(new(big.Int).Add(next.Big(), step))
		if i == accountConcurrency-1 {
			last = common.HexToHash("0xffffffffffffffffffffffffffffffffffffffffffffffffffffffffffffffff")
		}
		boundaries = append(boundaries, last)
		next = common.BigToHash(new(big.Int).Add(last.Big(), common.Big1))
	}
	// Fill boundary accounts
	for i := 0; i < len(boundaries); i++ {
		value, _ := rlp.EncodeToBytes(state.Account{
			Nonce:    uint64(0),
			Balance:  big.NewInt(int64(i)),
			Root:     emptyRoot,
			CodeHash: getCodeHash(uint64(i)),
		})
		elem := &kv{boundaries[i].Bytes(), value}
		trie.Update(elem.k, elem.v)
		entries = append(entries, elem)
	}
	// Fill other accounts if required
	for i := uint64(1); i <= uint64(n); i++ {
		value, _ := rlp.EncodeToBytes(state.Account{
			Nonce:    i,
			Balance:  big.NewInt(int64(i)),
			Root:     emptyRoot,
			CodeHash: getCodeHash(i),
		})
		elem := &kv{key32(i), value}
		trie.Update(elem.k, elem.v)
		entries = append(entries, elem)
	}
	sort.Sort(entries)
	trie.Commit(nil)
	return trie, entries
}

=======

		db      = trie.NewDatabase(rawdb.NewMemoryDatabase())
		trie, _ = trie.New(common.Hash{}, db)
	)
	// Initialize boundaries
	var next common.Hash
	step := new(big.Int).Sub(
		new(big.Int).Div(
			new(big.Int).Exp(common.Big2, common.Big256, nil),
			big.NewInt(accountConcurrency),
		), common.Big1,
	)
	for i := 0; i < accountConcurrency; i++ {
		last := common.BigToHash(new(big.Int).Add(next.Big(), step))
		if i == accountConcurrency-1 {
			last = common.HexToHash("0xffffffffffffffffffffffffffffffffffffffffffffffffffffffffffffffff")
		}
		boundaries = append(boundaries, last)
		next = common.BigToHash(new(big.Int).Add(last.Big(), common.Big1))
	}
	// Fill boundary accounts
	for i := 0; i < len(boundaries); i++ {
		value, _ := rlp.EncodeToBytes(state.Account{
			Nonce:    uint64(0),
			Balance:  big.NewInt(int64(i)),
			Root:     emptyRoot,
			CodeHash: getCodeHash(uint64(i)),
		})
		elem := &kv{boundaries[i].Bytes(), value}
		trie.Update(elem.k, elem.v)
		entries = append(entries, elem)
	}
	// Fill other accounts if required
	for i := uint64(1); i <= uint64(n); i++ {
		value, _ := rlp.EncodeToBytes(state.Account{
			Nonce:    i,
			Balance:  big.NewInt(int64(i)),
			Root:     emptyRoot,
			CodeHash: getCodeHash(i),
		})
		elem := &kv{key32(i), value}
		trie.Update(elem.k, elem.v)
		entries = append(entries, elem)
	}
	sort.Sort(entries)
	trie.Commit(nil)
	return trie, entries
}

>>>>>>> 658b17f5
// makeAccountTrieWithStorageWithUniqueStorage creates an account trie where each accounts
// has a unique storage set.
func makeAccountTrieWithStorageWithUniqueStorage(accounts, slots int, code bool) (*trie.Trie, entrySlice, map[common.Hash]*trie.Trie, map[common.Hash]entrySlice) {
	var (
		db             = trie.NewDatabase(rawdb.NewMemoryDatabase())
		accTrie, _     = trie.New(common.Hash{}, db)
		entries        entrySlice
		storageTries   = make(map[common.Hash]*trie.Trie)
		storageEntries = make(map[common.Hash]entrySlice)
	)
	// Create n accounts in the trie
	for i := uint64(1); i <= uint64(accounts); i++ {
		key := key32(i)
		codehash := emptyCode[:]
		if code {
			codehash = getCodeHash(i)
		}
		// Create a storage trie
		stTrie, stEntries := makeStorageTrieWithSeed(uint64(slots), i, db)
		stRoot := stTrie.Hash()
		stTrie.Commit(nil)
		value, _ := rlp.EncodeToBytes(state.Account{
			Nonce:    i,
			Balance:  big.NewInt(int64(i)),
			Root:     stRoot,
			CodeHash: codehash,
		})
		elem := &kv{key, value}
		accTrie.Update(elem.k, elem.v)
		entries = append(entries, elem)

		storageTries[common.BytesToHash(key)] = stTrie
		storageEntries[common.BytesToHash(key)] = stEntries
	}
	sort.Sort(entries)
<<<<<<< HEAD

	accTrie.Commit(nil)
	return accTrie, entries, storageTries, storageEntries
}

=======

	accTrie.Commit(nil)
	return accTrie, entries, storageTries, storageEntries
}

>>>>>>> 658b17f5
// makeAccountTrieWithStorage spits out a trie, along with the leafs
func makeAccountTrieWithStorage(accounts, slots int, code, boundary bool) (*trie.Trie, entrySlice, map[common.Hash]*trie.Trie, map[common.Hash]entrySlice) {
	var (
		db             = trie.NewDatabase(rawdb.NewMemoryDatabase())
		accTrie, _     = trie.New(common.Hash{}, db)
		entries        entrySlice
		storageTries   = make(map[common.Hash]*trie.Trie)
		storageEntries = make(map[common.Hash]entrySlice)
	)
	// Make a storage trie which we reuse for the whole lot
	var (
		stTrie    *trie.Trie
		stEntries entrySlice
	)
	if boundary {
		stTrie, stEntries = makeBoundaryStorageTrie(slots, db)
	} else {
		stTrie, stEntries = makeStorageTrieWithSeed(uint64(slots), 0, db)
	}
	stRoot := stTrie.Hash()

	// Create n accounts in the trie
	for i := uint64(1); i <= uint64(accounts); i++ {
		key := key32(i)
		codehash := emptyCode[:]
		if code {
			codehash = getCodeHash(i)
		}
		value, _ := rlp.EncodeToBytes(state.Account{
			Nonce:    i,
			Balance:  big.NewInt(int64(i)),
			Root:     stRoot,
			CodeHash: codehash,
		})
		elem := &kv{key, value}
		accTrie.Update(elem.k, elem.v)
		entries = append(entries, elem)
		// we reuse the same one for all accounts
		storageTries[common.BytesToHash(key)] = stTrie
		storageEntries[common.BytesToHash(key)] = stEntries
	}
	sort.Sort(entries)
	stTrie.Commit(nil)
	accTrie.Commit(nil)
	return accTrie, entries, storageTries, storageEntries
}

// makeStorageTrieWithSeed fills a storage trie with n items, returning the
// not-yet-committed trie and the sorted entries. The seeds can be used to ensure
// that tries are unique.
func makeStorageTrieWithSeed(n, seed uint64, db *trie.Database) (*trie.Trie, entrySlice) {
	trie, _ := trie.New(common.Hash{}, db)
	var entries entrySlice
	for i := uint64(1); i <= n; i++ {
		// store 'x' at slot 'x'
		slotValue := key32(i + seed)
		rlpSlotValue, _ := rlp.EncodeToBytes(common.TrimLeftZeroes(slotValue[:]))

		slotKey := key32(i)
		key := crypto.Keccak256Hash(slotKey[:])

		elem := &kv{key[:], rlpSlotValue}
<<<<<<< HEAD
		trie.Update(elem.k, elem.v)
		entries = append(entries, elem)
	}
	sort.Sort(entries)
	trie.Commit(nil)
	return trie, entries
}

// makeBoundaryStorageTrie constructs a storage trie. Instead of filling
// storage slots normally, this function will fill a few slots which have
// boundary hash.
func makeBoundaryStorageTrie(n int, db *trie.Database) (*trie.Trie, entrySlice) {
	var (
		entries    entrySlice
		boundaries []common.Hash
		trie, _    = trie.New(common.Hash{}, db)
	)
	// Initialize boundaries
	var next common.Hash
	step := new(big.Int).Sub(
		new(big.Int).Div(
			new(big.Int).Exp(common.Big2, common.Big256, nil),
			big.NewInt(int64(accountConcurrency)),
		), common.Big1,
	)
	for i := 0; i < accountConcurrency; i++ {
		last := common.BigToHash(new(big.Int).Add(next.Big(), step))
		if i == accountConcurrency-1 {
			last = common.HexToHash("0xffffffffffffffffffffffffffffffffffffffffffffffffffffffffffffffff")
		}
		boundaries = append(boundaries, last)
		next = common.BigToHash(new(big.Int).Add(last.Big(), common.Big1))
	}
	// Fill boundary slots
	for i := 0; i < len(boundaries); i++ {
		key := boundaries[i]
		val := []byte{0xde, 0xad, 0xbe, 0xef}

		elem := &kv{key[:], val}
		trie.Update(elem.k, elem.v)
		entries = append(entries, elem)
	}
	// Fill other slots if required
	for i := uint64(1); i <= uint64(n); i++ {
		slotKey := key32(i)
		key := crypto.Keccak256Hash(slotKey[:])

		slotValue := key32(i)
		rlpSlotValue, _ := rlp.EncodeToBytes(common.TrimLeftZeroes(slotValue[:]))

		elem := &kv{key[:], rlpSlotValue}
=======
>>>>>>> 658b17f5
		trie.Update(elem.k, elem.v)
		entries = append(entries, elem)
	}
	sort.Sort(entries)
	trie.Commit(nil)
	return trie, entries
}

<<<<<<< HEAD
=======
// makeBoundaryStorageTrie constructs a storage trie. Instead of filling
// storage slots normally, this function will fill a few slots which have
// boundary hash.
func makeBoundaryStorageTrie(n int, db *trie.Database) (*trie.Trie, entrySlice) {
	var (
		entries    entrySlice
		boundaries []common.Hash
		trie, _    = trie.New(common.Hash{}, db)
	)
	// Initialize boundaries
	var next common.Hash
	step := new(big.Int).Sub(
		new(big.Int).Div(
			new(big.Int).Exp(common.Big2, common.Big256, nil),
			big.NewInt(accountConcurrency),
		), common.Big1,
	)
	for i := 0; i < accountConcurrency; i++ {
		last := common.BigToHash(new(big.Int).Add(next.Big(), step))
		if i == accountConcurrency-1 {
			last = common.HexToHash("0xffffffffffffffffffffffffffffffffffffffffffffffffffffffffffffffff")
		}
		boundaries = append(boundaries, last)
		next = common.BigToHash(new(big.Int).Add(last.Big(), common.Big1))
	}
	// Fill boundary slots
	for i := 0; i < len(boundaries); i++ {
		key := boundaries[i]
		val := []byte{0xde, 0xad, 0xbe, 0xef}

		elem := &kv{key[:], val}
		trie.Update(elem.k, elem.v)
		entries = append(entries, elem)
	}
	// Fill other slots if required
	for i := uint64(1); i <= uint64(n); i++ {
		slotKey := key32(i)
		key := crypto.Keccak256Hash(slotKey[:])

		slotValue := key32(i)
		rlpSlotValue, _ := rlp.EncodeToBytes(common.TrimLeftZeroes(slotValue[:]))

		elem := &kv{key[:], rlpSlotValue}
		trie.Update(elem.k, elem.v)
		entries = append(entries, elem)
	}
	sort.Sort(entries)
	trie.Commit(nil)
	return trie, entries
}

>>>>>>> 658b17f5
func verifyTrie(db ethdb.KeyValueStore, root common.Hash, t *testing.T) {
	t.Helper()
	triedb := trie.NewDatabase(db)
	accTrie, err := trie.New(root, triedb)
	if err != nil {
		t.Fatal(err)
	}
	accounts, slots := 0, 0
	accIt := trie.NewIterator(accTrie.NodeIterator(nil))
	for accIt.Next() {
		var acc struct {
			Nonce    uint64
			Balance  *big.Int
			Root     common.Hash
			CodeHash []byte
		}
		if err := rlp.DecodeBytes(accIt.Value, &acc); err != nil {
			log.Crit("Invalid account encountered during snapshot creation", "err", err)
		}
		accounts++
		if acc.Root != emptyRoot {
			storeTrie, err := trie.NewSecure(acc.Root, triedb)
			if err != nil {
				t.Fatal(err)
			}
			storeIt := trie.NewIterator(storeTrie.NodeIterator(nil))
			for storeIt.Next() {
				slots++
			}
			if err := storeIt.Err; err != nil {
				t.Fatal(err)
			}
		}
	}
	if err := accIt.Err; err != nil {
		t.Fatal(err)
	}
	t.Logf("accounts: %d, slots: %d", accounts, slots)
<<<<<<< HEAD
}

// TestSyncAccountPerformance tests how efficient the snap algo is at minimizing
// state healing
func TestSyncAccountPerformance(t *testing.T) {
	// Set the account concurrency to 1. This _should_ result in the
	// range root to become correct, and there should be no healing needed
	defer func(old int) { accountConcurrency = old }(accountConcurrency)
	accountConcurrency = 1

	var (
		once   sync.Once
		cancel = make(chan struct{})
		term   = func() {
			once.Do(func() {
				close(cancel)
			})
		}
	)
	sourceAccountTrie, elems := makeAccountTrieNoStorage(100)

	mkSource := func(name string) *testPeer {
		source := newTestPeer(name, t, term)
		source.accountTrie = sourceAccountTrie
		source.accountValues = elems
		return source
	}
	src := mkSource("source")
	syncer := setupSyncer(src)
	if err := syncer.Sync(sourceAccountTrie.Hash(), cancel); err != nil {
		t.Fatalf("sync failed: %v", err)
	}
	verifyTrie(syncer.db, sourceAccountTrie.Hash(), t)
	// The trie root will always be requested, since it is added when the snap
	// sync cycle starts. When popping the queue, we do not look it up again.
	// Doing so would bring this number down to zero in this artificial testcase,
	// but only add extra IO for no reason in practice.
	if have, want := src.nTrienodeRequests, 1; have != want {
		fmt.Printf(src.Stats())
		t.Errorf("trie node heal requests wrong, want %d, have %d", want, have)
	}
}

func TestSlotEstimation(t *testing.T) {
	for i, tc := range []struct {
		last  common.Hash
		count int
		want  uint64
	}{
		{
			// Half the space
			common.HexToHash("0x7fffffffffffffffffffffffffffffffffffffffffffffffffffffffffffffff"),
			100,
			100,
		},
		{
			// 1 / 16th
			common.HexToHash("0x0fffffffffffffffffffffffffffffffffffffffffffffffffffffffffffffff"),
			100,
			1500,
		},
		{
			// Bit more than 1 / 16th
			common.HexToHash("0x1000000000000000000000000000000000000000000000000000000000000000"),
			100,
			1499,
		},
		{
			// Almost everything
			common.HexToHash("0xF000000000000000000000000000000000000000000000000000000000000000"),
			100,
			6,
		},
		{
			// Almost nothing -- should lead to error
			common.HexToHash("0x0000000000000000000000000000000000000000000000000000000000000001"),
			1,
			0,
		},
		{
			// Nothing -- should lead to error
			common.Hash{},
			100,
			0,
		},
	} {
		have, _ := estimateRemainingSlots(tc.count, tc.last)
		if want := tc.want; have != want {
			t.Errorf("test %d: have %d want %d", i, have, want)
		}
	}
=======
>>>>>>> 658b17f5
}<|MERGE_RESOLUTION|>--- conflicted
+++ resolved
@@ -21,12 +21,13 @@
 	"crypto/rand"
 	"encoding/binary"
 	"fmt"
-	"github.com/PlatONnetwork/PlatON-Go/ethdb"
 	"math/big"
 	"sort"
 	"sync"
 	"testing"
 	"time"
+
+	"github.com/PlatONnetwork/PlatON-Go/ethdb"
 
 	"github.com/PlatONnetwork/PlatON-Go/common"
 	"github.com/PlatONnetwork/PlatON-Go/core/rawdb"
@@ -135,15 +136,6 @@
 	trieRequestHandler    trieHandlerFunc
 	codeRequestHandler    codeHandlerFunc
 	term                  func()
-<<<<<<< HEAD
-
-	// counters
-	nAccountRequests  int
-	nStorageRequests  int
-	nBytecodeRequests int
-	nTrienodeRequests int
-=======
->>>>>>> 658b17f5
 }
 
 func newTestPeer(id string, t *testing.T, term func()) *testPeer {
@@ -165,33 +157,19 @@
 func (t *testPeer) ID() string      { return t.id }
 func (t *testPeer) Log() log.Logger { return t.logger }
 
-func (t *testPeer) Stats() string {
-	return fmt.Sprintf(`Account requests: %d
-Storage requests: %d
-Bytecode requests: %d
-Trienode requests: %d
-`, t.nAccountRequests, t.nStorageRequests, t.nBytecodeRequests, t.nTrienodeRequests)
-}
-
 func (t *testPeer) RequestAccountRange(id uint64, root, origin, limit common.Hash, bytes uint64) error {
 	t.logger.Trace("Fetching range of accounts", "reqid", id, "root", root, "origin", origin, "limit", limit, "bytes", common.StorageSize(bytes))
-<<<<<<< HEAD
-	t.nAccountRequests++
-=======
->>>>>>> 658b17f5
 	go t.accountRequestHandler(t, id, root, origin, limit, bytes)
 	return nil
 }
 
 func (t *testPeer) RequestTrieNodes(id uint64, root common.Hash, paths []TrieNodePathSet, bytes uint64) error {
 	t.logger.Trace("Fetching set of trie nodes", "reqid", id, "root", root, "pathsets", len(paths), "bytes", common.StorageSize(bytes))
-	t.nTrienodeRequests++
 	go t.trieRequestHandler(t, id, root, paths, bytes)
 	return nil
 }
 
 func (t *testPeer) RequestStorageRanges(id uint64, root common.Hash, accounts []common.Hash, origin, limit []byte, bytes uint64) error {
-	t.nStorageRequests++
 	if len(accounts) == 1 && origin != nil {
 		t.logger.Trace("Fetching range of large storage slots", "reqid", id, "root", root, "account", accounts[0], "origin", common.BytesToHash(origin), "limit", common.BytesToHash(limit), "bytes", common.StorageSize(bytes))
 	} else {
@@ -202,7 +180,6 @@
 }
 
 func (t *testPeer) RequestByteCodes(id uint64, hashes []common.Hash, bytes uint64) error {
-	t.nBytecodeRequests++
 	t.logger.Trace("Fetching set of byte codes", "reqid", id, "hashes", len(hashes), "bytes", common.StorageSize(bytes))
 	go t.codeRequestHandler(t, id, hashes, bytes)
 	return nil
@@ -373,12 +350,8 @@
 	return hashes, slots, proofs
 }
 
-<<<<<<< HEAD
-//  the createStorageRequestResponseAlwaysProve tests a cornercase, where it always
-=======
 //	the createStorageRequestResponseAlwaysProve tests a cornercase, where it always
 //
->>>>>>> 658b17f5
 // supplies the proof for the last account, even if it is 'complete'.h
 func createStorageRequestResponseAlwaysProve(t *testPeer, root common.Hash, accounts []common.Hash, bOrigin, bLimit []byte, max uint64) (hashes [][]common.Hash, slots [][][]byte, proofs [][]byte) {
 	var size uint64
@@ -587,17 +560,10 @@
 		for _, entry := range t.accountValues {
 			if bytes.Compare(entry.k, origin[:]) < 0 {
 				continue
-<<<<<<< HEAD
 			}
 			if bytes.Compare(entry.k, limit[:]) > 0 {
 				continue
 			}
-=======
-			}
-			if bytes.Compare(entry.k, limit[:]) > 0 {
-				continue
-			}
->>>>>>> 658b17f5
 			keys = append(keys, common.BytesToHash(entry.k))
 			vals = append(vals, entry.v)
 		}
@@ -757,7 +723,6 @@
 	}
 	syncer := setupSyncer(mkSource("sourceA"))
 	done := checkStall(t, term)
-<<<<<<< HEAD
 	if err := syncer.Sync(sourceAccountTrie.Hash(), cancel); err != nil {
 		t.Fatalf("sync failed: %v", err)
 	}
@@ -806,64 +771,11 @@
 		mkSource("noTrie", true, true, false),
 	)
 	done := checkStall(t, term)
-=======
->>>>>>> 658b17f5
 	if err := syncer.Sync(sourceAccountTrie.Hash(), cancel); err != nil {
 		t.Fatalf("sync failed: %v", err)
 	}
 	close(done)
 	verifyTrie(syncer.db, sourceAccountTrie.Hash(), t)
-<<<<<<< HEAD
-=======
-}
-
-// TestMultiSyncManyUseless contains one good peer, and many which doesn't return anything valuable at all
-func TestMultiSyncManyUseless(t *testing.T) {
-	t.Parallel()
-
-	var (
-		once   sync.Once
-		cancel = make(chan struct{})
-		term   = func() {
-			once.Do(func() {
-				close(cancel)
-			})
-		}
-	)
-	sourceAccountTrie, elems, storageTries, storageElems := makeAccountTrieWithStorage(100, 3000, true, false)
-
-	mkSource := func(name string, noAccount, noStorage, noTrieNode bool) *testPeer {
-		source := newTestPeer(name, t, term)
-		source.accountTrie = sourceAccountTrie
-		source.accountValues = elems
-		source.storageTries = storageTries
-		source.storageValues = storageElems
-
-		if !noAccount {
-			source.accountRequestHandler = emptyRequestAccountRangeFn
-		}
-		if !noStorage {
-			source.storageRequestHandler = emptyStorageRequestHandler
-		}
-		if !noTrieNode {
-			source.trieRequestHandler = emptyTrieRequestHandler
-		}
-		return source
-	}
-
-	syncer := setupSyncer(
-		mkSource("full", true, true, true),
-		mkSource("noAccounts", false, true, true),
-		mkSource("noStorage", true, false, true),
-		mkSource("noTrie", true, true, false),
-	)
-	done := checkStall(t, term)
-	if err := syncer.Sync(sourceAccountTrie.Hash(), cancel); err != nil {
-		t.Fatalf("sync failed: %v", err)
-	}
-	close(done)
-	verifyTrie(syncer.db, sourceAccountTrie.Hash(), t)
->>>>>>> 658b17f5
 }
 
 // TestMultiSyncManyUseless contains one good peer, and many which doesn't return anything valuable at all
@@ -1446,7 +1358,6 @@
 	var (
 		entries    entrySlice
 		boundaries []common.Hash
-<<<<<<< HEAD
 
 		db      = trie.NewDatabase(rawdb.NewMemoryDatabase())
 		trie, _ = trie.New(common.Hash{}, db)
@@ -1456,7 +1367,7 @@
 	step := new(big.Int).Sub(
 		new(big.Int).Div(
 			new(big.Int).Exp(common.Big2, common.Big256, nil),
-			big.NewInt(int64(accountConcurrency)),
+			big.NewInt(accountConcurrency),
 		), common.Big1,
 	)
 	for i := 0; i < accountConcurrency; i++ {
@@ -1496,57 +1407,6 @@
 	return trie, entries
 }
 
-=======
-
-		db      = trie.NewDatabase(rawdb.NewMemoryDatabase())
-		trie, _ = trie.New(common.Hash{}, db)
-	)
-	// Initialize boundaries
-	var next common.Hash
-	step := new(big.Int).Sub(
-		new(big.Int).Div(
-			new(big.Int).Exp(common.Big2, common.Big256, nil),
-			big.NewInt(accountConcurrency),
-		), common.Big1,
-	)
-	for i := 0; i < accountConcurrency; i++ {
-		last := common.BigToHash(new(big.Int).Add(next.Big(), step))
-		if i == accountConcurrency-1 {
-			last = common.HexToHash("0xffffffffffffffffffffffffffffffffffffffffffffffffffffffffffffffff")
-		}
-		boundaries = append(boundaries, last)
-		next = common.BigToHash(new(big.Int).Add(last.Big(), common.Big1))
-	}
-	// Fill boundary accounts
-	for i := 0; i < len(boundaries); i++ {
-		value, _ := rlp.EncodeToBytes(state.Account{
-			Nonce:    uint64(0),
-			Balance:  big.NewInt(int64(i)),
-			Root:     emptyRoot,
-			CodeHash: getCodeHash(uint64(i)),
-		})
-		elem := &kv{boundaries[i].Bytes(), value}
-		trie.Update(elem.k, elem.v)
-		entries = append(entries, elem)
-	}
-	// Fill other accounts if required
-	for i := uint64(1); i <= uint64(n); i++ {
-		value, _ := rlp.EncodeToBytes(state.Account{
-			Nonce:    i,
-			Balance:  big.NewInt(int64(i)),
-			Root:     emptyRoot,
-			CodeHash: getCodeHash(i),
-		})
-		elem := &kv{key32(i), value}
-		trie.Update(elem.k, elem.v)
-		entries = append(entries, elem)
-	}
-	sort.Sort(entries)
-	trie.Commit(nil)
-	return trie, entries
-}
-
->>>>>>> 658b17f5
 // makeAccountTrieWithStorageWithUniqueStorage creates an account trie where each accounts
 // has a unique storage set.
 func makeAccountTrieWithStorageWithUniqueStorage(accounts, slots int, code bool) (*trie.Trie, entrySlice, map[common.Hash]*trie.Trie, map[common.Hash]entrySlice) {
@@ -1582,19 +1442,11 @@
 		storageEntries[common.BytesToHash(key)] = stEntries
 	}
 	sort.Sort(entries)
-<<<<<<< HEAD
 
 	accTrie.Commit(nil)
 	return accTrie, entries, storageTries, storageEntries
 }
 
-=======
-
-	accTrie.Commit(nil)
-	return accTrie, entries, storageTries, storageEntries
-}
-
->>>>>>> 658b17f5
 // makeAccountTrieWithStorage spits out a trie, along with the leafs
 func makeAccountTrieWithStorage(accounts, slots int, code, boundary bool) (*trie.Trie, entrySlice, map[common.Hash]*trie.Trie, map[common.Hash]entrySlice) {
 	var (
@@ -1657,7 +1509,6 @@
 		key := crypto.Keccak256Hash(slotKey[:])
 
 		elem := &kv{key[:], rlpSlotValue}
-<<<<<<< HEAD
 		trie.Update(elem.k, elem.v)
 		entries = append(entries, elem)
 	}
@@ -1666,61 +1517,6 @@
 	return trie, entries
 }
 
-// makeBoundaryStorageTrie constructs a storage trie. Instead of filling
-// storage slots normally, this function will fill a few slots which have
-// boundary hash.
-func makeBoundaryStorageTrie(n int, db *trie.Database) (*trie.Trie, entrySlice) {
-	var (
-		entries    entrySlice
-		boundaries []common.Hash
-		trie, _    = trie.New(common.Hash{}, db)
-	)
-	// Initialize boundaries
-	var next common.Hash
-	step := new(big.Int).Sub(
-		new(big.Int).Div(
-			new(big.Int).Exp(common.Big2, common.Big256, nil),
-			big.NewInt(int64(accountConcurrency)),
-		), common.Big1,
-	)
-	for i := 0; i < accountConcurrency; i++ {
-		last := common.BigToHash(new(big.Int).Add(next.Big(), step))
-		if i == accountConcurrency-1 {
-			last = common.HexToHash("0xffffffffffffffffffffffffffffffffffffffffffffffffffffffffffffffff")
-		}
-		boundaries = append(boundaries, last)
-		next = common.BigToHash(new(big.Int).Add(last.Big(), common.Big1))
-	}
-	// Fill boundary slots
-	for i := 0; i < len(boundaries); i++ {
-		key := boundaries[i]
-		val := []byte{0xde, 0xad, 0xbe, 0xef}
-
-		elem := &kv{key[:], val}
-		trie.Update(elem.k, elem.v)
-		entries = append(entries, elem)
-	}
-	// Fill other slots if required
-	for i := uint64(1); i <= uint64(n); i++ {
-		slotKey := key32(i)
-		key := crypto.Keccak256Hash(slotKey[:])
-
-		slotValue := key32(i)
-		rlpSlotValue, _ := rlp.EncodeToBytes(common.TrimLeftZeroes(slotValue[:]))
-
-		elem := &kv{key[:], rlpSlotValue}
-=======
->>>>>>> 658b17f5
-		trie.Update(elem.k, elem.v)
-		entries = append(entries, elem)
-	}
-	sort.Sort(entries)
-	trie.Commit(nil)
-	return trie, entries
-}
-
-<<<<<<< HEAD
-=======
 // makeBoundaryStorageTrie constructs a storage trie. Instead of filling
 // storage slots normally, this function will fill a few slots which have
 // boundary hash.
@@ -1772,7 +1568,6 @@
 	return trie, entries
 }
 
->>>>>>> 658b17f5
 func verifyTrie(db ethdb.KeyValueStore, root common.Hash, t *testing.T) {
 	t.Helper()
 	triedb := trie.NewDatabase(db)
@@ -1811,98 +1606,4 @@
 		t.Fatal(err)
 	}
 	t.Logf("accounts: %d, slots: %d", accounts, slots)
-<<<<<<< HEAD
-}
-
-// TestSyncAccountPerformance tests how efficient the snap algo is at minimizing
-// state healing
-func TestSyncAccountPerformance(t *testing.T) {
-	// Set the account concurrency to 1. This _should_ result in the
-	// range root to become correct, and there should be no healing needed
-	defer func(old int) { accountConcurrency = old }(accountConcurrency)
-	accountConcurrency = 1
-
-	var (
-		once   sync.Once
-		cancel = make(chan struct{})
-		term   = func() {
-			once.Do(func() {
-				close(cancel)
-			})
-		}
-	)
-	sourceAccountTrie, elems := makeAccountTrieNoStorage(100)
-
-	mkSource := func(name string) *testPeer {
-		source := newTestPeer(name, t, term)
-		source.accountTrie = sourceAccountTrie
-		source.accountValues = elems
-		return source
-	}
-	src := mkSource("source")
-	syncer := setupSyncer(src)
-	if err := syncer.Sync(sourceAccountTrie.Hash(), cancel); err != nil {
-		t.Fatalf("sync failed: %v", err)
-	}
-	verifyTrie(syncer.db, sourceAccountTrie.Hash(), t)
-	// The trie root will always be requested, since it is added when the snap
-	// sync cycle starts. When popping the queue, we do not look it up again.
-	// Doing so would bring this number down to zero in this artificial testcase,
-	// but only add extra IO for no reason in practice.
-	if have, want := src.nTrienodeRequests, 1; have != want {
-		fmt.Printf(src.Stats())
-		t.Errorf("trie node heal requests wrong, want %d, have %d", want, have)
-	}
-}
-
-func TestSlotEstimation(t *testing.T) {
-	for i, tc := range []struct {
-		last  common.Hash
-		count int
-		want  uint64
-	}{
-		{
-			// Half the space
-			common.HexToHash("0x7fffffffffffffffffffffffffffffffffffffffffffffffffffffffffffffff"),
-			100,
-			100,
-		},
-		{
-			// 1 / 16th
-			common.HexToHash("0x0fffffffffffffffffffffffffffffffffffffffffffffffffffffffffffffff"),
-			100,
-			1500,
-		},
-		{
-			// Bit more than 1 / 16th
-			common.HexToHash("0x1000000000000000000000000000000000000000000000000000000000000000"),
-			100,
-			1499,
-		},
-		{
-			// Almost everything
-			common.HexToHash("0xF000000000000000000000000000000000000000000000000000000000000000"),
-			100,
-			6,
-		},
-		{
-			// Almost nothing -- should lead to error
-			common.HexToHash("0x0000000000000000000000000000000000000000000000000000000000000001"),
-			1,
-			0,
-		},
-		{
-			// Nothing -- should lead to error
-			common.Hash{},
-			100,
-			0,
-		},
-	} {
-		have, _ := estimateRemainingSlots(tc.count, tc.last)
-		if want := tc.want; have != want {
-			t.Errorf("test %d: have %d want %d", i, have, want)
-		}
-	}
-=======
->>>>>>> 658b17f5
 }