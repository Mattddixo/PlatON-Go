--- conflicted
+++ resolved
@@ -1269,32 +1269,14 @@
 		return errors.Wrap(err, "get msg's cannibalize bytes failed")
 	}
 
-<<<<<<< HEAD
 	// Verify consensus msg signature
 	if err := cbft.validatorPool.Verify(msg.EpochNum(), msg.NodeIndex(), digest, msg.Sign()); err != nil {
-=======
-	// Verify consensus msg signature
-	baseNumber, baseIndex := cbft.validatorInfo(msg)
-	if err := cbft.validatorPool.Verify(baseNumber, baseIndex, digest, msg.Sign()); err != nil {
-		return err
-	}
-	return nil
-}
-
-func (cbft *Cbft) verifyConsensusMsg(msg ctypes.ConsensusMsg) (*cbfttypes.ValidateNode, error) {
-	// Verify consensus msg signature
-	if err := cbft.verifyConsensusSign(msg); err != nil {
->>>>>>> 4834d0df
+
 		return nil, err
 	}
 
-	baseNumber, baseIndex := cbft.validatorInfo(msg)
 	// Get validator of signer
-<<<<<<< HEAD
 	vnode, err := cbft.validatorPool.GetValidatorByIndex(msg.EpochNum(), msg.NodeIndex())
-=======
-	vnode, err := cbft.validatorPool.GetValidatorByIndex(baseNumber, baseIndex)
->>>>>>> 4834d0df
 
 	if err != nil {
 		return nil, errors.Wrap(err, "get validator failed")
@@ -1485,20 +1467,13 @@
 	return qc
 }
 
-<<<<<<< HEAD
-func (cbft *Cbft) verifyPrepareQC(original uint64, qc *ctypes.QuorumCert) error {
-=======
 func (cbft *Cbft) verifyPrepareQC(oriNum uint64, oriHash common.Hash, qc *ctypes.QuorumCert) error {
->>>>>>> 4834d0df
 	if qc == nil {
 		return fmt.Errorf("verify prepare qc failed,qc is nil")
 	}
 	// check signature number
-<<<<<<< HEAD
 	threshold := cbft.threshold(cbft.validatorPool.Len(qc.Epoch))
-=======
-	threshold := cbft.threshold(cbft.validatorPool.Len(qc.BlockNumber))
->>>>>>> 4834d0df
+
 	signsTotal := qc.Len()
 	if signsTotal < threshold {
 		return fmt.Errorf("block qc has small number of signature total:%d, threshold:%d", signsTotal, threshold)
