// Copyright 2014 The go-ethereum Authors
// This file is part of the go-ethereum library.
//
// The go-ethereum library is free software: you can redistribute it and/or modify
// it under the terms of the GNU Lesser General Public License as published by
// the Free Software Foundation, either version 3 of the License, or
// (at your option) any later version.
//
// The go-ethereum library is distributed in the hope that it will be useful,
// but WITHOUT ANY WARRANTY; without even the implied warranty of
// MERCHANTABILITY or FITNESS FOR A PARTICULAR PURPOSE. See the
// GNU Lesser General Public License for more details.
//
// You should have received a copy of the GNU Lesser General Public License
// along with the go-ethereum library. If not, see <http://www.gnu.org/licenses/>.

package types

import (
	"bytes"
	"fmt"
<<<<<<< HEAD
	"hash"
=======
	"github.com/PlatONnetwork/PlatON-Go/common/math"
	"github.com/PlatONnetwork/PlatON-Go/crypto"
	"github.com/PlatONnetwork/PlatON-Go/params"
>>>>>>> 91b3e85e
	"math/big"
	"reflect"
	"testing"

	"golang.org/x/crypto/sha3"

	"github.com/PlatONnetwork/PlatON-Go/common/hexutil"

	"github.com/PlatONnetwork/PlatON-Go/common"
	"github.com/PlatONnetwork/PlatON-Go/rlp"
)

// testHasher is the helper tool for transaction/receipt list hashing.
// The original hasher is trie, in order to get rid of import cycle,
// use the testing hasher instead.
type testHasher struct {
	hasher hash.Hash
}

func newHasher() *testHasher {
	return &testHasher{hasher: sha3.NewLegacyKeccak256()}
}

func (h *testHasher) Reset() {
	h.hasher.Reset()
}

func (h *testHasher) Update(key, val []byte) {
	h.hasher.Write(key)
	h.hasher.Write(val)
}

func (h *testHasher) Hash() common.Hash {
	return common.BytesToHash(h.hasher.Sum(nil))
}

// from bcValidBlockTest.json, "SimpleTx"
func TestBlockEncoding(t *testing.T) {
	blockEnc := common.FromHex("f90264f901fda00000000000000000000000000000000000000000000000000000000000000000948888f1f195afa192cfee860698584c030f4c9db1a0ef1552a40b7165c3cd773806b9e0c165b75356e0314bf0706f279c729f51e017a00000000000000000000000000000000000000000000000000000000000000000a00000000000000000000000000000000000000000000000000000000000000000b901000000000000000000000000000000000000000000000000000000000000000000000000000000000000000000000000000000000000000000000000000000000000000000000000000000000000000000000000000000000000000000000000000000000000000000000000000000000000000000000000000000000000000000000000000000000000000000000000000000000000000000000000000000000000000000000000000000000000000000000000000000000000000000000000000000000000000000000000000000000000000000000000000000000000000000000000000000000000000000000000000000000000000000000000000000000080832fefd8825208845506eb0780b8510376e56dffd12ab53bb149bda4e0cbce2b6aabe4cccc0df0b5a39e12977a2fcd23000000000000000000000000000000000000000000000000000000000000000000000000000000000000000000000000f861f85f800a82c35094095e7baea6a6c7c4c2dfeb977efac326af552d870a8023a09bea4c4daac7c7c52e093e6a4c35dbbcf8856f1af7b059ba20253e70848d094fa08a8fae537ce25ed8cb5af9adac3f141af69bd515bd2ba031522df09b97dd72b180")
	var block Block
	if err := rlp.DecodeBytes(blockEnc, &block); err != nil {
		t.Fatal("decode error: ", err)
	}

	check := func(f string, got, want interface{}) {
		if !reflect.DeepEqual(got, want) {
			t.Errorf("%s mismatch: got %v, want %v", f, got, want)
		}
	}
	check("GasLimit", block.GasLimit(), uint64(3141592))
	check("GasUsed", block.GasUsed(), uint64(21000))
	check("Coinbase", block.Coinbase(), common.MustBech32ToAddress("lax13zy0ruv447se9nlwscrfskzvqv85e8d35gau40"))
	check("Root", block.Root(), common.HexToHash("ef1552a40b7165c3cd773806b9e0c165b75356e0314bf0706f279c729f51e017"))
	check("Hash", block.Hash(), common.HexToHash("499987a73fa100f582328c92c1239262edf5c0a3479face652c89f60314aa805"))
	check("Nonce", block.Nonce(), EncodeNonce(hexutil.MustDecode("0x0376e56dffd12ab53bb149bda4e0cbce2b6aabe4cccc0df0b5a39e12977a2fcd23")).Bytes())
	check("Time", block.Time(), uint64(1426516743))
	check("Size", block.Size(), common.StorageSize(len(blockEnc)))

	tx1 := NewTransaction(0, common.MustBech32ToAddress("lax1p908ht4x5mrufsklawtha7kry6h42tv8sxxrdc"), big.NewInt(10), 50000, big.NewInt(10), nil)

	tx1, _ = tx1.WithSignature(NewEIP155Signer(new(big.Int)), common.Hex2Bytes("9bea4c4daac7c7c52e093e6a4c35dbbcf8856f1af7b059ba20253e70848d094f8a8fae537ce25ed8cb5af9adac3f141af69bd515bd2ba031522df09b97dd72b100"))
	fmt.Println(block.Transactions()[0].Hash())
	fmt.Println(tx1.data)
	fmt.Println(tx1.Hash())
	check("len(Transactions)", len(block.Transactions()), 1)
	check("Transactions[0].Hash", block.Transactions()[0].Hash(), tx1.Hash())

	ourBlockEnc, err := rlp.EncodeToBytes(&block)
	if err != nil {
		t.Fatal("encode error: ", err)
	}
	if !bytes.Equal(ourBlockEnc, blockEnc) {
		t.Errorf("encoded block mismatch:\ngot:  %x\nwant: %x", ourBlockEnc, blockEnc)
	}
}

var benchBuffer = bytes.NewBuffer(make([]byte, 0, 32000))

func BenchmarkEncodeBlock(b *testing.B) {
	block := makeBenchBlock()
	b.ResetTimer()

	for i := 0; i < b.N; i++ {
		benchBuffer.Reset()
		if err := rlp.Encode(benchBuffer, block); err != nil {
			b.Fatal(err)
		}
	}
}

func makeBenchBlock() *Block {
	var (
		key, _   = crypto.GenerateKey()
		txs      = make([]*Transaction, 70)
		receipts = make([]*Receipt, len(txs))
		signer   = NewEIP155Signer(params.TestChainConfig.ChainID)
		uncles   = make([]*Header, 3)
	)
	header := &Header{
		Number:   math.BigPow(2, 9),
		GasLimit: 12345678,
		GasUsed:  1476322,
		Time:     9876543,
		Extra:    []byte("coolest block on chain"),
	}
	for i := range txs {
		amount := math.BigPow(2, int64(i))
		price := big.NewInt(300000)
		data := make([]byte, 100)
		tx := NewTransaction(uint64(i), common.Address{}, amount, 123457, price, data)
		signedTx, err := SignTx(tx, signer, key)
		if err != nil {
			panic(err)
		}
		txs[i] = signedTx
		receipts[i] = NewReceipt(make([]byte, 32), false, tx.Gas())
	}
	for i := range uncles {
		uncles[i] = &Header{
			Number:   math.BigPow(2, 9),
			GasLimit: 12345678,
			GasUsed:  1476322,
			Time:     9876543,
			Extra:    []byte("benchmark uncle"),
		}
	}
	return NewBlock(header, txs, receipts)
}<|MERGE_RESOLUTION|>--- conflicted
+++ resolved
@@ -19,16 +19,16 @@
 import (
 	"bytes"
 	"fmt"
-<<<<<<< HEAD
 	"hash"
-=======
+	"math/big"
+	"reflect"
+	"testing"
+
+	"github.com/PlatONnetwork/PlatON-Go/trie"
+
 	"github.com/PlatONnetwork/PlatON-Go/common/math"
 	"github.com/PlatONnetwork/PlatON-Go/crypto"
 	"github.com/PlatONnetwork/PlatON-Go/params"
->>>>>>> 91b3e85e
-	"math/big"
-	"reflect"
-	"testing"
 
 	"golang.org/x/crypto/sha3"
 
@@ -152,5 +152,5 @@
 			Extra:    []byte("benchmark uncle"),
 		}
 	}
-	return NewBlock(header, txs, receipts)
+	return NewBlock(header, txs, receipts, new(trie.Trie))
 }