package plugin

import (
	"encoding/hex"
	"fmt"
	"github.com/PlatONnetwork/PlatON-Go/common"
	"github.com/PlatONnetwork/PlatON-Go/common/vm"
	"github.com/PlatONnetwork/PlatON-Go/core/cbfttypes"
	"github.com/PlatONnetwork/PlatON-Go/core/snapshotdb"
	"github.com/PlatONnetwork/PlatON-Go/core/types"
	"github.com/PlatONnetwork/PlatON-Go/crypto"
	"github.com/PlatONnetwork/PlatON-Go/crypto/vrf"
	"github.com/PlatONnetwork/PlatON-Go/event"
	"github.com/PlatONnetwork/PlatON-Go/log"
	"github.com/PlatONnetwork/PlatON-Go/p2p/discover"
	"github.com/PlatONnetwork/PlatON-Go/x/staking"
	"github.com/PlatONnetwork/PlatON-Go/x/xcom"
	"github.com/PlatONnetwork/PlatON-Go/x/xutil"
	"math/big"
	"sort"
	"strconv"
	"sync"
)

type StakingPlugin struct {
	db   		*staking.StakingDB
	eventMux	*event.TypeMux
	once sync.Once
}

var stk *StakingPlugin

var (
	AccountVonNotEnough        = common.NewBizError("The von of account is not enough")
	DelegateVonNotEnough       = common.NewBizError("The von of delegate is not enough")
	WithdrewDelegateVonCalcErr = common.NewBizError("withdrew delegate von calculate err")
	ParamsErr                  = common.NewBizError("the fn params err")
	ProcessVersionErr          = common.NewBizError("The version of the relates node's process is too low")
	BlockNumberDisordered      = common.NewBizError("The blockNumber is disordered")
	VonAmountNotRight          = common.NewBizError("The amount of von is not right")
	CandidateNotExist          = common.NewBizError("The candidate is not exist")
	ValidatorNotExist          = common.NewBizError("The validator is not exist")
)

const (
	FreeOrigin            = 0
	RestrictingPlanOrigin = 1

	PreviousRound         = uint(0)
	CurrentRound          = uint(1)
	NextRound             = uint(2)

	QueryStartIrr         = true
	QueryStartNotIrr      = false
)

// Instance a global StakingPlugin
func StakingInstance() *StakingPlugin {
	if nil == stk {
		stk = &StakingPlugin{
			db: staking.NewStakingDB(),
		}
	}
	return stk
}

//func ClearStakingPlugin() error {
//	if nil == stk {
//		return common.NewSysError("the StakingPlugin already be nil")
//	}
//	stk = nil
//	return nil
//}

func (sk *StakingPlugin) SetEventMux(eventMux *event.TypeMux) {
	sk.eventMux = eventMux
}

func (sk *StakingPlugin) BeginBlock(blockHash common.Hash, header *types.Header, state xcom.StateDB) error {
	// Do nothings
	return nil
}

func (sk *StakingPlugin) EndBlock(blockHash common.Hash, header *types.Header, state xcom.StateDB) error {

	epoch := xutil.CalculateEpoch(header.Number.Uint64())

	if xutil.IsSettlementPeriod(header.Number.Uint64()) {
		// handle UnStaking Item
		err := sk.HandleUnCandidateItem(state, blockHash, epoch)
		if nil != err {
			log.Error("Failed to call HandleUnCandidateItem on stakingPlugin EndBlock", "blockHash",
				blockHash.Hex(), "blockNumber", header.Number.Uint64(), "err", err)
			return err //  TODO common.NewSysError(err.Error())
		}

		// hanlde UnDelegate Item
		err = sk.HandleUnDelegateItem(state, blockHash, epoch)
		if nil != err {
			log.Error("Failed to call HandleUnDelegateItem on stakingPlugin EndBlock", "blockHash",
				blockHash.Hex(), "blockNumber", header.Number.Uint64(), "err", err)
			return err
		}

		// Election next epoch validators
		if err := sk.ElectNextVerifierList(blockHash, header.Number.Uint64()); nil != err {
			log.Error("Failed to call ElectNextVerifierList on stakingPlugin EndBlock", "blockHash",
				blockHash.Hex(), "blockNumber", header.Number.Uint64(), "err", err)
			return err
		}
	}

	if xutil.IsElection(header.Number.Uint64()) {
		// ELection next round validators
		err := sk.Election(blockHash, header)
		if nil != err {
			log.Error("Failed to call Election on stakingPlugin EndBlock", "blockHash", blockHash.Hex(),
				"blockNumber", header.Number.Uint64(), "err", err)
			return err
		}
	}

	if xutil.IsSwitch(header.Number.Uint64()) {
		// Switch previous, current and next round validators
		err := sk.Switch(blockHash, header.Number.Uint64())
		if nil != err {
			log.Error("Failed to call Switch on stakingPlugin EndBlock", "blockHash", blockHash.Hex(),
				"blockNumber", header.Number.Uint64(), "err", err)
			return err
		}
	}

	return nil
}

func (sk *StakingPlugin) Confirmed(block *types.Block) error {
	if xutil.IsElection(block.NumberU64()) {

		next, err := sk.db.GetNextValidatorListByBlockHash(block.Hash())
		if nil != err {
			log.Error("Failed to Query Next validators on stakingPlugin Confirmed When Election block",
				"blockHash", block.Hash().Hex(), "blockNumber", block.Number().Uint64(), "err", err)
			return err
		}

		current, err := sk.db.GetCurrentValidatorListByBlockHash(block.Hash())
		if nil != err {
			log.Error("Failed to Query Current Round validators on stakingPlugin Confirmed When Election block",
				"blockHash", block.Hash().Hex(), "blockNumber", block.Number().Uint64(), "err", err)
			return err
		}
		result := sk.distinct(next.Arr, current.Arr)
		if len(result) > 0 {
			sk.addConsensusNode(result)
			log.Debug("stakingPlugin addConsensusNode success", "blockNumber", block.NumberU64(), "size", len(result))
		}
	}

	if xutil.IsSwitch(block.NumberU64()) {
		pre, err := sk.db.GetPreValidatorListByBlockHash(block.Hash())
		if nil != err {
			log.Error("Failed to Query Previous Round validators on stakingPlugin Confirmed When Switch block",
				"blockHash", block.Hash().Hex(), "blockNumber", block.Number().Uint64(), "err", err)
			return err
		}
		current, err := sk.db.GetCurrentValidatorListByBlockHash(block.Hash())
		if nil != err {
			log.Error("Failed to Query Current Round validators on stakingPlugin Confirmed When Switch block",
				"blockHash", block.Hash().Hex(), "blockNumber", block.Number().Uint64(), "err", err)
			return err
		}
		result := sk.distinct(pre.Arr, current.Arr)
		if len(result) > 0 {
			sk.removeConsensusNode(result)
			log.Debug("stakingPlugin removeConsensusNode success", "blockNumber", block.NumberU64(), "size", len(result))
		}
	}

	return nil
}

func (sk *StakingPlugin) distinct(list, target staking.ValidatorQueue) staking.ValidatorQueue {
	currentMap := make(map[discover.NodeID]bool)
	for _, v := range target {
		currentMap[v.NodeId] = true
	}
	result := make(staking.ValidatorQueue, 0)
	for _, v := range list {
		if _, ok := currentMap[v.NodeId]; !ok {
			result = append(result, v)
		}
	}
	return result
}

func (sk *StakingPlugin) addConsensusNode(nodes staking.ValidatorQueue) {
	for _, node := range nodes {
		sk.eventMux.Post(cbfttypes.AddValidatorEvent{NodeID: node.NodeId})
	}
}

func (sk *StakingPlugin) removeConsensusNode(nodes staking.ValidatorQueue) {
	for _, node := range nodes {
		sk.eventMux.Post(cbfttypes.RemoveValidatorEvent{NodeID: node.NodeId})
	}
}

func (sk *StakingPlugin) GetCandidateInfo(blockHash common.Hash, addr common.Address) (*staking.Candidate, error) {
	return sk.db.GetCandidateStore(blockHash, addr)
}

func (sk *StakingPlugin) GetCandidateInfoByIrr(addr common.Address) (*staking.Candidate, error) {
	return sk.db.GetCandidateStoreByIrr(addr)
}

func (sk *StakingPlugin) CreateCandidate(state xcom.StateDB, blockHash common.Hash, blockNumber,
amount *big.Int, processVersion uint32, typ uint16, addr common.Address, can *staking.Candidate) error {

	// Query current active version
	curr_version := govp.GetActiveVersion(state)

	currLargeVersion := xutil.CalcLargeVersion(curr_version)
	inputLargeVersion := xutil.CalcLargeVersion(processVersion)

	var isDeclareVersion bool

	// Compare Large version
	// Just like that:
	// 2.1.x == 2.1.x; 2.1.x > 2.0.x
	if inputLargeVersion < currLargeVersion {

		log.Error("Failed to CreateCandidate on stakingPlugin: input version  less than current valid version",
			"input Version", xutil.ProcessVerion2Str(processVersion), "current Large Version",
			xutil.ProcessVerion2Str(curr_version))

		return ProcessVersionErr
	} else if inputLargeVersion > currLargeVersion {
		isDeclareVersion = true
	}
	can.ProcessVersion = currLargeVersion

	// from account free von
	if typ == FreeOrigin {

		origin := state.GetBalance(can.StakingAddress)
		if origin.Cmp(amount) < 0 {
			log.Error("Failed to CreateCandidate on stakingPlugin: the account free von is not Enough",
				"blockNumber", blockNumber.Uint64(), "blockHash", blockHash.Hex(), "originVon", origin, "stakingVon", amount)
			return AccountVonNotEnough
		}
		state.SubBalance(can.StakingAddress, amount)
		state.AddBalance(vm.StakingContractAddr, amount)
		can.ReleasedHes = amount

	} else if typ == RestrictingPlanOrigin { //  from account RestrictingPlan von

		err := rt.PledgeLockFunds(can.StakingAddress, amount, state)
		if nil != err {
			log.Error("Failed to CreateCandidate on stakingPlugin: call Restricting PledgeLockFunds() is failed",
				"blockNumber", blockNumber.Uint64(), "blockHash", blockHash.Hex(), "err", err)
			return err
		}
		can.RestrictingPlanHes = amount
	}

	can.StakingEpoch = uint32(xutil.CalculateEpoch(blockNumber.Uint64()))

	if err := sk.db.SetCandidateStore(blockHash, addr, can); nil != err {
		log.Error("Failed to CreateCandidate on stakingPlugin: Store Candidate info is failed",
			"blockNumber", blockNumber.Uint64(), "blockHash", blockHash.Hex(), "err", err)
		return err
	}

	if err := sk.db.SetCanPowerStore(blockHash, addr, can); nil != err {
		log.Error("Failed to CreateCandidate on stakingPlugin: Store Candidate power failed",
			"blockNumber", blockNumber.Uint64(), "blockHash", blockHash.Hex(), "err", err)
		return err
	}

	if isDeclareVersion {
		// Declare new Version
		err := govp.DeclareVersion(can.StakingAddress, can.NodeId, processVersion, blockHash, blockNumber.Uint64(), state)
		if nil != err {
			log.Error("Call CreateCandidate with govplugin DelareVersion failed",
				"blockNumber", blockNumber.Uint64(), "blockHash", blockHash.Hex(),"err", err)
		}
	}
	// todo test
	//canJson, _ := json.Marshal(can)
	//fmt.Println("Created the can:", string(canJson))
	return nil
}

func (sk *StakingPlugin) EditorCandidate(blockHash common.Hash, blockNumber *big.Int, can *staking.Candidate) error {
	pubKey, _ := can.NodeId.Pubkey()

	epoch := xutil.CalculateEpoch(blockNumber.Uint64())

	lazyCalcStakeAmount(epoch, can)

	addr := crypto.PubkeyToAddress(*pubKey)

	if err := sk.db.SetCandidateStore(blockHash, addr, can); nil != err {
		log.Error("Failed to EditorCandidate on stakingPlugin: Store Candidate info is failed",
			"blockNumber", blockNumber.Uint64(), "blockHash", blockHash.Hex(), "err", err)
		return err
	}

	return nil
}

func (sk *StakingPlugin) IncreaseStaking(state xcom.StateDB, blockHash common.Hash, blockNumber,
amount *big.Int, typ uint16, can *staking.Candidate) error {


	pubKey, _ := can.NodeId.Pubkey()

	epoch := xutil.CalculateEpoch(blockNumber.Uint64())

	lazyCalcStakeAmount(epoch, can)

	addr := crypto.PubkeyToAddress(*pubKey)

	if typ == FreeOrigin {
		origin := state.GetBalance(can.StakingAddress)
		if origin.Cmp(amount) < 0 {
			log.Error("Failed to IncreaseStaking on stakingPlugin: the account free von is not Enough",
				"blockNumber", blockNumber.Uint64(), "blockHash", blockHash.Hex(), "account", can.StakingAddress.Hex(),
				"originVon", origin, "stakingVon", can.ReleasedHes)
			return AccountVonNotEnough
		}
		state.SubBalance(can.StakingAddress, amount)
		state.AddBalance(vm.StakingContractAddr, amount)

		can.ReleasedHes = new(big.Int).Add(can.ReleasedHes, amount)

	} else {

		err := rt.PledgeLockFunds(can.StakingAddress, amount, state)
		if nil != err {
			log.Error("Failed to IncreaseStaking on stakingPlugin: call Restricting PledgeLockFunds() is failed",
				"blockNumber", blockNumber.Uint64(), "blockHash", blockHash.Hex(), "err", err)
			return err
		}

		can.RestrictingPlanHes = new(big.Int).Add(can.RestrictingPlanHes, amount)
	}

	can.StakingEpoch = uint32(epoch)

	// delete old power of can
	if err := sk.db.DelCanPowerStore(blockHash, can); nil != err {
		log.Error("Failed to IncreaseStaking on stakingPlugin: Delete Candidate old power is failed",
			"blockNumber", blockNumber.Uint64(), "blockHash", blockHash.Hex(), "err", err)
		return err
	}

	can.Shares = new(big.Int).Add(can.Shares, amount)

	// set new power of can
	if err := sk.db.SetCanPowerStore(blockHash, addr, can); nil != err {
		log.Error("Failed to IncreaseStaking on stakingPlugin: Store Candidate new power is failed",
			"blockNumber", blockNumber.Uint64(), "blockHash", blockHash.Hex(), "err", err)
		return err
	}


	if err := sk.db.SetCandidateStore(blockHash, addr, can); nil != err {
		log.Error("Failed to IncreaseStaking on stakingPlugin: Store Candidate info is failed",
			"blockNumber", blockNumber.Uint64(), "blockHash", blockHash.Hex(), "err", err)
		return err
	}

	return nil
}

func (sk *StakingPlugin) WithdrewCandidate(state xcom.StateDB, blockHash common.Hash, blockNumber *big.Int,
	can *staking.Candidate) error {
	pubKey, _ := can.NodeId.Pubkey()

	epoch := xutil.CalculateEpoch(blockNumber.Uint64())

	lazyCalcStakeAmount(epoch, can)

	addr := crypto.PubkeyToAddress(*pubKey)

	// delete old power of can
	if err := sk.db.DelCanPowerStore(blockHash, can); nil != err {
		log.Error("Failed to WithdrewCandidate on stakingPlugin: Delete Candidate old power is failed",
			"blockNumber", blockNumber.Uint64(), "blockHash", blockHash.Hex(), "err", err)
		return err
	}

	if err := sk.withdrewStakeAmount(state, blockHash, blockNumber.Uint64(), epoch, addr, can); nil != err {
		return err
	}

	can.StakingEpoch = uint32(epoch)

	if can.Released.Cmp(common.Big0) > 0 || can.RestrictingPlan.Cmp(common.Big0) > 0 {

		if err := sk.db.SetCandidateStore(blockHash, addr, can); nil != err {
			log.Error("Failed to WithdrewCandidate on stakingPlugin: Store Candidate info is failed",
				"blockNumber", blockNumber.Uint64(), "blockHash", blockHash.Hex(), "err", err)
			return err
		}
	} else {
		if err := sk.db.DelCandidateStore(blockHash, addr); nil != err {
			log.Error("Failed to WithdrewCandidate on stakingPlugin: Delete Candidate info is failed",
				"blockNumber", blockNumber.Uint64(), "blockHash", blockHash.Hex(), "err", err)
			return err
		}
	}
	return nil
}

func (sk *StakingPlugin) withdrewStakeAmount(state xcom.StateDB, blockHash common.Hash, blockNumber, epoch uint64,
	addr common.Address, can *staking.Candidate) error {

	// Direct return of money during the hesitation period
	// Return according to the way of coming
	if can.ReleasedHes.Cmp(common.Big0) > 0 {
		state.AddBalance(can.StakingAddress, can.ReleasedHes)
		state.SubBalance(vm.StakingContractAddr, can.ReleasedHes)
		can.Shares = new(big.Int).Sub(can.Shares, can.ReleasedHes)
		can.ReleasedHes = common.Big0
	}

	if can.RestrictingPlanHes.Cmp(common.Big0) > 0 {

		err := rt.ReturnLockFunds(can.StakingAddress, can.RestrictingPlanHes, state)
		if nil != err {
			log.Error("Failed to WithdrewCandidate on stakingPlugin: call Restricting ReturnLockFunds() is failed",
				"blockNumber", blockNumber, "blockHash", blockHash.Hex(), "err", err)
			return err
		}

		can.Shares = new(big.Int).Sub(can.Shares, can.RestrictingPlanHes)
		can.RestrictingPlanHes = common.Big0
	}

	if can.Released.Cmp(common.Big0) > 0 || can.RestrictingPlan.Cmp(common.Big0) > 0 {
		if err := sk.db.AddUnStakeItemStore(blockHash, epoch, addr); nil != err {
			log.Error("Failed to WithdrewCandidate on stakingPlugin: Add UnStakeItemStore failed",
				"blockNumber", blockNumber, "blockHash", blockHash.Hex(), "err", err)
			return err
		}
	}
	can.Status |= staking.Invalided

	return nil
}

func (sk *StakingPlugin) HandleUnCandidateItem(state xcom.StateDB, blockHash common.Hash, epoch uint64) error {

	log.Debug("Call HandleUnCandidateItem", "blockHash", blockHash.Hex(), "epoch", epoch)

	releaseEpoch := epoch - xcom.UnStakeFreezeRatio()

	unStakeCount, err := sk.db.GetUnStakeCountStore(blockHash, releaseEpoch)
	switch {
	case nil != err && err != snapshotdb.ErrNotFound:
		return err
	case nil != err && err == snapshotdb.ErrNotFound:
		unStakeCount = 0
	}

	if unStakeCount == 0 {
		return nil
	}

	filterAddr := make(map[common.Address]struct{})

	for index := 1; index <= int(unStakeCount); index++ {
		addr, err := sk.db.GetUnStakeItemStore(blockHash, releaseEpoch, uint64(index))
		if nil != err {
			log.Error("Failed to HandleUnCandidateItem: Query the unStakeItem node addr is failed",
				"blockHash", blockHash.Hex(), "err", err)
			return err
		}

		if _, ok := filterAddr[addr]; ok {
			if err := sk.db.DelUnStakeItemStore(blockHash, epoch, uint64(index)); nil != err {
				log.Error("Failed to HandleUnCandidateItem: Delete already handle unstakeItem failed",
					"blockHash", blockHash.Hex(), "err", err)
				return err
			}
			continue
		}

		can, err := sk.db.GetCandidateStore(blockHash, addr)
		if nil != err {
			log.Error("Failed to HandleUnCandidateItem: Query candidate failed",  "blockHash", blockHash.Hex(), "err", err)
			return err
		}

		if nil == can {
			// This should not be nil
			continue
		}

		// Already deleted power
		/*// First delete the weight information
		if err := sk.db.delCanPowerStore(blockHash, can); nil != err {
			return false, err
		}*/

		// Second handle balabala ...
		if err := sk.handleUnStake(state, blockHash, epoch, addr, can); nil != err {
			return err
		}

		if err := sk.db.DelUnStakeItemStore(blockHash, epoch, uint64(index)); nil != err {
			log.Error("Failed to HandleUnCandidateItem: Delete unstakeItem failed",  "blockHash", blockHash.Hex(), "err", err)
			return err
		}

		filterAddr[addr] = struct{}{}
	}

	if err := sk.db.DelUnStakeCountStore(blockHash, releaseEpoch); nil != err {
		log.Error("Failed to HandleUnCandidateItem: Delete unstakeCount failed",  "blockHash", blockHash.Hex(), "err", err)
		return err
	}

	return nil
}

func (sk *StakingPlugin) handleUnStake(state xcom.StateDB, blockHash common.Hash, epoch uint64,
	addr common.Address, can *staking.Candidate) error {

	lazyCalcStakeAmount(epoch, can)

	refundReleaseFn := func(balance *big.Int) *big.Int {
		if balance.Cmp(common.Big0) > 0 {
			state.AddBalance(can.StakingAddress, balance)
			state.SubBalance(vm.StakingContractAddr, balance)
			return common.Big0
		}
		return balance
	}

	can.ReleasedHes = refundReleaseFn(can.ReleasedHes)
	can.Released = refundReleaseFn(can.Released)

	refundRestrictingPlanFn := func(title string, balance *big.Int) (*big.Int, error) {

		if balance.Cmp(common.Big0) > 0 {
			err := rt.ReturnLockFunds(can.StakingAddress, balance, state)
			if nil != err {
				log.Error("Failed to HandleUnCandidateItem on stakingPlugin: call Restricting ReturnLockFunds() is failed",
					title, balance, "blockHash", blockHash.Hex(), "err", err)
				return common.Big0, err
			}
			return common.Big0, nil
		}

		return balance, nil
	}

	if balance, err := refundRestrictingPlanFn("RestrictingPlanHes", can.RestrictingPlanHes); nil != err {
		return err
	} else {
		can.RestrictingPlanHes = balance
	}

	if balance, err := refundRestrictingPlanFn("RestrictingPlan", can.RestrictingPlan); nil != err {
		return err
	} else {
		can.RestrictingPlan = balance
	}

	// delete can info
	if err := sk.db.DelCandidateStore(blockHash, addr); nil != err {
		log.Error("Failed to HandleUnCandidateItem: Delete candidate info failed",  "blockHash", blockHash.Hex(), "err", err)
		return err
	}

	return nil
}

func (sk *StakingPlugin) GetDelegateInfo(blockHash common.Hash, delAddr common.Address,
	nodeId discover.NodeID, stakeBlockNumber uint64) (*staking.Delegation, error) {
	return sk.db.GetDelegateStore(blockHash, delAddr, nodeId, stakeBlockNumber)
}

func (sk *StakingPlugin) GetDelegateExInfo(blockHash common.Hash, delAddr common.Address,
	nodeId discover.NodeID, stakeBlockNumber uint64) (*staking.DelegationEx, error) {

	del, err := sk.db.GetDelegateStore(blockHash, delAddr, nodeId, stakeBlockNumber)
	if nil != err {
		return nil, err
	}
	return &staking.DelegationEx{
		Addr:            delAddr,
		NodeId:          nodeId,
		StakingBlockNum: stakeBlockNumber,
		Delegation:      *del,
	}, nil
}

func (sk *StakingPlugin) GetDelegateInfoByIrr(delAddr common.Address,
	nodeId discover.NodeID, stakeBlockNumber uint64) (*staking.Delegation, error) {

	return sk.db.GetDelegateStoreByIrr(delAddr, nodeId, stakeBlockNumber)
}

func (sk *StakingPlugin) GetDelegateExInfoByIrr(delAddr common.Address,
	nodeId discover.NodeID, stakeBlockNumber uint64) (*staking.DelegationEx, error) {

	del, err := sk.db.GetDelegateStoreByIrr(delAddr, nodeId, stakeBlockNumber)
	if nil != err {
		return nil, err
	}
	return &staking.DelegationEx{
		Addr:            delAddr,
		NodeId:          nodeId,
		StakingBlockNum: stakeBlockNumber,
		Delegation:      *del,
	}, nil
}

func (sk *StakingPlugin) Delegate(state xcom.StateDB, blockHash common.Hash, blockNumber *big.Int,
	delAddr common.Address, del *staking.Delegation, can *staking.Candidate, typ uint16, amount *big.Int) error {

	fmt.Println("#####################  Delegate NodeId:", can.NodeId)
	pubKey, _ := can.NodeId.Pubkey()
	canAddr := crypto.PubkeyToAddress(*pubKey)

	epoch := xutil.CalculateEpoch(blockNumber.Uint64())

	lazyCalcDelegateAmount(epoch, del)

	if typ == FreeOrigin { // from account free von

		origin := state.GetBalance(delAddr)
		if origin.Cmp(amount) < 0 {
			log.Error("Failed to Delegate on stakingPlugin: the account free von is not Enough",
				"blockNumber", blockNumber, "blockHash", blockHash.Hex(), "originVon", origin,
				"stakingVon", can.ReleasedHes)
			return AccountVonNotEnough
		}
		state.SubBalance(delAddr, amount)
		state.AddBalance(vm.StakingContractAddr, amount)

		del.ReleasedHes = new(big.Int).Add(del.ReleasedHes, amount)

	} else if typ == RestrictingPlanOrigin { //  from account RestrictingPlan von

		err := rt.PledgeLockFunds(delAddr, amount, state)
		if nil != err {
			log.Error("Failed to Delegate on stakingPlugin: call Restricting PledgeLockFunds() is failed",
				"blockNumber", blockNumber, "blockHash", blockHash.Hex(), "err", err)
			return err
		}

		del.RestrictingPlanHes = new(big.Int).Add(del.RestrictingPlanHes, amount)

	}

	del.DelegateEpoch = uint32(epoch)


	// set new delegate info
	if err := sk.db.SetDelegateStore(blockHash, delAddr, can.NodeId, can.StakingBlockNum, del); nil != err {
		log.Error("Failed to Delegate on stakingPlugin: Store Delegate info is failed",
			"blockNumber", blockNumber, "blockHash", blockHash.Hex(), "err", err)
		return err
	}

	// delete old power of can
	if err := sk.db.DelCanPowerStore(blockHash, can); nil != err {
		log.Error("Failed to Delegate on stakingPlugin: Delete Candidate old power is failed",
			"blockNumber", blockNumber, "blockHash", blockHash.Hex(), "err", err)
		return err
	}

	// add the candidate power
	can.Shares = new(big.Int).Add(can.Shares, amount)


	// set new power of can
	if err := sk.db.SetCanPowerStore(blockHash, canAddr, can); nil != err {
		log.Error("Failed to Delegate on stakingPlugin: Store Candidate new power is failed",
			"blockNumber", blockNumber, "blockHash", blockHash.Hex(), "err", err)
		return err
	}

	// update can info about Shares
	if err := sk.db.SetCandidateStore(blockHash, canAddr, can); nil != err {
		log.Error("Failed to Delegate on stakingPlugin: Store Candidate info is failed",
			"blockNumber", blockNumber, "blockHash", blockHash.Hex(), "err", err)
		return err
	}
	return nil
}

func (sk *StakingPlugin) WithdrewDelegate(state xcom.StateDB, blockHash common.Hash, blockNumber, amount *big.Int,
	delAddr common.Address, nodeId discover.NodeID, stakingBlockNum uint64, del *staking.Delegation) error {

	canAddr, err := xutil.NodeId2Addr(nodeId)
	if nil != err {
		log.Error("Failed to WithdrewDelegate on stakingPlugin: nodeId parse addr failed",
			"blockNumber", blockNumber,  "blockHash", blockHash.Hex(), "nodeId", nodeId.String(), "err", err)
		return err
	}

	epoch := xutil.CalculateEpoch(blockNumber.Uint64())

	can, err := sk.db.GetCandidateStore(blockHash, canAddr)
	if nil != err {
		log.Error("Failed to WithdrewDelegate on stakingPlugin: Query candidate info failed",
			"blockNumber", blockNumber,  "blockHash", blockHash.Hex(), "nodeId", nodeId.String(), "err", err)
		return err
	}


	aboutRelease := new(big.Int).Add(del.Released, del.ReleasedHes)
	aboutRestrictingPlan := new(big.Int).Add(del.RestrictingPlan, del.RestrictingPlanHes)
	total := new(big.Int).Add(aboutRelease, aboutRestrictingPlan)

	lazyCalcDelegateAmount(epoch, del)

	/**
	inner Fn
	*/
	subDelegateFn := func(source, sub *big.Int) (*big.Int, *big.Int) {
		state.AddBalance(delAddr, sub)
		state.SubBalance(vm.StakingContractAddr, sub)
		return new(big.Int).Sub(source, sub), common.Big0
	}

	refundFn := func(remain, aboutRelease, aboutRestrictingPlan *big.Int) (*big.Int, *big.Int, *big.Int, error) {

		remainTmp := remain
		releaseTmp := aboutRelease
		restrictingPlanTmp := aboutRestrictingPlan


		// When remain is greater than or equal to del.ReleasedHes/del.Released
		if remainTmp.Cmp(common.Big0) > 0 {
			if remainTmp.Cmp(releaseTmp) >= 0 && releaseTmp.Cmp(common.Big0) > 0 {

				remainTmp, releaseTmp = subDelegateFn(remainTmp, releaseTmp)

			} else if remainTmp.Cmp(releaseTmp) < 0 {
				// When remain is less than or equal to del.ReleasedHes/del.Released
				releaseTmp, remainTmp = subDelegateFn(releaseTmp, remainTmp)
			}
		}

		if remainTmp.Cmp(common.Big0) > 0 {

			// When remain is greater than or equal to del.RestrictingPlanHes/del.RestrictingPlan
			if remainTmp.Cmp(restrictingPlanTmp) >= 0 && restrictingPlanTmp.Cmp(common.Big0) > 0 {

				err := rt.ReturnLockFunds(can.StakingAddress, restrictingPlanTmp, state)
				if nil != err {
					log.Error("Failed to WithdrewDelegate on stakingPlugin: call Restricting ReturnLockFunds() is failed",
						"blockNumber", blockNumber,  "blockHash", blockHash.Hex(), "nodeId", nodeId.String(), "err", err)
					return remainTmp, releaseTmp, restrictingPlanTmp, err
				}

				remainTmp = new(big.Int).Sub(remainTmp, restrictingPlanTmp)
				restrictingPlanTmp = common.Big0

			} else if remainTmp.Cmp(restrictingPlanTmp) < 0 {
				// When remain is less than or equal to del.RestrictingPlanHes/del.RestrictingPlan

				err := rt.ReturnLockFunds(can.StakingAddress, remainTmp, state)
				if nil != err {
					log.Error("Failed to WithdrewDelegate on stakingPlugin: call Restricting ReturnLockFunds() is failed",
						"blockNumber", blockNumber,  "blockHash", blockHash.Hex(), "nodeId", nodeId.String(), "err", err)
					return remainTmp, releaseTmp, restrictingPlanTmp, err
				}

				restrictingPlanTmp = new(big.Int).Sub(restrictingPlanTmp, remainTmp)
				remainTmp = common.Big0
			}
		}

		return remainTmp, releaseTmp, restrictingPlanTmp, nil
	}

	del.DelegateEpoch = uint32(epoch)

	switch {

	// When the related candidate info does not exist
	case nil == can, nil != can && stakingBlockNum < can.StakingBlockNum,
		nil != can && stakingBlockNum == can.StakingBlockNum && staking.Is_Invalid(can.Status):

		if total.Cmp(amount) < 0 {
			log.Error("Failed to WithdrewDelegate on stakingPlugin: delegate info amount is not enough",
				"blockNumber", blockNumber,  "blockHash", blockHash.Hex(), "nodeId", nodeId.String(),
				"delegate amount", total, "withdrew amount", amount)
			return common.BizErrorf("withdrewDelegate err: %s, delegate von: %s, withdrew von: %s",
				DelegateVonNotEnough.Error(), total.String(), amount.String())
		}

		remain := amount

		/**
		handle delegate on Hesitate period
		*/
		remain, rtmp, ltmp, err := refundFn(remain, del.ReleasedHes, del.RestrictingPlanHes)
		if nil != err {
			return err
		}
		del.ReleasedHes, del.RestrictingPlanHes = rtmp, ltmp
		/**
		handle delegate on Effective period
		*/
		if remain.Cmp(common.Big0) > 0 {
			remain, rtmp, ltmp, err = refundFn(remain, del.Released, del.RestrictingPlan)
			if nil != err {
				return err
			}
			del.Released, del.RestrictingPlan = rtmp, ltmp
		}

		if remain.Cmp(common.Big0) != 0 {
			log.Error("Failed to WithdrewDelegate on stakingPlugin: the ramain is not zero",
				"blockNumber", blockNumber, "blockHash", blockHash.Hex(), "nodeId", nodeId.String())
			return WithdrewDelegateVonCalcErr
		}

		if total.Cmp(amount) == 0 {
			if err := sk.db.DelDelegateStore(blockHash, delAddr, nodeId, stakingBlockNum); nil != err {
				log.Error("Failed to WithdrewDelegate on stakingPlugin: Delete detegate is failed", "blockNumber", blockNumber,
					"blockHash", blockHash.Hex(), "nodeId", nodeId.String(), "err", err)
				return err
			}

		} else {
			sub := new(big.Int).Sub(total, del.Reduction)

			if sub.Cmp(amount) < 0 {
				tmp := new(big.Int).Sub(amount, sub)
				del.Reduction = new(big.Int).Sub(del.Reduction, tmp)
			}

			if err := sk.db.SetDelegateStore(blockHash, delAddr, nodeId, stakingBlockNum, del); nil != err {
				log.Error("Failed to WithdrewDelegate on stakingPlugin: Store detegate is failed", "blockNumber", blockNumber,
					"blockHash", blockHash.Hex(), "nodeId", nodeId.String(), "err", err)
				return err
			}
		}

		// Illegal parameter
	case nil != can && stakingBlockNum > can.StakingBlockNum:
		log.Error("Failed to WithdrewDelegate on stakingPlugin: the stakeBlockNum invalid",
			"blockHash", blockHash.Hex(), "fn.stakeBlockNum", stakingBlockNum, "can.stakeBlockNum", can.StakingBlockNum)
		return ParamsErr

		// When the delegate is normally revoked
	case nil != can && stakingBlockNum == can.StakingBlockNum && staking.Is_Valid(can.Status):

		total = new(big.Int).Sub(total, del.Reduction)

		if total.Cmp(amount) < 0 {
			log.Error("Failed to WithdrewDelegate on stakingPlugin: delegate amount is not enough",
				"blockNumber", blockNumber,  "blockHash", blockHash.Hex(), "nodeId", nodeId.String(),
				"delegate amount", total, "withdrew amount", amount)
			return common.BizErrorf("withdrewDelegate err: %s, delegate von: %s, withdrew von: %s",
				DelegateVonNotEnough.Error(), total.String(), amount.String())
		}

		remain := amount

		/**
		handle delegate on Hesitate period
		*/
		//var flag bool
		//var er error
		remain, rtmp, ltmp, err := refundFn(remain, del.ReleasedHes, del.RestrictingPlanHes)
		if nil != err {
			return err
		}
		del.ReleasedHes, del.RestrictingPlanHes = rtmp, ltmp
		/**
		handle delegate on Effective period
		*/
		if remain.Cmp(common.Big0) > 0 {

			// add a UnDelegateItem
			sk.db.AddUnDelegateItemStore(blockHash, delAddr, nodeId, epoch, stakingBlockNum, remain)
			del.Reduction = new(big.Int).Add(del.Reduction, remain)
		}

		if err := sk.db.SetDelegateStore(blockHash, delAddr, nodeId, stakingBlockNum, del); nil != err {
			log.Error("Failed to WithdrewDelegate on stakingPlugin: Store delegate info is failed", "blockNumber",
				blockNumber, "blockHash", blockHash.Hex(), "nodeId", nodeId.String(), "err", err)
			return err
		}

		if err := sk.db.DelCanPowerStore(blockHash, can); nil != err {
			log.Error("Failed to WithdrewDelegate on stakingPlugin: Delete candidate old power is failed", "blockNumber",
				blockNumber, "blockHash", blockHash.Hex(), "nodeId", nodeId.String(), "err", err)
			return err
		}

		// change candidate shares
		can.Shares = new(big.Int).Sub(can.Shares, amount)

		if err := sk.db.SetCandidateStore(blockHash, canAddr, can); nil != err {
			log.Error("Failed to WithdrewDelegate on stakingPlugin: Store candidate info is failed", "blockNumber",
				blockNumber, "blockHash", blockHash.Hex(), "nodeId", nodeId.String(), "err", err)
			return err
		}

		if err := sk.db.SetCanPowerStore(blockHash, canAddr, can); nil != err {
			log.Error("Failed to WithdrewDelegate on stakingPlugin: Store candidate old power is failed", "blockNumber",
				blockNumber, "blockHash", blockHash.Hex(), "nodeId", nodeId.String(), "err", err)
			return err
		}

	}

	return nil
}

func (sk *StakingPlugin) HandleUnDelegateItem(state xcom.StateDB, blockHash common.Hash, epoch uint64) error {

	log.Debug("Call HandleUnDelegateItem", "blockHash", blockHash.Hex(), "epoch", epoch)

	releaseEpoch := epoch - xcom.ActiveUnDelFreezeRatio()

	unDelegateCount, err := sk.db.GetUnDelegateCountStore(blockHash, releaseEpoch)
	switch {
	case nil != err && err != snapshotdb.ErrNotFound:
		return err
	case nil != err && err == snapshotdb.ErrNotFound:
		unDelegateCount = 0
	}

	if unDelegateCount == 0 {
		return nil
	}


	for index := 1; index <= int(unDelegateCount); index++ {
		unDelegateItem, err := sk.db.GetUnDelegateItemStore(blockHash, releaseEpoch, uint64(index))

		if nil != err {
			log.Error("Failed to HandleUnCandidateItem: Query the unStakeItem is failed",  "blockHash",
				blockHash.Hex(), "epoch", epoch, "err", err)
			return err
		}


		del, err := sk.db.GetDelegateStoreBySuffix(blockHash, unDelegateItem.KeySuffix)
		if nil != err {
			log.Error("Failed to HandleUnCandidateItem: Query delegate info is failed",  "blockHash",
				blockHash.Hex(), "epoch", epoch, "err", err)
			return err
		}

		if nil == del {
			// This maybe be nil
			continue
		}

		if err := sk.handleUnDelegate(state, blockHash, epoch, unDelegateItem, del); nil != err {
			return err
		}

	}

	return nil
}

func (sk *StakingPlugin) handleUnDelegate(state xcom.StateDB, blockHash common.Hash, epoch uint64,
	unDel *staking.UnDelegateItem, del *staking.Delegation) error {

	// del addr
	delAddrByte := unDel.KeySuffix[0:common.AddressLength]
	delAddr := common.BytesToAddress(delAddrByte)

	nodeIdLen := discover.NodeIDBits / 8

	nodeIdByte := unDel.KeySuffix[common.AddressLength: common.AddressLength+nodeIdLen]
	nodeId := discover.MustBytesID(nodeIdByte)

	//
	stakeBlockNum := unDel.KeySuffix[common.AddressLength+nodeIdLen:]
	num := common.BytesToUint64(stakeBlockNum)

	lazyCalcDelegateAmount(epoch, del)

	amount := unDel.Amount

	aboutRelease := new(big.Int).Add(del.Released, del.ReleasedHes)
	aboutRestrictingPlan := new(big.Int).Add(del.RestrictingPlan, del.RestrictingPlanHes)
	total := new(big.Int).Add(aboutRelease, aboutRestrictingPlan)

	// TODO
	if amount.Cmp(del.Reduction) >= 0 && del.Reduction.Cmp(total) == 0 { // full withdrawal

		refundReleaseFn := func(balance *big.Int) *big.Int {
			if balance.Cmp(common.Big0) > 0 {
				state.AddBalance(delAddr, balance)
				state.SubBalance(vm.StakingContractAddr, balance)
				return common.Big0
			}
			return balance
		}

		del.ReleasedHes = refundReleaseFn(del.ReleasedHes)
		del.Released = refundReleaseFn(del.Released)

		refundRestrictingPlanFn := func(title string, balance *big.Int) (*big.Int, error) {

			if balance.Cmp(common.Big0) > 0 {
				err := rt.ReturnLockFunds(delAddr, balance, state)
				if nil != err {
					log.Error("Failed to HandleUnDelegateItem on stakingPlugin: call Restricting ReturnLockFunds() is failed",
						title, balance, "blockHash", blockHash.Hex(), "epoch", epoch, "err", err)
					return common.Big0, err
				}
				return common.Big0, nil
			}

			return balance, nil
		}

		if balance, err := refundRestrictingPlanFn("RestrictingPlanHes", del.RestrictingPlanHes); nil != err {
			return err
		} else {
			del.RestrictingPlanHes = balance
		}

		if balance, err := refundRestrictingPlanFn("RestrictingPlanHes", del.RestrictingPlan); nil != err {
			return err
		} else {
			del.RestrictingPlan = balance
		}

		if err := sk.db.DelDelegateStoreBySuffix(blockHash, unDel.KeySuffix); nil != err {
			log.Error("Failed to HandleUnDelegateItem on stakingPlugin: Delete delegate info is failed",
				"blockHash", blockHash.Hex(), "epoch", epoch, "err", err)
			return err
		}

	} else { //few withdrawal

		remain := amount

		refundReleaseFn := func(balance, remain *big.Int) (*big.Int, *big.Int) {
			if remain.Cmp(common.Big0) > 0 {
				if remain.Cmp(balance) >= 0 {
					state.SubBalance(vm.StakingContractAddr, balance)
					state.AddBalance(delAddr, balance)
					return common.Big0, new(big.Int).Sub(remain, balance)
				} else {
					state.SubBalance(vm.StakingContractAddr, remain)
					state.AddBalance(delAddr, remain)
					return new(big.Int).Sub(balance, remain), common.Big0
				}
			}
			return balance, remain
		}

		del.ReleasedHes, remain = refundReleaseFn(del.ReleasedHes, remain)
		del.Released, remain = refundReleaseFn(del.Released, remain)

		refundRestrictingPlanFn := func(title string, balance, remain *big.Int) (*big.Int, *big.Int, error) {
			if remain.Cmp(common.Big0) > 0 {

				if remain.Cmp(balance) >= 0 {

					err := rt.ReturnLockFunds(delAddr, balance, state)
					if nil != err {
						log.Error("Failed to HandleUnDelegateItem on stakingPlugin: call Restricting ReturnLockFunds() return "+title+" is failed",
							title, balance, "blockHash", blockHash.Hex(), "epoch", epoch, "err", err)
						return common.Big0, common.Big0, err
					}
					return common.Big0, new(big.Int).Sub(remain, balance), nil
				} else {

					err := rt.ReturnLockFunds(delAddr, remain, state)
					if nil != err {
						log.Error("Failed to HandleUnDelegateItem on stakingPlugin: call Restricting ReturnLockFunds() return "+title+" is failed",
							"remain", remain, "blockHash", blockHash.Hex(), "epoch", epoch, "err", err)
						return common.Big0, common.Big0, err
					}

					return new(big.Int).Sub(balance, remain), common.Big0, nil
				}
			}

			return balance, remain, nil
		}

		if balance, re, err := refundRestrictingPlanFn("RestrictingPlanHes", del.RestrictingPlanHes, remain); nil != err {
			return err
		} else {
			del.RestrictingPlanHes, remain = balance, re
		}

		if balance, re, err := refundRestrictingPlanFn("RestrictingPlan", del.RestrictingPlan, remain); nil != err {
			return err
		} else {
			del.RestrictingPlan, remain = balance, re
		}

		if remain.Cmp(common.Big0) > 0 {
			log.Error("Failed to call handleUnDelegate: remain is not zero", "blockHash", blockHash.Hex(), "epoch", epoch,
				"delAddr", delAddr.Hex(), "nodeId", nodeId.String(), "stakeBlockNumber", num)
			return VonAmountNotRight
		}

		del.Reduction = new(big.Int).Sub(del.Reduction, amount)

		del.DelegateEpoch = uint32(epoch)

		if err := sk.db.SetDelegateStoreBySuffix(blockHash, unDel.KeySuffix, del); nil != err {
			log.Error("Failed to HandleUnDelegateItem on stakingPlugin: Store delegate info is failed",
				"blockHash", blockHash.Hex(), "epoch", epoch, "err", err)
			return err
		}
	}

	return nil
}

func (sk *StakingPlugin) ElectNextVerifierList(blockHash common.Hash, blockNumber uint64) error {


	log.Debug("Call ElectNextVerifierList", "blockNumber", blockNumber, "blockHash", blockHash.Hex())

	old_verifierArr, err := sk.db.GetVerifierListByBlockHash(blockHash)
	if nil != err {
		log.Error("Failed to ElectNextVerifierList: No found the VerifierLIst", "blockNumber",
			blockNumber, "blockHash", blockHash.Hex(), "err", err)
		return err
	}

	/*if nil != old_verifierArr {

	}*/

	if old_verifierArr.End != blockNumber {
		log.Error("Failed to ElectNextVerifierList: this blockNumber invalid", "Old Epoch End blockNumber",
			old_verifierArr.End, "Current blockNumber", blockNumber)
		return common.BizErrorf("The BlockNumber invalid, Old Epoch End blockNumber: %d, Current blockNumber: %d",
			old_verifierArr.End, blockNumber)
	}



	start := old_verifierArr.End + 1
	end := old_verifierArr.End + xcom.EpochSize()*xcom.ConsensusSize()

	new_verifierArr := &staking.Validator_array{
		Start: start,
		End:   end,
	}



	iter := sk.db.IteratorCandidatePowerByBlockHash(blockHash, int(xcom.EpochValidatorNum()))
	if err := iter.Error(); nil != err {
		log.Error("Failed to ElectNextVerifierList: take iter by candidate power is failed", "blockNumber",
			blockNumber, "blockHash", blockHash.Hex(), "err", err)
		return err
	}
	defer iter.Release()


	queue := make(staking.ValidatorQueue, 0)
	for iter.Valid(); iter.Next(); {
		addrSuffix := iter.Value()
		var can *staking.Candidate

		can, err := sk.db.GetCandidateStoreWithSuffix(blockHash, addrSuffix)
		if nil != err {
			log.Error("Failed to ElectNextVerifierList: Query Candidate info is failed", "blockNumber", blockNumber,
				"blockHash", blockHash.Hex(), "canAddr", common.BytesToAddress(addrSuffix).Hex(), "err", err)
			return err
		}

		addr := common.BytesToAddress(addrSuffix)

		powerStr := [staking.SWeightItem]string{fmt.Sprint(can.ProcessVersion), can.Shares.String(),
			fmt.Sprint(can.StakingBlockNum), fmt.Sprint(can.StakingTxIndex)}

		val := &staking.Validator{
			NodeAddress:   addr,
			NodeId:        can.NodeId,
			StakingWeight: powerStr,
			ValidatorTerm: 0,
		}
		queue = append(queue, val)
	}

	if len(queue) == 0 {
		panic(common.BizErrorf("Failed to ElectNextVerifierList: Select zero size validators~"))
	}

	new_verifierArr.Arr = queue

	err = sk.db.SetVerfierList(blockHash, new_verifierArr)
	if nil != err {
		log.Error("Failed to ElectNextVerifierList: Set Next Epoch VerifierList is failed", "blockNumber",
			blockNumber, "blockHash", blockHash.Hex(), "err", err)
		return err
	}
	return nil
}

func (sk *StakingPlugin) GetVerifierList(blockHash common.Hash, blockNumber uint64, isCommit bool) (staking.ValidatorExQueue, error) {

	var verifierList *staking.Validator_array
	if !isCommit {
		arr, err := sk.db.GetVerifierListByBlockHash(blockHash)
		if nil != err {
			return nil, err
		}
		verifierList = arr
	} else {
		arr, err := sk.db.GetVerifierListByIrr()
		if nil != err {
			return nil, err
		}
		verifierList = arr
	}

	if !isCommit && (blockNumber < verifierList.Start || blockNumber > verifierList.End) {
		return nil, common.BizErrorf("GetVerifierList failed: %s, start: %d, end: %d, currentNumer: %d",
			BlockNumberDisordered.Error(), verifierList.Start, verifierList.End, blockNumber)
	}

	queue := make(staking.ValidatorExQueue, len(verifierList.Arr))

	for i, v := range verifierList.Arr {

		var can *staking.Candidate
		if !isCommit {
			c, err := sk.db.GetCandidateStore(blockHash, v.NodeAddress)
			if nil != err {
				return nil, err
			}
			can = c
		} else {
			c, err := sk.db.GetCandidateStoreByIrr(v.NodeAddress)
			if nil != err {
				return nil, err
			}
			can = c
		}

		shares, _ := new(big.Int).SetString(v.StakingWeight[1], 10)

		valEx := &staking.ValidatorEx{
			NodeId:          can.NodeId,
			StakingAddress:  can.StakingAddress,
			BenifitAddress:  can.BenifitAddress,
			StakingTxIndex:  can.StakingTxIndex,
			ProcessVersion:  can.ProcessVersion,
			StakingBlockNum: can.StakingBlockNum,
			Shares:          shares,
			Description:     can.Description,
			ValidatorTerm:   v.ValidatorTerm,
		}
		queue[i] = valEx
	}

	return queue, nil
}

func (sk *StakingPlugin) GetVerifierListFake(blockHash common.Hash, blockNumber uint64, isCommit bool) (staking.CandidateQueue, error) {

	cand := &staking.Candidate{
		discover.NodeID{0x11},
		common.HexToAddress("0x11"),
		common.HexToAddress("0x11"),
		1,
		1,
		1,
		100,
		100,
		big.NewInt(100),
		big.NewInt(100),
		big.NewInt(100),
		big.NewInt(100),
		big.NewInt(100),
		staking.Description{"", "", "", ""},
	}
	que := staking.CandidateQueue{cand}

	return que, nil
}

func (sk *StakingPlugin) IsCurrVerifier(blockHash common.Hash, nodeId discover.NodeID, isCommit bool) (bool, error) {

	var verifierList *staking.Validator_array

	if !isCommit {
		arr, err := sk.db.GetVerifierListByBlockHash(blockHash)
		if nil != err {
			return false, err
		}
		verifierList = arr
	} else {
		arr, err := sk.db.GetVerifierListByIrr()
		if nil != err {
			return false, err
		}
		verifierList = arr
	}

	var flag bool
	for _, v := range verifierList.Arr {
		if v.NodeId == nodeId {
			flag = true
			break
		}
	}
	return flag, nil
}

func (sk *StakingPlugin) ListVerifierNodeID(blockHash common.Hash, blockNumber uint64) ([]discover.NodeID, error) {

	verifierList, err := sk.db.GetVerifierListByBlockHash(blockHash)
	if nil != err {
		return nil, err
	}

	if blockNumber < verifierList.Start || blockNumber > verifierList.End {
		return nil, common.BizErrorf("ListVerifierNodeID failed: %s, start: %d, end: %d, currentNumer: %d",
			BlockNumberDisordered.Error(), verifierList.Start, verifierList.End, blockNumber)
	}

	queue := make([]discover.NodeID, len(verifierList.Arr))

	for i, v := range verifierList.Arr {
		queue[i] = v.NodeId
	}
	return queue, nil
}

func (sk *StakingPlugin) ListVerifierNodeIDFake(blockHash common.Hash, blockNumber uint64) ([]discover.NodeID, error) {

	nodeId := discover.NodeID{0x11}
	queue := make([]discover.NodeID, 0)
	queue = append(queue, nodeId)
	return queue, nil
}

func (sk *StakingPlugin) GetCandidateONEpoch(blockHash common.Hash, blockNumber uint64, isCommit bool) (staking.CandidateQueue, error) {

	var verifierList *staking.Validator_array
	if !isCommit {
		arr, err := sk.db.GetVerifierListByBlockHash(blockHash)
		if nil != err {
			return nil, err
		}
		verifierList = arr
	} else {
		arr, err := sk.db.GetVerifierListByIrr()
		if nil != err {
			return nil, err
		}
		verifierList = arr
	}

	if !isCommit && (blockNumber < verifierList.Start || blockNumber > verifierList.End) {
		return nil, common.BizErrorf("GetVerifierList failed: %s, start: %d, end: %d, currentNumer: %d",
			BlockNumberDisordered.Error(), verifierList.Start, verifierList.End, blockNumber)
	}

	queue := make(staking.CandidateQueue, len(verifierList.Arr))

	for i, v := range verifierList.Arr {

		var can *staking.Candidate
		if !isCommit {
			c, err := sk.db.GetCandidateStore(blockHash, v.NodeAddress)
			if nil != err {
				return nil, err
			}
			can = c
		} else {
			c, err := sk.db.GetCandidateStoreByIrr(v.NodeAddress)
			if nil != err {
				return nil, err
			}
			can = c
		}
		queue[i] = can
	}

	return queue, nil
}

// flag:NOTE
// 1: Query previous round consensus validator
// 2:  Query current round consensus validaor
// 3:  Query next round consensus validator
func (sk *StakingPlugin) GetValidatorList(blockHash common.Hash, blockNumber uint64, flag uint, isCommit bool) (
	staking.ValidatorExQueue, error) {

	var validatorArr *staking.Validator_array

	switch flag {
	case PreviousRound:
		if !isCommit {
			arr, err := sk.db.GetPreValidatorListByBlockHash(blockHash)
			if nil != err {
				return nil, err
			}

			if blockNumber < arr.Start || blockNumber > arr.End {
				return nil, common.BizErrorf("Get Previous ValidatorList failed: %s, start: %d, end: %d, currentNumer: %d",
					BlockNumberDisordered.Error(), arr.Start, arr.End, blockNumber)
			}
			validatorArr = arr

		} else {
			arr, err := sk.db.GetPreValidatorListByIrr()
			if nil != err {
				return nil, err
			}

			validatorArr = arr
		}
	case CurrentRound:
		if !isCommit {
			arr, err := sk.db.GetCurrentValidatorListByBlockHash(blockHash)
			if nil != err {
				return nil, err
			}

			if blockNumber < arr.Start || blockNumber > arr.End {
				return nil, common.BizErrorf("Get Current ValidatorList failed: %s, start: %d, end: %d, currentNumer: %d",
					BlockNumberDisordered.Error(), arr.Start, arr.End, blockNumber)
			}
			validatorArr = arr
		} else {
			arr, err := sk.db.GetCurrentValidatorListByIrr()
			if nil != err {
				return nil, err
			}

			validatorArr = arr
		}
	case NextRound:
		if !isCommit {
			arr, err := sk.db.GetNextValidatorListByBlockHash(blockHash)
			if nil != err {
				return nil, err
			}

			if blockNumber < arr.Start || blockNumber > arr.End {
				return nil, common.BizErrorf("Get Next ValidatorList failed: %s, start: %d, end: %d, currentNumer: %d",
					BlockNumberDisordered.Error(), arr.Start, arr.End, blockNumber)
			}
			validatorArr = arr
		} else {
			arr, err := sk.db.GetNextValidatorListByIrr()
			if nil != err {
				return nil, err
			}
			validatorArr = arr
		}
	default:
		log.Error("Failed to call GetValidatorList", "err", ParamsErr, "flag", flag)

		return nil, common.NewBizError(ParamsErr.Error() + ", flag:=" + fmt.Sprint(flag))
	}

	queue := make(staking.ValidatorExQueue, len(validatorArr.Arr))

	for i, v := range validatorArr.Arr {

		var can *staking.Candidate

		if !isCommit {
			c, err := sk.db.GetCandidateStore(blockHash, v.NodeAddress)
			if nil != err {
				return nil, err
			}
			can = c
		} else {
			c, err := sk.db.GetCandidateStoreByIrr(v.NodeAddress)
			if nil != err {
				return nil, err
			}
			can = c
		}

		shares, _ := new(big.Int).SetString(v.StakingWeight[1], 10)

		valEx := &staking.ValidatorEx{
			NodeId:          can.NodeId,
			StakingAddress:  can.StakingAddress,
			BenifitAddress:  can.BenifitAddress,
			StakingTxIndex:  can.StakingTxIndex,
			ProcessVersion:  can.ProcessVersion,
			StakingBlockNum: can.StakingBlockNum,
			Shares:          shares,
			Description:     can.Description,
			ValidatorTerm:   v.ValidatorTerm,
		}
		queue[i] = valEx
	}
	return queue, nil
}

func (sk *StakingPlugin) GetCandidateONRound(blockHash common.Hash, blockNumber uint64, flag uint, isCommit bool) (staking.CandidateQueue, error) {
	var validatorArr *staking.Validator_array

	switch flag {
	case PreviousRound:
		if !isCommit {
			arr, err := sk.db.GetPreValidatorListByBlockHash(blockHash)
			if nil != err {
				return nil, err
			}

			if blockNumber < arr.Start || blockNumber > arr.End {
				return nil, common.BizErrorf("Get Previous ValidatorList on GetCandidateONRound failed: %s, start: %d, end: %d, currentNumer: %d",
					BlockNumberDisordered.Error(), arr.Start, arr.End, blockNumber)
			}
			validatorArr = arr

		} else {
			arr, err := sk.db.GetPreValidatorListByIrr()
			if nil != err {
				return nil, err
			}

			validatorArr = arr
		}
	case CurrentRound:
		if !isCommit {
			arr, err := sk.db.GetCurrentValidatorListByBlockHash(blockHash)
			if nil != err {
				return nil, err
			}

			if blockNumber < arr.Start || blockNumber > arr.End {
				return nil, common.BizErrorf("Get Current ValidatorList on GetCandidateONRound failed: %s, start: %d, end: %d, currentNumer: %d",
					BlockNumberDisordered.Error(), arr.Start, arr.End, blockNumber)
			}
			validatorArr = arr
		} else {
			arr, err := sk.db.GetCurrentValidatorListByIrr()
			if nil != err {
				return nil, err
			}

			validatorArr = arr
		}
	case NextRound:
		if !isCommit {
			arr, err := sk.db.GetNextValidatorListByBlockHash(blockHash)
			if nil != err {
				return nil, err
			}

			if blockNumber < arr.Start || blockNumber > arr.End {
				return nil, common.BizErrorf("Get Next ValidatorList on GetCandidateONRound failed: %s, start: %d, end: %d, currentNumer: %d",
					BlockNumberDisordered.Error(), arr.Start, arr.End, blockNumber)
			}
			validatorArr = arr
		} else {
			arr, err := sk.db.GetNextValidatorListByIrr()
			if nil != err {
				return nil, err
			}
			validatorArr = arr
		}
	default:
		log.Error("Failed to call GetCandidateONRound", "err", ParamsErr, "flag", flag)

		return nil, common.NewBizError(ParamsErr.Error() + ", flag:=" + fmt.Sprint(flag))
	}

	queue := make(staking.CandidateQueue, len(validatorArr.Arr))

	for i, v := range validatorArr.Arr {

		var can *staking.Candidate

		if !isCommit {
			c, err := sk.db.GetCandidateStore(blockHash, v.NodeAddress)
			if nil != err {
				return nil, err
			}
			can = c
		} else {
			c, err := sk.db.GetCandidateStoreByIrr(v.NodeAddress)
			if nil != err {
				return nil, err
			}
			can = c
		}
		queue[i] = can
	}
	return queue, nil
}

func (sk *StakingPlugin) ListCurrentValidatorID(blockHash common.Hash, blockNumber uint64) ([]discover.NodeID, error) {

	arr, err := sk.db.GetCurrentValidatorListByBlockHash(blockHash)
	if nil != err {
		return nil, err
	}

	if blockNumber < arr.Start || blockNumber > arr.End {
		return nil, common.BizErrorf("Get Current ValidatorList failed: %s, start: %d, end: %d, currentNumer: %d",
			BlockNumberDisordered.Error(), arr.Start, arr.End, blockNumber)
	}

	queue := make([]discover.NodeID, len(arr.Arr))

	for i, candidate := range arr.Arr {
		queue[i] = candidate.NodeId
	}
	return queue, err
}

func (sk *StakingPlugin) IsCurrValidator(blockHash common.Hash, nodeId discover.NodeID, isCommit bool) (bool, error) {

	var validatorArr *staking.Validator_array

	if !isCommit {
		arr, err := sk.db.GetCurrentValidatorListByBlockHash(blockHash)
		if nil != err {
			return false, err
		}
		validatorArr = arr
	} else {
		arr, err := sk.db.GetCurrentValidatorListByIrr()
		if nil != err {
			return false, err
		}
		validatorArr = arr
	}

	var flag bool
	for _, v := range validatorArr.Arr {
		if v.NodeId == nodeId {
			flag = true
			break
		}
	}
	return flag, nil
}

func (sk *StakingPlugin) GetCandidateList(blockHash common.Hash) (staking.CandidateQueue, error) {

	iter := sk.db.IteratorCandidatePowerByBlockHash(blockHash, 0)
	if err := iter.Error(); nil != err {
		return nil, err
	}
	defer iter.Release()

	queue := make(staking.CandidateQueue, 0)

	for iter.Valid(); iter.Next(); {
		addrSuffix := iter.Value()
		can, err := sk.db.GetCandidateStoreWithSuffix(blockHash, addrSuffix)
		if nil != err {
			return nil, err
		}
		queue = append(queue, can)
	}

	/*// TODO MOCK
	nodeIdArr := []string{
		"0x1f3a8672348ff6b789e416762ad53e69063138b8eb4d8780101658f24b2369f1a8e09499226b467d8bc0c4e03e1dc903df857eeb3c67733d21b6aaee28422334",
		"0x2f3a8672348ff6b789e416762ad53e69063138b8eb4d8780101658f24b2369f1a8e09499226b467d8bc0c4e03e1dc903df857eeb3c67733d21b6aaee28435466",
		"0x3f3a8672348ff6b789e416762ad53e69063138b8eb4d8780101658f24b2369f1a8e09499226b467d8bc0c4e03e1dc903df857eeb3c67733d21b6aaee28544878",
		"0x3f3a8672348ff6b789e416762ad53e69063138b8eb4d8780101658f24b2369f1a8e09499226b467d8bc0c4e03e1dc903df857eeb3c67733d21b6aaee28564646",
	}

	addrArr := []string{
		"0x740ce31b3fac20dac379db243021a51e80qeqqee",
		"0x740ce31b3fac20dac379db243021a51e80444555",
		"0x740ce31b3fac20dac379db243021a51e80wrwwwd",
		"0x740ce31b3fac20dac379db243021a51e80vvbbbb",
	}

	queue = make(staking.CandidateQueue, 0)
	for i:= 0; i < 4; i++ {
		can := &staking.Candidate{
			NodeId:             discover.MustHexID(nodeIdArr[i]),
			StakingAddress:     common.HexToAddress(addrArr[i]),
			BenifitAddress:     vm.StakingContractAddr,
			StakingTxIndex:     uint32(i),
			ProcessVersion:     uint32(i*i),
			Status:             staking.LowRatio,
			StakingEpoch:       uint32(1),
			StakingBlockNum:    uint64(i+2),
			Shares:             common.Big256,
			Released:           common.Big2,
			ReleasedHes:        common.Big32,
			RestrictingPlan:    common.Big1,
			RestrictingPlanHes: common.Big257,

			Description: staking.Description{
				ExternalId: "xxccccdddddddd",
				NodeName: "I Am " +fmt.Sprint(i),
				Website: "www.baidu.com",
				Details: "this is  baidu ~~",
			},
		}
		queue = append(queue, can)
	}*/
	return queue, nil
}

func (sk *StakingPlugin) GetCandidateListFake(blockHash common.Hash, isCommit bool) (staking.CandidateQueue, error) {
	return staking.CandidateQueue{}, nil
}

func (sk *StakingPlugin) IsCandidate(blockHash common.Hash, nodeId discover.NodeID, isCommit bool) (bool, error) {

	var can *staking.Candidate

	addr, err := xutil.NodeId2Addr(nodeId)
	if nil != err {
		return false, err
	}

	if !isCommit {
		c, err := sk.db.GetCandidateStore(blockHash, addr)
		if nil != err {
			return false, err
		}
		can = c
	} else {
		c, err := sk.db.GetCandidateStoreByIrr(addr)
		if nil != err {
			return false, err
		}
		can = c
	}

	if nil == can || staking.Is_Invalid(can.Status) {
		return false, nil
	}
	return true, nil
}

func (sk *StakingPlugin) GetRelatedListByDelAddr(blockHash common.Hash, addr common.Address) (staking.DelRelatedQueue, error) {

	//var iter iterator.Iterator

	iter := sk.db.IteratorDelegateByBlockHashWithAddr(blockHash, addr, 0)
	if err := iter.Error(); nil != err {
		return nil, err
	}
	defer iter.Release()

	queue := make(staking.DelRelatedQueue, 0)

	for iter.Valid(); iter.Next(); {
		key := iter.Key()

		prefixLen := len(staking.DelegateKeyPrefix)

		nodeIdLen := discover.NodeIDBits / 8

		// delAddr
		delAddrByte := key[prefixLen: prefixLen+common.AddressLength]
		delAddr := common.BytesToAddress(delAddrByte)

		// nodeId
		nodeIdByte := key[prefixLen+common.AddressLength: prefixLen+common.AddressLength+nodeIdLen]
		nodeId := discover.MustBytesID(nodeIdByte)

		// stakenum
		stakeNumByte := key[prefixLen+common.AddressLength+nodeIdLen:]

		num := common.BytesToUint64(stakeNumByte)

		// related
		related := &staking.DelegateRelated{
			Addr:            delAddr,
			NodeId:          nodeId,
			StakingBlockNum: num,
		}
		queue = append(queue, related)
	}
	return queue, nil
}

func (sk *StakingPlugin) Election(blockHash common.Hash, header *types.Header) error {

	log.Debug("Call Election Start", "blockHash", blockHash.Hex(), "blockNumber", header.Number.Uint64())

	blockNumber := header.Number.Uint64()

	// the validators of Current Epoch
	verifiers, err := sk.db.GetVerifierListByIrr()
	if nil != err {
		log.Error("Failed to call Election: No found current epoch validators", "blockNumber",
			blockNumber, "blockHash", blockHash.Hex(), "err", err)
		return ValidatorNotExist
	}

	// the validators of Current Round
	curr, err := sk.db.GetCurrentValidatorListByIrr()
	if nil != err {
		log.Error("Failed to Election: No found the current round validators", "blockNumber",
			blockNumber, "blockHash", blockHash.Hex(), "err", err)
		return ValidatorNotExist
	}

	if blockNumber != (curr.End - xcom.ElectionDistance()) {
		log.Error("Failed to Election: this blockNumber invalid", "Target blockNumber",
			curr.End-xcom.ElectionDistance(), "blockNumber", blockNumber, "blockHash", blockHash.Hex())
		return common.BizErrorf("The BlockNumber invalid, Target blockNumber: %d, Current blockNumber: %d",
			curr.End-xcom.ElectionDistance(), blockNumber)
	}

	// caculate the next round start and end
	start := curr.End + 1
	end := curr.End + xcom.ConsensusSize()

	proremoteCurr2NextFunc := func(start, end uint64, validators staking.ValidatorQueue) error {

		// Increase term of validator
		for i, v := range validators {
			v.ValidatorTerm++
			validators[i] = v
		}

		next := &staking.Validator_array{
			Start: start,
			End:   end,
			Arr:   validators,
		}

		if err := sk.db.SetNextValidatorList(blockHash, next); nil != err {
			log.Error("Failed to SetNextValidatorList on Election with proremoteCurr2NextFunc()",
				"blockNumber", blockNumber, "blockHash", blockHash.Hex(), "err", err)
			return err
		}
		return nil
	}

	// Never match, maybe
	if nil == verifiers || len(verifiers.Arr) == 0 {
		arr := make(staking.ValidatorQueue, len(curr.Arr))
		copy(arr, curr.Arr)
		return proremoteCurr2NextFunc(start, end, arr)
	}

	currMap := make(map[discover.NodeID]struct{}, len(curr.Arr))
	for _, v := range curr.Arr {
		currMap[v.NodeId] = struct{}{}
	}

	// Exclude the current consensus round validators from the validators of the Epoch
	tmpQueue := make(staking.ValidatorQueue, 0)
	for _, v := range verifiers.Arr {
		if _, ok := currMap[v.NodeId]; ok {
			continue
		}
		tmpQueue = append(tmpQueue, v)
	}
	// TODO
	var shiftQueue staking.ValidatorQueue

	switch {
	case len(tmpQueue) == 0:
		arr := make(staking.ValidatorQueue, len(curr.Arr))
		copy(arr, curr.Arr)
		return proremoteCurr2NextFunc(start, end, arr)
	case len(tmpQueue) > 0 && len(tmpQueue) <= int(xcom.ShiftValidatorNum()):
		shiftQueue = tmpQueue
	default:
		/**
		elect ShiftValidatorNum (default is 8) validators by vrf
		 */
		if queue, err := sk.VrfElection(tmpQueue, header.Nonce.Bytes(), header.ParentHash); nil != err {
			log.Error("Failed to VrfElection on Election",
				"blockNumber", blockNumber, "blockHash", blockHash.Hex(), "err", err)
			return err
		}else {
			shiftQueue = queue
		}
	}

	slashCans := make(staking.SlashCandidate, 0)
	for _, v := range curr.Arr {

		addr, _ := xutil.NodeId2Addr(v.NodeId)
		can, err := sk.db.GetCandidateStore(blockHash, addr)
		if nil != err {
			log.Error("Failed to Get Candidate on Election", "blockNumber", blockNumber,
				"blockHash", blockHash.Hex(), "nodeId", v.NodeId.String(), "err", err)
			return err
		}

		if staking.Is_LowRatio(can.Status) || staking.Is_DoubleSign(can.Status) {
			addr, _ := xutil.NodeId2Addr(v.NodeId)
			slashCans[addr] = can
		}
	}

	// Sort before removal
	curr.Arr.ValidatorSort(slashCans, staking.CompareForDel)

	// Increase term of validator
	nextValidators := make(staking.ValidatorQueue, len(curr.Arr))
	copy(nextValidators, curr.Arr)
	for i, v := range nextValidators {
		v.ValidatorTerm++
		nextValidators[i] = v
	}


	// Replace the validators that can be replaced
	nextValidators = nextValidators[len(shiftQueue):]

	nextValidators = append(nextValidators, shiftQueue...)

	// Sort before storage
	nextValidators.ValidatorSort(nil, staking.CompareForStore)

	next := &staking.Validator_array{
		Start: start,
		End:   end,
		Arr:   nextValidators,
	}

	if err := sk.db.SetNextValidatorList(blockHash, next); nil != err {
		log.Error("Failed to SetNextValidatorList on Election", "blockNumber", blockNumber,
			"blockHash", blockHash.Hex(), "err", err)
		return err
	}

	// update candidate status
	for addr, can := range slashCans {
		if staking.Is_Valid(can.Status) && staking.Is_LowRatio(can.Status) {
			// clean the low package ratio status
			can.Status &^= staking.LowRatio
			if err := sk.db.SetCandidateStore(blockHash, addr, can); nil != err {
				log.Error("Failed to Store Candidate on Election", "blockNumber", blockNumber,
					"blockHash", blockHash.Hex(), "nodeId", can.NodeId.String(), "err", err)
				return err
			}
		}
	}
	log.Debug("Call Election end ...")
	return nil
}

func (sk *StakingPlugin) Switch(blockHash common.Hash, blockNumber uint64) error {

	log.Debug("Call Switch Start", "blockNumber", blockNumber, "blockHash", blockHash.Hex())

	current, err := sk.db.GetCurrentValidatorListByBlockHash(blockHash)
	if nil != err {
		log.Error("Failed to Switch: Query Current round validator arr is failed",
			"blockNumber", blockNumber, "blockHash", blockHash, "err", err)
		return err
	}

	if blockNumber != current.End {
		log.Error("Failed to Switch: this blockNumber invalid", "Current Round End blockNumber",
			current.End, "Current blockNumber", blockNumber)
		return common.BizErrorf("The BlockNumber invalid, Current Round End blockNumber: "+
			"%d, Current blockNumber: %d", current.End, blockNumber)
	}

	next, err := sk.db.GetNextValidatorListByBlockHash(blockHash)
	if nil != err {
		log.Error("Failed to Switch: Query Next round validator arr is failed", "blockNumber",
			blockNumber, "blockHash", blockHash, "err", err)
		return err
	}

	if len(next.Arr) == 0 {
		panic(common.BizErrorf("Failed to Switch: next round validators is empty~"))
	}

	if err := sk.db.SetPreValidatorList(blockHash, current); nil != err {
		log.Error("Failed to Switch: Set Current become to Previous failed", "blockNumber",
			blockNumber, "blockHash", blockHash, "err", err)
		return err
	}

	if err := sk.db.SetCurrentValidatorList(blockHash, next); nil != err {
		log.Error("Failed to Switch: Set Next become to Current failed", "blockNumber",
			blockNumber, "blockHash", blockHash, "err", err)
		return err
	}

	if err := sk.db.DelNextValidatorListByBlockHash(blockHash); nil != err {
		log.Error("Failed to Switch: Delete the Next validators failed", "blockNumber",
			blockNumber, "blockHash", blockHash, "err", err)
		return err
	}
	log.Debug("Call Switch end ...")
	return nil
}

func (sk *StakingPlugin) SlashCandidates(state xcom.StateDB, blockHash common.Hash, blockNumber uint64,
	nodeId discover.NodeID, amount *big.Int, needDelete bool, slashType int, caller common.Address) error {

	addr, _ := xutil.NodeId2Addr(nodeId)
	can, err := sk.db.GetCandidateStore(blockHash, addr)
	if nil != err && err != snapshotdb.ErrNotFound {
		log.Error("Call SlashCandidates: Query can is failed", "blockNumber", blockNumber,
			"blockHash", blockHash.Hex(), "nodeId", nodeId.String(), "err", err)
		return err
	}

	if nil == can {
		log.Error("Call SlashCandidates: the can is empty", "blockNumber", blockNumber,
			"blockHash", blockHash.Hex(), "nodeId", nodeId.String())
		return CandidateNotExist
	}

	epoch := xutil.CalculateEpoch(blockNumber)

	lazyCalcStakeAmount(epoch, can)

	aboutRelease := new(big.Int).Add(can.Released, can.ReleasedHes)
	aboutRestrictingPlan := new(big.Int).Add(can.RestrictingPlan, can.RestrictingPlanHes)
	total := new(big.Int).Add(aboutRelease, aboutRestrictingPlan)

	if total.Cmp(amount) < 0 {
		log.Error("Failed to SlashCandidates: the candidate total staking amount is not enough",
			"candidate total amount", total, "slashing amount", amount, "blockNumber", blockNumber,
			"blockHash", blockHash.Hex(), "nodeId", nodeId.String())
		return common.BizErrorf("Failed to SlashCandidates: the candidate total staking amount is not enough"+
			", candidate total amount:%s, slashing amount: %s", total, amount)
	}

	if err := sk.db.DelCanPowerStore(blockHash, can); nil != err {
		log.Error("Call SlashCandidates: Delete candidate old power is failed", "blockNumber", blockNumber,
			"blockHash", blockHash.Hex(), "nodeId", nodeId.String())
		return err
	}

	remain := amount



	slashFunc := func(title string, remain, balance *big.Int, isNotify bool) (*big.Int, *big.Int, error) {


		remainTmp := common.Big0
		balanceTmp := common.Big0

		if remain.Cmp(balance) >= 0 {
			state.SubBalance(vm.StakingContractAddr, balance)
			if staking.Is_DoubleSign(uint32(slashType)) {
				state.AddBalance(caller, balance)
			}else {
				state.AddBalance(vm.RewardManagerPoolAddr, balance)
			}

			if isNotify {
				err := rt.SlashingNotify(can.StakingAddress, balance, state)
				if nil != err {
					log.Error("Failed to SlashCandidates: call restrictingPlugin SlashingNotify() failed", "amount", balance,
						"slash:", title, "blockNumber", blockNumber, "blockHash", blockHash.Hex(), "nodeId", nodeId.String(), "err", err)
					return remainTmp, balanceTmp, err
				}
			}


			remainTmp = new(big.Int).Sub(remain, balance)
			balanceTmp = common.Big0

		} else {
			state.SubBalance(vm.StakingContractAddr, remain)
			if staking.Is_DoubleSign(uint32(slashType)) {
				state.AddBalance(caller, balance)
			}else {
				state.AddBalance(vm.RewardManagerPoolAddr, balance)
			}

			if isNotify {
				err := rt.SlashingNotify(can.StakingAddress, remain, state)
				if nil != err {
					log.Error("Failed to SlashCandidates: call restrictingPlugin SlashingNotify() failed", "amount", remain,
						"slash:", title, "blockNumber", blockNumber, "blockHash", blockHash.Hex(), "nodeId", nodeId.String(), "err", err)
					return remainTmp, balanceTmp, err
				}
			}

			remainTmp = common.Big0
			balanceTmp = new(big.Int).Sub(balance, remain)
		}

		return remainTmp, balanceTmp, nil
	}

	if can.ReleasedHes.Cmp(common.Big0) > 0 {

		val, rval, err := slashFunc("ReleasedHes", remain, can.ReleasedHes, false)
		if nil != err {
			return err
		}
		remain, can.ReleasedHes = val, rval

	}

	if remain.Cmp(common.Big0) > 0 && can.RestrictingPlanHes.Cmp(common.Big0) > 0 {
		val, rval, err := slashFunc("RestrictingPlanHes", remain, can.RestrictingPlanHes, true)
		if nil != err {
			return err
		}
		remain, can.RestrictingPlanHes = val, rval
	}

	if remain.Cmp(common.Big0) > 0 && can.Released.Cmp(common.Big0) > 0 {
		val, rval, err := slashFunc("Released", remain, can.Released, false)
		if nil != err {
			return err
		}
		remain, can.Released = val, rval
	}

	if remain.Cmp(common.Big0) > 0 && can.RestrictingPlan.Cmp(common.Big0) > 0 {
		val, rval, err := slashFunc("RestrictingPlan", remain, can.RestrictingPlan, true)
		if nil != err {
			return err
		}
		remain, can.RestrictingPlan = val, rval
	}

	if remain.Cmp(common.Big0) != 0 {
		log.Error("Failed to SlashCandidates: the ramain is not zero", "remain", remain,
			"blockNumber", blockNumber, "blockHash", blockHash.Hex(), "nodeId", nodeId.String())
		return common.BizErrorf("Failed to SlashCandidates: the ramain is not zero, remain:%s", remain)
	}

	remainRelease := new(big.Int).Add(can.Released, can.ReleasedHes)
	remainRestrictingPlan := new(big.Int).Add(can.RestrictingPlan, can.RestrictingPlanHes)
	canRemain := new(big.Int).Add(remainRelease, remainRestrictingPlan)

	if slashType == staking.LowRatio {
		can.Status |= staking.LowRatio
		if !xutil.CheckStakeThreshold(canRemain) {
			can.Status |= staking.NotEnough
			needDelete = true
		}
	} else if slashType == staking.DoubleSign {
		can.Status |= staking.DoubleSign
		needDelete = true
	} else {
		log.Error("Failed to SlashCandidates: the slashType is wrong", "slashType", slashType,
			"blockNumber", blockNumber, "blockHash", blockHash.Hex(), "nodeId", nodeId.String())
		return common.BizErrorf("Failed to SlashCandidates: the slashType is wrong, slashType: %d", slashType)
	}

	if !needDelete {
		sk.db.SetCanPowerStore(blockHash, addr, can)
		can.Status |= staking.Invalided
	} else {
		validators, err := sk.db.GetVerifierListByBlockHash(blockHash)
		if nil != err {
			log.Error("Failed to SlashCandidates: Query Verifier List is failed", "slashType", slashType,
				"blockNumber", blockNumber, "blockHash", blockHash.Hex(), "nodeId", nodeId.String(), "err", err)
			return err
		}

		orginLen := len(validators.Arr)
		for i, val := range validators.Arr {
			if val.NodeId == nodeId {

				log.Debug("Delete the validator when slash candidate on SlashCandidates", "slashType", slashType,
					"blockNumber", blockNumber, "blockHash", blockHash.Hex(), "nodeId", nodeId.String())

				validators.Arr = append(validators.Arr[:i], validators.Arr[i+1:]...)
				break
			}
		}
		dirtyLen := len(validators.Arr)

		if dirtyLen != orginLen {
			if err := sk.db.SetVerfierList(blockHash, validators); nil != err {
				log.Error("Failed to SlashCandidates: Store Verifier List is failed", "slashType", slashType,
					"blockNumber", blockNumber, "blockHash", blockHash.Hex(), "err", err)
				return err
			}
		}
	}

	if err := sk.db.SetCandidateStore(blockHash, addr, can); nil != err {
		log.Error("Failed to SlashCandidates: Store candidate is failed", "slashType", slashType,
			"blockNumber", blockNumber, "blockHash", blockHash.Hex(), "nodeId", nodeId.String(), "err", err)
		return err
	}

	return nil
}

func (sk *StakingPlugin) ProposalPassedNotify(blockHash common.Hash, blockNumber uint64, nodeIds []discover.NodeID,
	processVersion uint32) error {

	log.Debug("Call ProposalPassedNotify to promote candidate processVersion", "blockNumber", blockNumber,
		"blockHash", blockHash.Hex(), "version", processVersion, "nodeId num", len(nodeIds))

	for _, nodeId := range nodeIds {

		addr, _ := xutil.NodeId2Addr(nodeId)
		can, err := sk.db.GetCandidateStore(blockHash, addr)
		if nil != err {
			log.Error("Call ProposalPassedNotify: Query Candidate is failed", "blockNumber", blockNumber,
				"blockHash", blockHash.Hex(), "nodeId", nodeId.String(), "err", err)
			return err
		}

		if nil != can {

			log.Error("Call ProposalPassedNotify: Promote candidate processVersion failed, the can is empty",
				"blockNumber", blockNumber, "blockHash", blockHash.Hex(), "nodeId", nodeId.String())
			continue
		}

		if err := sk.db.DelCanPowerStore(blockHash, can); nil != err {
			log.Error("Call ProposalPassedNotify: Delete Candidate old power is failed", "blockNumber", blockNumber,
				"blockHash", blockHash.Hex(), "nodeId", nodeId.String(), "err", err)
			return err
		}

		can.ProcessVersion = processVersion

		if err := sk.db.SetCanPowerStore(blockHash, addr, can); nil != err {
			log.Error("Call ProposalPassedNotify: Store Candidate new power is failed", "blockNumber", blockNumber,
				"blockHash", blockHash.Hex(), "nodeId", nodeId.String(), "err", err)
			return err
		}

		if err := sk.db.SetCandidateStore(blockHash, addr, can); nil != err {
			log.Error("Call ProposalPassedNotify: Store Candidate info is failed", "blockNumber", blockNumber,
				"blockHash", blockHash.Hex(), "nodeId", nodeId.String(), "err", err)
			return err
		}
	}

	return nil
}

func (sk *StakingPlugin) DeclarePromoteNotify(blockHash common.Hash, blockNumber uint64, nodeId discover.NodeID,
	processVersion uint32) error {

	log.Debug("Call DeclarePromoteNotify to promote candidate processVersion", "blockNumber", blockNumber,
		"blockHash", blockHash.Hex(), "version", processVersion, "nodeId", nodeId.String())

	addr, _ := xutil.NodeId2Addr(nodeId)
	can, err := sk.db.GetCandidateStore(blockHash, addr)
	if nil != err {
		log.Error("Call DeclarePromoteNotify: Query Candidate is failed", "blockNumber", blockNumber,
			"blockHash", blockHash.Hex(), "nodeId", nodeId.String(), "err", err)
		return err
	}

	if nil != can {

		log.Error("Call DeclarePromoteNotify: Promote candidate processVersion failed, the can is empty",
			"blockNumber", blockNumber, "blockHash", blockHash.Hex(), "nodeId", nodeId.String(),
			"version", processVersion)
		return nil
	}

	if err := sk.db.DelCanPowerStore(blockHash, can); nil != err {
		log.Error("Call DeclarePromoteNotify: Delete Candidate old power is failed", "blockNumber", blockNumber,
			"blockHash", blockHash.Hex(), "nodeId", nodeId.String(), "err", err)
		return err
	}

	can.ProcessVersion = processVersion

	if err := sk.db.SetCanPowerStore(blockHash, addr, can); nil != err {
		log.Error("Call DeclarePromoteNotify: Store Candidate new power is failed", "blockNumber", blockNumber,
			"blockHash", blockHash.Hex(), "nodeId", nodeId.String(), "err", err)
		return err
	}

	if err := sk.db.SetCandidateStore(blockHash, addr, can); nil != err {
		log.Error("Call DeclarePromoteNotify: Store Candidate info is failed", "blockNumber", blockNumber,
			"blockHash", blockHash.Hex(), "nodeId", nodeId.String(), "err", err)
		return err
	}

	return nil
}

func (sk *StakingPlugin) GetLastNumber(blockNumber uint64) uint64 {



	// First find from current
	curr, err := sk.db.GetCurrentValidatorListByIrr()
	if nil != err && err != snapshotdb.ErrNotFound {
		return 0
	}

	if nil == err {
		if nil != curr && curr.Start <= blockNumber && curr.End >= blockNumber {
			return curr.End
		}
	}

	// Second find from previous
	pre, err := sk.db.GetPreValidatorListByIrr()
	if nil != err &&  err != snapshotdb.ErrNotFound {
		return 0
	}

	if nil == err {
		if nil != pre && pre.Start <= blockNumber && pre.End >= blockNumber {
			return pre.End
		}
	}

	// Third find from next
	next, err := sk.db.GetNextValidatorListByIrr()
	if nil != err && err != snapshotdb.ErrNotFound {
		return 0
	}

	if nil == err {
		if nil != next && next.Start <= blockNumber && next.End >= blockNumber {
			return next.End
		}
	}

	return 0
}

func (sk *StakingPlugin) GetValidator(blockNumber uint64) (*cbfttypes.Validators, error) {



	// First find from current
	curr, err := sk.db.GetCurrentValidatorListByIrr()
	if nil != err && err != snapshotdb.ErrNotFound {
		return nil, err
	}

	if nil == err {
		if nil != curr && curr.Start <= blockNumber && curr.End >= blockNumber {
			return build_CBFT_Validators(curr.Arr), nil
		}
	}

	// Second find from previous
	pre, err := sk.db.GetPreValidatorListByIrr()
	if nil != err && err != snapshotdb.ErrNotFound {
		return nil, err
	}

	if nil == err {
		if nil != pre && pre.Start <= blockNumber && pre.End >= blockNumber {
			return build_CBFT_Validators(pre.Arr), nil
		}
	}

	// Third find from next
	next, err := sk.db.GetNextValidatorListByIrr()
	if nil != err && err != snapshotdb.ErrNotFound {
		return nil, err
	}

	if nil == err {
		if nil != next && next.Start <= blockNumber && next.End >= blockNumber {
			return build_CBFT_Validators(next.Arr), nil
		}
	}


	return nil, common.BizErrorf("No Found Validators by blockNumber: %d", blockNumber)
}

// NOTE: Verify that it is the validator of the current Epoch
func (sk *StakingPlugin) IsCandidateNode(nodeID discover.NodeID) bool {

	val_arr, err := sk.db.GetVerifierListByIrr()
	if nil != err {
		log.Error("Failed to IsCandidateNode", "err", err)
		return false
	}
	for _, v := range val_arr.Arr {
		if v.NodeId == nodeID {
			return true
		}
	}
	return false
}

func build_CBFT_Validators(arr staking.ValidatorQueue) *cbfttypes.Validators {

	valMap := make(cbfttypes.ValidateNodeMap, len(arr))

	for i, v := range arr {

		pubKey, _ := v.NodeId.Pubkey()

		vn := &cbfttypes.ValidateNode{
			Index:   i,
			Address: v.NodeAddress,
			PubKey:  pubKey,
		}

		valMap[v.NodeId] = vn
	}

	res := &cbfttypes.Validators{
		Nodes: valMap,
	}
	return res
}

func lazyCalcStakeAmount(epoch uint64, can *staking.Candidate) {

	changeAmountEpoch := can.StakingEpoch

	sub := epoch - uint64(changeAmountEpoch)

	// If it is during the same hesitation period, short circuit
	if sub < xcom.HesitateRatio() {
		return
	}

	if can.ReleasedHes.Cmp(common.Big0) > 0 {
		can.Released = new(big.Int).Add(can.Released, can.ReleasedHes)
		can.ReleasedHes = common.Big0
	}

	if can.RestrictingPlanHes.Cmp(common.Big0) > 0 {
		can.RestrictingPlan = new(big.Int).Add(can.RestrictingPlan, can.RestrictingPlanHes)
		can.RestrictingPlanHes = common.Big0
	}
}

func lazyCalcDelegateAmount(epoch uint64, del *staking.Delegation) {

	// When the first time, there was no previous changeAmountEpoch
	if del.DelegateEpoch == 0 {
		return
	}

	changeAmountEpoch := del.DelegateEpoch

	sub := epoch - uint64(changeAmountEpoch)

	// If it is during the same hesitation period, short circuit
	if sub < xcom.HesitateRatio() {
		return
	}

	if del.ReleasedHes.Cmp(common.Big0) > 0 {
		del.Released = new(big.Int).Add(del.Released, del.ReleasedHes)
		del.ReleasedHes = common.Big0
	}

	if del.RestrictingPlanHes.Cmp(common.Big0) > 0 {
		del.RestrictingPlan = new(big.Int).Add(del.RestrictingPlan, del.RestrictingPlanHes)
		del.RestrictingPlanHes = common.Big0
	}

}


type sortValidator struct {
	v			*staking.Validator
	x			int64
	weights		int64
	version		uint32
	blockNumber	uint64
	txIndex		uint32
}

type sortValidatorQueue []*sortValidator

func (svs sortValidatorQueue) Len() int {
	return len(svs)
}

func (svs sortValidatorQueue) Less(i, j int) bool {
	if svs[i].version == svs[j].version {
		if svs[i].x == svs[j].x {
			if svs[i].blockNumber == svs[j].blockNumber {
				if svs[i].txIndex == svs[j].txIndex {
					return false
				} else {
					return svs[i].txIndex < svs[j].txIndex
				}
			} else {
				return svs[i].blockNumber < svs[j].blockNumber
			}
		} else {
			return svs[i].x > svs[j].x
		}
	} else {
		return svs[i].version > svs[j].version
	}
}

func (svs sortValidatorQueue) Swap(i, j int) {
	svs[i], svs[j] = svs[j], svs[i]
}

// Elected verifier by vrf random election
// validatorList：Waiting for the elected node
// nonce：Vrf proof of the current block
// parentHash：Parent block hash
func (sk *StakingPlugin) VrfElection(validatorList staking.ValidatorQueue, nonce []byte, parentHash common.Hash) (staking.ValidatorQueue, error) {
	preNonces, err := xcom.GetVrfHandlerInstance().Load(parentHash)
	if nil != err {
		return nil, err
	}
	if len(preNonces) < len(validatorList) {
		log.Error("vrfElection failed", "validatorListSize", len(validatorList), "nonceSize", len(nonce), "preNoncesSize", len(preNonces), "parentHash", hex.EncodeToString(parentHash.Bytes()))
		return nil, ParamsErr
	}
	if len(preNonces) > len(validatorList) {
		preNonces = preNonces[len(preNonces)-len(validatorList):]
	}
	return sk.ProbabilityElection(validatorList, vrf.ProofToHash(nonce), preNonces)
}

func (sk *StakingPlugin) ProbabilityElection(validatorList staking.ValidatorQueue, currentNonce []byte, preNonces [][]byte) (staking.ValidatorQueue, error) {
	if len(currentNonce) == 0 || len(preNonces) == 0 || len(validatorList) != len(preNonces) {
		log.Error("probabilityElection failed", "validatorListSize", len(validatorList), "currentNonceSize", len(currentNonce), "preNoncesSize",
			len(preNonces), "EpochValidatorNum", xcom.EpochValidatorNum())
		return nil, ParamsErr
	}
	sumWeights := new(big.Int)
	svList := make(sortValidatorQueue, 0)
	for _, validator := range validatorList {
		weights, err := validator.GetShares()
		if nil != err {
			return nil, err
		}
		weights.Div(weights, new(big.Int).SetUint64(1e18))
		sumWeights.Add(sumWeights, weights)
		version, err := validator.GetProcessVersion()
		if nil != err {
			return nil, err
		}
		blockNumber, err := validator.GetStakingBlockNumber()
		if nil != err {
			return nil, err
		}
		txIndex, err := validator.GetStakingTxIndex()
		if nil != err {
			return nil, err
		}
		sv := &sortValidator{
			v:validator,
			weights:int64(weights.Uint64()),
			version:version,
			blockNumber:blockNumber,
			txIndex:txIndex,
		}
		svList = append(svList, sv)
	}
	var maxValue float64 = (1 << 256) - 1
	sumWeightsFloat, err := strconv.ParseFloat(sumWeights.Text(10), 64)
	if nil != err {
		return nil, err
	}
<<<<<<< HEAD
	p := float64(len(validatorList)) * float64(xcom.ShiftValidatorNum()) / sumWeightsFloat
	log.Info("probabilityElection Basic parameter", "validatorListSize", len(validatorList), "p", p, "sumWeights",
		sumWeightsFloat, "shiftValidatorNum", xcom.ShiftValidatorNum(), "epochValidatorNum", xcom.EpochValidatorNum())
=======
	p := (sumWeightsFloat / float64(len(validatorList))) * float64(xcom.GetEcModInstance().Staking.ShiftValidatorNum) / sumWeightsFloat
	log.Info("probabilityElection Basic parameter", "validatorListSize", len(validatorList), "p", p, "sumWeights", sumWeightsFloat, "shiftValidatorNum", xcom.ShiftValidatorNum, "epochValidatorNum", xcom.EpochValidatorNum)
>>>>>>> 38e6247d
	for index, sv := range svList {
		resultStr := new(big.Int).Xor(new(big.Int).SetBytes(currentNonce), new(big.Int).SetBytes(preNonces[index])).Text(10)
		target, err := strconv.ParseFloat(resultStr, 64)
		if nil != err {
			return nil, err
		}
		targetP := target / maxValue
		bd := xcom.NewBinomialDistribution(sv.weights, p)
		x, err := bd.InverseCumulativeProbability(targetP)
		if nil != err {
			return nil, err
		}
		sv.x = x
		log.Debug("calculated probability", "nodeId", hex.EncodeToString(sv.v.NodeId.Bytes()), "addr",
			hex.EncodeToString(sv.v.NodeAddress.Bytes()), "index", index, "currentNonce", hex.EncodeToString(currentNonce), "preNonce",
			hex.EncodeToString(preNonces[index]), "target", target, "targetP", targetP, "weight", sv.weights, "x", x, "version", sv.version, "blockNumber", sv.blockNumber, "txIndex", sv.txIndex)
	}
	sort.Sort(svList)
	resultValidatorList := make(staking.ValidatorQueue, 0)
	for index, sv := range svList {
		if index == int(xcom.ShiftValidatorNum()) {
			break
		}
		resultValidatorList = append(resultValidatorList, sv.v)
		log.Debug("sort validator", "addr", hex.EncodeToString(sv.v.NodeAddress.Bytes()), "index", index, "weight", sv.weights, "x", sv.x, "version", sv.version, "blockNumber", sv.blockNumber, "txIndex", sv.txIndex)
	}
	return resultValidatorList, nil
}<|MERGE_RESOLUTION|>--- conflicted
+++ resolved
@@ -455,7 +455,7 @@
 
 	log.Debug("Call HandleUnCandidateItem", "blockHash", blockHash.Hex(), "epoch", epoch)
 
-	releaseEpoch := epoch - xcom.UnStakeFreezeRatio()
+	releaseEpoch := epoch - xcom.UnStakeFreezeRatio
 
 	unStakeCount, err := sk.db.GetUnStakeCountStore(blockHash, releaseEpoch)
 	switch {
@@ -623,7 +623,7 @@
 func (sk *StakingPlugin) Delegate(state xcom.StateDB, blockHash common.Hash, blockNumber *big.Int,
 	delAddr common.Address, del *staking.Delegation, can *staking.Candidate, typ uint16, amount *big.Int) error {
 
-	fmt.Println("#####################  Delegate NodeId:", can.NodeId)
+
 	pubKey, _ := can.NodeId.Pubkey()
 	canAddr := crypto.PubkeyToAddress(*pubKey)
 
@@ -924,7 +924,7 @@
 
 	log.Debug("Call HandleUnDelegateItem", "blockHash", blockHash.Hex(), "epoch", epoch)
 
-	releaseEpoch := epoch - xcom.ActiveUnDelFreezeRatio()
+	releaseEpoch := epoch - xcom.ActiveUnDelegateFreezeRatio
 
 	unDelegateCount, err := sk.db.GetUnDelegateCountStore(blockHash, releaseEpoch)
 	switch {
@@ -1150,7 +1150,7 @@
 
 
 	start := old_verifierArr.End + 1
-	end := old_verifierArr.End + xcom.EpochSize()*xcom.ConsensusSize()
+	end := old_verifierArr.End + xcom.EpochSize*xcom.ConsensusSize
 
 	new_verifierArr := &staking.Validator_array{
 		Start: start,
@@ -1159,7 +1159,7 @@
 
 
 
-	iter := sk.db.IteratorCandidatePowerByBlockHash(blockHash, int(xcom.EpochValidatorNum()))
+	iter := sk.db.IteratorCandidatePowerByBlockHash(blockHash, int(xcom.EpochValidatorNum))
 	if err := iter.Error(); nil != err {
 		log.Error("Failed to ElectNextVerifierList: take iter by candidate power is failed", "blockNumber",
 			blockNumber, "blockHash", blockHash.Hex(), "err", err)
@@ -1811,16 +1811,16 @@
 		return ValidatorNotExist
 	}
 
-	if blockNumber != (curr.End - xcom.ElectionDistance()) {
+	if blockNumber != (curr.End - xcom.ElectionDistance) {
 		log.Error("Failed to Election: this blockNumber invalid", "Target blockNumber",
-			curr.End-xcom.ElectionDistance(), "blockNumber", blockNumber, "blockHash", blockHash.Hex())
+			curr.End-xcom.ElectionDistance, "blockNumber", blockNumber, "blockHash", blockHash.Hex())
 		return common.BizErrorf("The BlockNumber invalid, Target blockNumber: %d, Current blockNumber: %d",
-			curr.End-xcom.ElectionDistance(), blockNumber)
+			curr.End-xcom.ElectionDistance, blockNumber)
 	}
 
 	// caculate the next round start and end
 	start := curr.End + 1
-	end := curr.End + xcom.ConsensusSize()
+	end := curr.End + xcom.ConsensusSize
 
 	proremoteCurr2NextFunc := func(start, end uint64, validators staking.ValidatorQueue) error {
 
@@ -1872,7 +1872,7 @@
 		arr := make(staking.ValidatorQueue, len(curr.Arr))
 		copy(arr, curr.Arr)
 		return proremoteCurr2NextFunc(start, end, arr)
-	case len(tmpQueue) > 0 && len(tmpQueue) <= int(xcom.ShiftValidatorNum()):
+	case len(tmpQueue) > 0 && len(tmpQueue) <= int(xcom.ShiftValidatorNum):
 		shiftQueue = tmpQueue
 	default:
 		/**
@@ -2422,7 +2422,7 @@
 	sub := epoch - uint64(changeAmountEpoch)
 
 	// If it is during the same hesitation period, short circuit
-	if sub < xcom.HesitateRatio() {
+	if sub < xcom.HesitateRatio {
 		return
 	}
 
@@ -2449,7 +2449,7 @@
 	sub := epoch - uint64(changeAmountEpoch)
 
 	// If it is during the same hesitation period, short circuit
-	if sub < xcom.HesitateRatio() {
+	if sub < xcom.HesitateRatio {
 		return
 	}
 
@@ -2526,8 +2526,7 @@
 
 func (sk *StakingPlugin) ProbabilityElection(validatorList staking.ValidatorQueue, currentNonce []byte, preNonces [][]byte) (staking.ValidatorQueue, error) {
 	if len(currentNonce) == 0 || len(preNonces) == 0 || len(validatorList) != len(preNonces) {
-		log.Error("probabilityElection failed", "validatorListSize", len(validatorList), "currentNonceSize", len(currentNonce), "preNoncesSize",
-			len(preNonces), "EpochValidatorNum", xcom.EpochValidatorNum())
+		log.Error("probabilityElection failed", "validatorListSize", len(validatorList), "currentNonceSize", len(currentNonce), "preNoncesSize", len(preNonces), "EpochValidatorNum", xcom.EpochValidatorNum)
 		return nil, ParamsErr
 	}
 	sumWeights := new(big.Int)
@@ -2565,14 +2564,8 @@
 	if nil != err {
 		return nil, err
 	}
-<<<<<<< HEAD
-	p := float64(len(validatorList)) * float64(xcom.ShiftValidatorNum()) / sumWeightsFloat
-	log.Info("probabilityElection Basic parameter", "validatorListSize", len(validatorList), "p", p, "sumWeights",
-		sumWeightsFloat, "shiftValidatorNum", xcom.ShiftValidatorNum(), "epochValidatorNum", xcom.EpochValidatorNum())
-=======
 	p := (sumWeightsFloat / float64(len(validatorList))) * float64(xcom.GetEcModInstance().Staking.ShiftValidatorNum) / sumWeightsFloat
 	log.Info("probabilityElection Basic parameter", "validatorListSize", len(validatorList), "p", p, "sumWeights", sumWeightsFloat, "shiftValidatorNum", xcom.ShiftValidatorNum, "epochValidatorNum", xcom.EpochValidatorNum)
->>>>>>> 38e6247d
 	for index, sv := range svList {
 		resultStr := new(big.Int).Xor(new(big.Int).SetBytes(currentNonce), new(big.Int).SetBytes(preNonces[index])).Text(10)
 		target, err := strconv.ParseFloat(resultStr, 64)
@@ -2586,14 +2579,12 @@
 			return nil, err
 		}
 		sv.x = x
-		log.Debug("calculated probability", "nodeId", hex.EncodeToString(sv.v.NodeId.Bytes()), "addr",
-			hex.EncodeToString(sv.v.NodeAddress.Bytes()), "index", index, "currentNonce", hex.EncodeToString(currentNonce), "preNonce",
-			hex.EncodeToString(preNonces[index]), "target", target, "targetP", targetP, "weight", sv.weights, "x", x, "version", sv.version, "blockNumber", sv.blockNumber, "txIndex", sv.txIndex)
+		log.Debug("calculated probability", "nodeId", hex.EncodeToString(sv.v.NodeId.Bytes()), "addr", hex.EncodeToString(sv.v.NodeAddress.Bytes()), "index", index, "currentNonce", hex.EncodeToString(currentNonce), "preNonce", hex.EncodeToString(preNonces[index]), "target", target, "targetP", targetP, "weight", sv.weights, "x", x, "version", sv.version, "blockNumber", sv.blockNumber, "txIndex", sv.txIndex)
 	}
 	sort.Sort(svList)
 	resultValidatorList := make(staking.ValidatorQueue, 0)
 	for index, sv := range svList {
-		if index == int(xcom.ShiftValidatorNum()) {
+		if index == int(xcom.GetEcModInstance().Staking.ShiftValidatorNum) {
 			break
 		}
 		resultValidatorList = append(resultValidatorList, sv.v)
