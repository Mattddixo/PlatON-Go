--- conflicted
+++ resolved
@@ -249,11 +249,7 @@
 		chainHeadCh: make(chan *types.Block, chainHeadChanSize),
 		exitCh:      make(chan struct{}),
 		gasPrice:    new(big.Int).SetUint64(config.PriceLimit),
-<<<<<<< HEAD
-		txExtBuffer: make(chan *txExt, 1024),
-=======
 		txExtBuffer: make(chan *txExt, txExtBufferSize),
->>>>>>> 2f25d1f8
 	}
 	pool.locals = newAccountSet(pool.signer)
 	for _, addr := range config.Locals {
@@ -1080,7 +1076,7 @@
 		err := pool.addTxLocked(tx, txExt.local)
 		if txExt.local && err != nil {
 			from, _ := types.Sender(pool.signer, tx)
-			log.Debug("Nonce tracking, add local tx to pool", "from", from, "err", err, "nonce", pool.currentState.GetNonce(from), "tx.Hash", tx.Hash(), "tx.Nonce()", tx.Nonce())
+			log.Warn("Nonce tracking, add local tx to pool", "from", from, "err", err, "nonce", pool.currentState.GetNonce(from), "tx.Hash", tx.Hash(), "tx.Nonce()", tx.Nonce())
 		}
 		return err
 	}
