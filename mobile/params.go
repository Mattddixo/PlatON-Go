--- conflicted
+++ resolved
@@ -41,7 +41,15 @@
 	return string(enc)
 }
 
-<<<<<<< HEAD
+// BetanetGenesis returns the JSON spec to use for the Beta test network
+func BetanetGenesis() string {
+	enc, err := json.Marshal(core.DefaultBetanetGenesisBlock())
+	if err != nil {
+		panic(err)
+	}
+	return string(enc)
+}
+
 // InnerTestnetGenesis returns the JSON spec to use for the inner test network.
 func InnerTestnetGenesis() string {
 	enc, err := json.Marshal(core.DefaultInnerTestnetGenesisBlock())
@@ -51,19 +59,6 @@
 	return string(enc)
 }
 
-// RinkebyGenesis returns the JSON spec to use for the Rinkeby test network
-func RinkebyGenesis() string {
-	enc, err := json.Marshal(core.DefaultRinkebyGenesisBlock())
-=======
-// BetanetGenesis returns the JSON spec to use for the Beta test network
-func BetanetGenesis() string {
-	enc, err := json.Marshal(core.DefaultBetanetGenesisBlock())
->>>>>>> 4395f934
-	if err != nil {
-		panic(err)
-	}
-	return string(enc)
-}
 
 // FoundationBootnodes returns the enode URLs of the P2P bootstrap nodes operated
 // by the foundation running the V5 discovery protocol.
