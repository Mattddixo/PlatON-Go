package evidence

import (
	"bytes"
	"fmt"

	"github.com/PlatONnetwork/PlatON-Go/common"

	"github.com/PlatONnetwork/PlatON-Go/common/consensus"

	"github.com/PlatONnetwork/PlatON-Go/crypto"
	"github.com/PlatONnetwork/PlatON-Go/rlp"
)

const (
	DuplicatePrepareBlockType consensus.EvidenceType = 1
	DuplicatePrepareVoteType  consensus.EvidenceType = 2
	DuplicateViewChangeType   consensus.EvidenceType = 3
)

// DuplicatePrepareBlockEvidence recording duplicate blocks
type DuplicatePrepareBlockEvidence struct {
	PrepareA *EvidencePrepare `json:"prepare_a"`
	PrepareB *EvidencePrepare `json:"prepare_b"`
}

func (d DuplicatePrepareBlockEvidence) BlockNumber() uint64 {
	return d.PrepareA.BlockNumber
}

func (d DuplicatePrepareBlockEvidence) Epoch() uint64 {
	return d.PrepareA.Epoch
}

func (d DuplicatePrepareBlockEvidence) ViewNumber() uint64 {
	return d.PrepareA.ViewNumber
}

func (d DuplicatePrepareBlockEvidence) Hash() []byte {
	var buf []byte
	if ac, err := d.PrepareA.CannibalizeBytes(); err == nil {
		if bc, err := d.PrepareB.CannibalizeBytes(); err == nil {
			buf, _ = rlp.EncodeToBytes([]interface{}{
				ac,
				d.PrepareA.Signature.Bytes(),
				bc,
				d.PrepareB.Signature.Bytes(),
			})
		}
	}
	return crypto.Keccak256(buf)
}

func (d DuplicatePrepareBlockEvidence) Equal(ev consensus.Evidence) bool {
	_, ok := ev.(*DuplicatePrepareBlockEvidence)
	if !ok {
		return false
	}
	dh := d.Hash()
	eh := ev.Hash()
	return bytes.Equal(dh, eh)
}

func (d DuplicatePrepareBlockEvidence) Error() string {
	return fmt.Sprintf("DuplicatePrepareBlockEvidence, epoch:%d, viewNumber:%d, blockNumber:%d, blockHashA:%s, blockHashB:%s",
		d.PrepareA.Epoch, d.PrepareA.ViewNumber, d.PrepareA.BlockNumber, d.PrepareA.BlockHash.String(), d.PrepareB.BlockHash.String())
}

// Validate verify the validity of the DuplicatePrepareBlockEvidence
// the same epoch,viewNumber,blockNumber,node address and different blockHash
func (d DuplicatePrepareBlockEvidence) Validate() error {
	if d.PrepareA.Epoch != d.PrepareB.Epoch {
		return fmt.Errorf("DuplicatePrepareBlockEvidence, epoch is different, prepareA:%d, prepareB:%d", d.PrepareA.Epoch, d.PrepareB.Epoch)
	}
	if d.PrepareA.ViewNumber != d.PrepareB.ViewNumber {
		return fmt.Errorf("DuplicatePrepareBlockEvidence, viewNumber is different, prepareA:%d, prepareB:%d", d.PrepareA.ViewNumber, d.PrepareB.ViewNumber)
	}
	if d.PrepareA.BlockNumber != d.PrepareB.BlockNumber {
		return fmt.Errorf("DuplicatePrepareBlockEvidence, blockNumber is different, prepareA:%d, prepareB:%d", d.PrepareA.BlockNumber, d.PrepareB.BlockNumber)
	}
	validateNodeA, validateNodeB := d.PrepareA.ValidateNode, d.PrepareB.ValidateNode
	if validateNodeA.Index != validateNodeB.Index || validateNodeA.Address != validateNodeB.Address {
		return fmt.Errorf("DuplicatePrepareBlockEvidence, validator do not match, prepareA:%s, prepareB:%s", validateNodeA.Address, validateNodeB.Address)
	}
	if d.PrepareA.BlockHash == d.PrepareB.BlockHash {
<<<<<<< HEAD
		return fmt.Errorf("DuplicatePrepareBlockEvidence, blockHash is equal, prepareA:%s, prepareB:%s", d.PrepareA.BlockHash.String(), d.PrepareB.BlockHash.String())
=======
		return fmt.Errorf("DuplicatePrepareBlockEvidence, blockHash is equal, prepareA:%s, prepareB:%s", d.PrepareA.BlockHash, d.PrepareB.BlockHash)
>>>>>>> d6df8dbc
	}
	// Verify consensus msg signature
	if err := d.PrepareA.Verify(); err != nil {
		return fmt.Errorf("DuplicatePrepareBlockEvidence, prepareA verify failed")
	}
	if err := d.PrepareB.Verify(); err != nil {
		return fmt.Errorf("DuplicatePrepareBlockEvidence, prepareB verify failed")
	}
	return nil
}

func (d DuplicatePrepareBlockEvidence) Address() common.Address {
	return d.PrepareA.ValidateNode.Address
}

func (d DuplicatePrepareBlockEvidence) Type() consensus.EvidenceType {
	return DuplicatePrepareBlockType
}

func (d DuplicatePrepareBlockEvidence) ValidateMsg() bool {
	return d.PrepareA != nil && d.PrepareA.ValidateNode != nil && d.PrepareA.ValidateNode.BlsPubKey != nil &&
		d.PrepareB != nil && d.PrepareB.ValidateNode != nil && d.PrepareB.ValidateNode.BlsPubKey != nil
}

// DuplicatePrepareVoteEvidence recording duplicate vote
type DuplicatePrepareVoteEvidence struct {
	VoteA *EvidenceVote `json:"vote_a"`
	VoteB *EvidenceVote `json:"vote_b"`
}

func (d DuplicatePrepareVoteEvidence) BlockNumber() uint64 {
	return d.VoteA.BlockNumber
}

func (d DuplicatePrepareVoteEvidence) Epoch() uint64 {
	return d.VoteA.Epoch
}

func (d DuplicatePrepareVoteEvidence) ViewNumber() uint64 {
	return d.VoteA.ViewNumber
}

func (d DuplicatePrepareVoteEvidence) Hash() []byte {
	var buf []byte
	if ac, err := d.VoteA.CannibalizeBytes(); err == nil {
		if bc, err := d.VoteB.CannibalizeBytes(); err == nil {
			buf, _ = rlp.EncodeToBytes([]interface{}{
				ac,
				d.VoteA.Signature.Bytes(),
				bc,
				d.VoteB.Signature.Bytes(),
			})
		}
	}
	return crypto.Keccak256(buf)
}

func (d DuplicatePrepareVoteEvidence) Equal(ev consensus.Evidence) bool {
	_, ok := ev.(*DuplicatePrepareVoteEvidence)
	if !ok {
		return false
	}
	dh := d.Hash()
	eh := ev.Hash()
	return bytes.Equal(dh, eh)
}

func (d DuplicatePrepareVoteEvidence) Error() string {
	return fmt.Sprintf("DuplicatePrepareVoteEvidence, epoch:%d, viewNumber:%d, blockNumber:%d, blockHashA:%s, blockHashB:%s",
		d.VoteA.Epoch, d.VoteA.ViewNumber, d.VoteA.BlockNumber, d.VoteA.BlockHash.String(), d.VoteB.BlockHash.String())
}

// Validate verify the validity of the duplicatePrepareVoteEvidence
// the same epoch,viewNumber,blockNumber,node address and different blockHash
func (d DuplicatePrepareVoteEvidence) Validate() error {
	if d.VoteA.Epoch != d.VoteB.Epoch {
		return fmt.Errorf("DuplicatePrepareVoteEvidence, epoch is different, voteA:%d, voteB:%d", d.VoteA.Epoch, d.VoteB.Epoch)
	}
	if d.VoteA.ViewNumber != d.VoteB.ViewNumber {
		return fmt.Errorf("DuplicatePrepareVoteEvidence, viewNumber is different, voteA:%d, voteB:%d", d.VoteA.ViewNumber, d.VoteB.ViewNumber)
	}
	if d.VoteA.BlockNumber != d.VoteB.BlockNumber {
		return fmt.Errorf("DuplicatePrepareVoteEvidence, blockNumber is different, voteA:%d, voteB:%d", d.VoteA.BlockNumber, d.VoteB.BlockNumber)
	}
	validateNodeA, validateNodeB := d.VoteA.ValidateNode, d.VoteB.ValidateNode
	if validateNodeA.Index != validateNodeB.Index || validateNodeA.Address != validateNodeB.Address {
		return fmt.Errorf("DuplicatePrepareVoteEvidence, validator do not match, voteA:%s, voteB:%s", validateNodeA.Address, validateNodeB.Address)
	}
	if d.VoteA.BlockHash == d.VoteB.BlockHash {
<<<<<<< HEAD
		return fmt.Errorf("DuplicatePrepareVoteEvidence, blockHash is equal, voteA:%s, voteB:%s", d.VoteA.BlockHash.String(), d.VoteB.BlockHash.String())
=======
		return fmt.Errorf("DuplicatePrepareVoteEvidence, blockHash is equal, voteA:%s, voteB:%s", d.VoteA.BlockHash, d.VoteB.BlockHash)
>>>>>>> d6df8dbc
	}
	// Verify consensus msg signature
	if err := d.VoteA.Verify(); err != nil {
		return fmt.Errorf("DuplicatePrepareVoteEvidence, voteA verify failed")
	}
	if err := d.VoteB.Verify(); err != nil {
		return fmt.Errorf("DuplicatePrepareVoteEvidence, voteB verify failed")
	}
	return nil
}

func (d DuplicatePrepareVoteEvidence) Address() common.Address {
	return d.VoteA.ValidateNode.Address
}

func (d DuplicatePrepareVoteEvidence) Type() consensus.EvidenceType {
	return DuplicatePrepareVoteType
}

func (d DuplicatePrepareVoteEvidence) ValidateMsg() bool {
	return d.VoteA != nil && d.VoteA.ValidateNode != nil && d.VoteA.ValidateNode.BlsPubKey != nil &&
		d.VoteB != nil && d.VoteB.ValidateNode != nil && d.VoteB.ValidateNode.BlsPubKey != nil
}

// DuplicateViewChangeEvidence recording duplicate viewChange
type DuplicateViewChangeEvidence struct {
	ViewA *EvidenceView `json:"view_a"`
	ViewB *EvidenceView `json:"view_b"`
}

func (d DuplicateViewChangeEvidence) BlockNumber() uint64 {
	return d.ViewA.BlockNumber
}

func (d DuplicateViewChangeEvidence) Epoch() uint64 {
	return d.ViewA.Epoch
}

func (d DuplicateViewChangeEvidence) ViewNumber() uint64 {
	return d.ViewA.ViewNumber
}

func (d DuplicateViewChangeEvidence) Hash() []byte {
	var buf []byte
	if ac, err := d.ViewA.CannibalizeBytes(); err == nil {
		if bc, err := d.ViewB.CannibalizeBytes(); err == nil {
			buf, _ = rlp.EncodeToBytes([]interface{}{
				ac,
				d.ViewA.Signature.Bytes(),
				bc,
				d.ViewB.Signature.Bytes(),
			})
		}
	}
	return crypto.Keccak256(buf)
}

func (d DuplicateViewChangeEvidence) Equal(ev consensus.Evidence) bool {
	_, ok := ev.(*DuplicateViewChangeEvidence)
	if !ok {
		return false
	}
	dh := d.Hash()
	eh := ev.Hash()
	return bytes.Equal(dh, eh)
}

func (d DuplicateViewChangeEvidence) Error() string {
	return fmt.Sprintf("DuplicateViewChangeEvidence, epoch:%d, viewNumber:%d, blockNumber:%d, blockHashA:%s, blockHashB:%s",
		d.ViewA.Epoch, d.ViewA.ViewNumber, d.ViewA.BlockNumber, d.ViewA.BlockHash.String(), d.ViewB.BlockHash.String())
}

// Validate verify the validity of the duplicateViewChangeEvidence
// the same epoch,viewNumber,blockNumber,node address and different blockHash
func (d DuplicateViewChangeEvidence) Validate() error {
	if d.ViewA.Epoch != d.ViewB.Epoch {
		return fmt.Errorf("DuplicateViewChangeEvidence, epoch is different, viewA:%d, viewB:%d", d.ViewA.Epoch, d.ViewB.Epoch)
	}
	if d.ViewA.ViewNumber != d.ViewB.ViewNumber {
		return fmt.Errorf("DuplicateViewChangeEvidence, viewNumber is different, viewA:%d, viewB:%d", d.ViewA.ViewNumber, d.ViewB.ViewNumber)
	}
	validateNodeA, validateNodeB := d.ViewA.ValidateNode, d.ViewB.ValidateNode
	if validateNodeA.Index != validateNodeB.Index || validateNodeA.Address != validateNodeB.Address {
		return fmt.Errorf("DuplicateViewChangeEvidence, validator do not match, viewA:%s, viewB:%s", validateNodeA.Address, validateNodeB.Address)
	}
	if d.ViewA.BlockNumber == d.ViewB.BlockNumber && d.ViewA.BlockHash == d.ViewB.BlockHash {
<<<<<<< HEAD
		return fmt.Errorf("DuplicateViewChangeEvidence, blockNumber and blockHash is equal, viewANumber:%d, viewAHash:%s, viewANumber:%d, viewBHash:%s", d.ViewA.BlockNumber, d.ViewA.BlockHash.String(), d.ViewB.BlockNumber, d.ViewB.BlockHash.String())
=======
		return fmt.Errorf("DuplicateViewChangeEvidence, blockNumber and blockHash is equal, viewANumber:%d, viewAHash:%s, viewANumber:%d, viewBHash:%s", d.ViewA.BlockNumber, d.ViewA.BlockHash, d.ViewB.BlockNumber, d.ViewB.BlockHash)
>>>>>>> d6df8dbc
	}
	// Verify consensus msg signature
	if err := d.ViewA.Verify(); err != nil {
		return fmt.Errorf("DuplicateViewChangeEvidence, viewA verify failed")
	}
	if err := d.ViewB.Verify(); err != nil {
		return fmt.Errorf("DuplicateViewChangeEvidence, ViewB verify failed")
	}
	return nil
}

func (d DuplicateViewChangeEvidence) Address() common.Address {
	return d.ViewA.ValidateNode.Address
}

func (d DuplicateViewChangeEvidence) Type() consensus.EvidenceType {
	return DuplicateViewChangeType
}

func (d DuplicateViewChangeEvidence) ValidateMsg() bool {
	return d.ViewA != nil && d.ViewA.ValidateNode != nil && d.ViewA.ValidateNode.BlsPubKey != nil &&
		d.ViewB != nil && d.ViewB.ValidateNode != nil && d.ViewB.ValidateNode.BlsPubKey != nil
}

// EvidenceData encapsulate externally visible duplicate data
type EvidenceData struct {
	DP []*DuplicatePrepareBlockEvidence `json:"duplicate_prepare"`
	DV []*DuplicatePrepareVoteEvidence  `json:"duplicate_vote"`
	DC []*DuplicateViewChangeEvidence   `json:"duplicate_viewchange"`
}

func NewEvidenceData() *EvidenceData {
	return &EvidenceData{
		DP: make([]*DuplicatePrepareBlockEvidence, 0),
		DV: make([]*DuplicatePrepareVoteEvidence, 0),
		DC: make([]*DuplicateViewChangeEvidence, 0),
	}
}

// ClassifyEvidence tries to convert evidence list to evidenceData
func ClassifyEvidence(evds consensus.Evidences) *EvidenceData {
	ed := NewEvidenceData()
	for _, e := range evds {
		switch e.(type) {
		case *DuplicatePrepareBlockEvidence:
			ed.DP = append(ed.DP, e.(*DuplicatePrepareBlockEvidence))
		case *DuplicatePrepareVoteEvidence:
			ed.DV = append(ed.DV, e.(*DuplicatePrepareVoteEvidence))
		case *DuplicateViewChangeEvidence:
			ed.DC = append(ed.DC, e.(*DuplicateViewChangeEvidence))
		}
	}
	return ed
}<|MERGE_RESOLUTION|>--- conflicted
+++ resolved
@@ -83,11 +83,7 @@
 		return fmt.Errorf("DuplicatePrepareBlockEvidence, validator do not match, prepareA:%s, prepareB:%s", validateNodeA.Address, validateNodeB.Address)
 	}
 	if d.PrepareA.BlockHash == d.PrepareB.BlockHash {
-<<<<<<< HEAD
 		return fmt.Errorf("DuplicatePrepareBlockEvidence, blockHash is equal, prepareA:%s, prepareB:%s", d.PrepareA.BlockHash.String(), d.PrepareB.BlockHash.String())
-=======
-		return fmt.Errorf("DuplicatePrepareBlockEvidence, blockHash is equal, prepareA:%s, prepareB:%s", d.PrepareA.BlockHash, d.PrepareB.BlockHash)
->>>>>>> d6df8dbc
 	}
 	// Verify consensus msg signature
 	if err := d.PrepareA.Verify(); err != nil {
@@ -177,11 +173,7 @@
 		return fmt.Errorf("DuplicatePrepareVoteEvidence, validator do not match, voteA:%s, voteB:%s", validateNodeA.Address, validateNodeB.Address)
 	}
 	if d.VoteA.BlockHash == d.VoteB.BlockHash {
-<<<<<<< HEAD
 		return fmt.Errorf("DuplicatePrepareVoteEvidence, blockHash is equal, voteA:%s, voteB:%s", d.VoteA.BlockHash.String(), d.VoteB.BlockHash.String())
-=======
-		return fmt.Errorf("DuplicatePrepareVoteEvidence, blockHash is equal, voteA:%s, voteB:%s", d.VoteA.BlockHash, d.VoteB.BlockHash)
->>>>>>> d6df8dbc
 	}
 	// Verify consensus msg signature
 	if err := d.VoteA.Verify(); err != nil {
@@ -268,11 +260,7 @@
 		return fmt.Errorf("DuplicateViewChangeEvidence, validator do not match, viewA:%s, viewB:%s", validateNodeA.Address, validateNodeB.Address)
 	}
 	if d.ViewA.BlockNumber == d.ViewB.BlockNumber && d.ViewA.BlockHash == d.ViewB.BlockHash {
-<<<<<<< HEAD
 		return fmt.Errorf("DuplicateViewChangeEvidence, blockNumber and blockHash is equal, viewANumber:%d, viewAHash:%s, viewANumber:%d, viewBHash:%s", d.ViewA.BlockNumber, d.ViewA.BlockHash.String(), d.ViewB.BlockNumber, d.ViewB.BlockHash.String())
-=======
-		return fmt.Errorf("DuplicateViewChangeEvidence, blockNumber and blockHash is equal, viewANumber:%d, viewAHash:%s, viewANumber:%d, viewBHash:%s", d.ViewA.BlockNumber, d.ViewA.BlockHash, d.ViewB.BlockNumber, d.ViewB.BlockHash)
->>>>>>> d6df8dbc
 	}
 	// Verify consensus msg signature
 	if err := d.ViewA.Verify(); err != nil {
