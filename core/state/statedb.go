// Copyright 2014 The go-ethereum Authors
// This file is part of the go-ethereum library.
//
// The go-ethereum library is free software: you can redistribute it and/or modify
// it under the terms of the GNU Lesser General Public License as published by
// the Free Software Foundation, either version 3 of the License, or
// (at your option) any later version.
//
// The go-ethereum library is distributed in the hope that it will be useful,
// but WITHOUT ANY WARRANTY; without even the implied warranty of
// MERCHANTABILITY or FITNESS FOR A PARTICULAR PURPOSE. See the
// GNU Lesser General Public License for more details.
//
// You should have received a copy of the GNU Lesser General Public License
// along with the go-ethereum library. If not, see <http://www.gnu.org/licenses/>.

// Package state provides a caching layer atop the Ethereum state trie.
package state

import (
	"encoding/json"
	"errors"
	"fmt"
	"math/big"
	"sort"
	"sync"
	"time"

	"github.com/PlatONnetwork/PlatON-Go/core/state/snapshot"

	"github.com/PlatONnetwork/PlatON-Go/core/rawdb"

	"github.com/PlatONnetwork/PlatON-Go/common"
	"github.com/PlatONnetwork/PlatON-Go/common/vm"
	"github.com/PlatONnetwork/PlatON-Go/core/types"
	"github.com/PlatONnetwork/PlatON-Go/crypto"
	"github.com/PlatONnetwork/PlatON-Go/log"
	"github.com/PlatONnetwork/PlatON-Go/metrics"
	"github.com/PlatONnetwork/PlatON-Go/rlp"
	"github.com/PlatONnetwork/PlatON-Go/trie"
	"github.com/PlatONnetwork/PlatON-Go/x/gov"
)

type revision struct {
	id           int
	journalIndex int
}

var (
	// emptyRoot is the known root hash of an empty trie.
	emptyRoot = common.HexToHash("56e81f171bcc55a6ff8345e692c0f86e5b48e01b996cadc001622fb5e363b421")

	emptyStorage = crypto.Keccak256Hash(nil)
)

// StateDB structs within the ethereum protocol are used to store anything
// within the merkle trie. StateDBs take care of caching and storing
// nested states. It's the general query interface to retrieve:
// * Contracts
// * Accounts
type StateDB struct {
	db   Database
	trie Trie

	snaps         *snapshot.Tree
	snap          snapshot.Snapshot
	snapDestructs map[common.Hash]struct{}
	snapAccounts  map[common.Hash][]byte
	snapStorage   map[common.Hash]map[common.Hash][]byte

	// This map holds 'live' objects, which will get modified while processing a state transition.
	stateObjects        map[common.Address]*stateObject
	stateObjectsPending map[common.Address]struct{} // State objects finalized but not yet written to the trie
	stateObjectsDirty   map[common.Address]struct{} // State objects modified in the current execution

	// DB error.
	// State objects are used by the consensus core and VM which are
	// unable to deal with database-level errors. Any error that occurs
	// during a database read is memoized here and will eventually be returned
	// by StateDB.Commit.
	dbErr error

	// The refund counter, also used by state transitioning.
	refund uint64

	thash, bhash common.Hash
	txIndex      int
	logs         map[common.Hash][]*types.Log
	logSize      uint

	preimages map[common.Hash][]byte

	// Per-transaction access list
	accessList *accessList

	// Journal of state modifications. This is the backbone of
	// Snapshot and RevertToSnapshot.
	journal        *journal
	validRevisions []revision
	nextRevisionId int

	lock sync.Mutex

	// Prevent concurrent access to parent StateDB and reference function
	refLock sync.Mutex

	// The flag of parent StateDB
	parentCommitted bool
	// children StateDB callback, is called when parent committed
	clearReferenceFunc []func()
	parent             *StateDB

	// The index in clearReferenceFunc of parent StateDB
	referenceFuncIndex int
	// statedb is created based on this root
	originRoot common.Hash

	// Measurements gathered during execution for debugging purposes
	AccountReads         time.Duration
	AccountHashes        time.Duration
	AccountUpdates       time.Duration
	AccountCommits       time.Duration
	StorageReads         time.Duration
	StorageHashes        time.Duration
	StorageUpdates       time.Duration
	StorageCommits       time.Duration
	SnapshotAccountReads time.Duration
	SnapshotStorageReads time.Duration
	SnapshotCommits      time.Duration
}

// New creates a new state from a given trie.
func New(root common.Hash, db Database, snaps *snapshot.Tree) (*StateDB, error) {
	tr, err := db.OpenTrie(root)
	if err != nil {
		return nil, err
	}
	sdb := &StateDB{
		db:                  db,
		trie:                tr,
		snaps:               snaps,
		stateObjects:        make(map[common.Address]*stateObject),
		stateObjectsPending: make(map[common.Address]struct{}),
		stateObjectsDirty:   make(map[common.Address]struct{}),
		logs:                make(map[common.Hash][]*types.Log),
		preimages:           make(map[common.Hash][]byte),
		journal:             newJournal(),
		accessList:          newAccessList(),
		clearReferenceFunc:  make([]func(), 0),
		originRoot:          root,
	}
	if sdb.snaps != nil {
		if sdb.snap = sdb.snaps.Snapshot(root); sdb.snap != nil {
			sdb.snapDestructs = make(map[common.Hash]struct{})
			sdb.snapAccounts = make(map[common.Hash][]byte)
			sdb.snapStorage = make(map[common.Hash]map[common.Hash][]byte)
		}
	}
	return sdb, nil
}

// New StateDB based on the parent StateDB
func (s *StateDB) NewStateDB() *StateDB {
	stateDB := &StateDB{
		db:                  s.db,
		trie:                s.db.NewTrie(s.trie),
		snaps:               s.snaps,
		stateObjects:        make(map[common.Address]*stateObject),
		stateObjectsPending: make(map[common.Address]struct{}),
		stateObjectsDirty:   make(map[common.Address]struct{}),
		logs:                make(map[common.Hash][]*types.Log),
		preimages:           make(map[common.Hash][]byte),
		journal:             newJournal(),
		parent:              s,
		accessList:          newAccessList(),
		clearReferenceFunc:  make([]func(), 0),
		originRoot:          s.Root(),
	}

	index := s.AddReferenceFunc(stateDB.clearParentRef)
	stateDB.referenceFuncIndex = index

	if stateDB.snaps != nil {
		if stateDB.snap = stateDB.snaps.Snapshot(s.Root()); stateDB.snap != nil {
			stateDB.snapDestructs = make(map[common.Hash]struct{})
			stateDB.snapAccounts = make(map[common.Hash][]byte)
			stateDB.snapStorage = make(map[common.Hash]map[common.Hash][]byte)
<<<<<<< HEAD
=======
		} else {
			log.Error("Failed to find snapshot of parentRoot", "parentRoot", s.Root())
>>>>>>> b54b4464
		}
	}
	return stateDB
}

// TxIndex returns the current transaction index set by Prepare.
func (s *StateDB) TxIndex() int {
	return s.txIndex
}

// BlockHash returns the current block hash set by Prepare.
func (s *StateDB) BlockHash() common.Hash {
	return s.bhash
}

func (s *StateDB) HadParent() bool {
	s.refLock.Lock()
	defer s.refLock.Unlock()
	return s.parent != nil
}

// setError remembers the first non-nil error it is called with.
func (s *StateDB) setError(err error) {
	if s.dbErr == nil {
		s.dbErr = err
	}
}

func (s *StateDB) Error() error {
	return s.dbErr
}

// Reset clears out all ephemeral state objects from the state db, but keeps
// the underlying state trie to avoid reloading data for the next operations.
func (s *StateDB) Reset(root common.Hash) error {
	tr, err := s.db.OpenTrie(root)
	if err != nil {
		return err
	}

	s.trie = tr
	s.stateObjects = make(map[common.Address]*stateObject)
	s.stateObjectsPending = make(map[common.Address]struct{})
	s.stateObjectsDirty = make(map[common.Address]struct{})
	s.thash = common.Hash{}
	s.bhash = common.Hash{}
	s.txIndex = 0
	s.logs = make(map[common.Hash][]*types.Log)
	s.logSize = 0
	s.preimages = make(map[common.Hash][]byte)
	s.clearJournalAndRefund()

	if s.snaps != nil {
		s.snapAccounts, s.snapDestructs, s.snapStorage = nil, nil, nil
		if s.snap = s.snaps.Snapshot(root); s.snap != nil {
			s.snapDestructs = make(map[common.Hash]struct{})
			s.snapAccounts = make(map[common.Hash][]byte)
			s.snapStorage = make(map[common.Hash]map[common.Hash][]byte)
		}
	}
	s.accessList = newAccessList()
	return nil
}

func (s *StateDB) AddLog(logInfo *types.Log) {
	s.journal.append(addLogChange{txhash: s.thash})

	logInfo.TxHash = s.thash
	logInfo.BlockHash = s.bhash
	logInfo.TxIndex = uint(s.txIndex)
	logInfo.Index = s.logSize
	s.logs[s.thash] = append(s.logs[s.thash], logInfo)
	s.logSize++
}

func (s *StateDB) GetLogs(hash common.Hash) []*types.Log {
	return s.logs[hash]
}

func (s *StateDB) Logs() []*types.Log {
	var logs []*types.Log
	for _, lgs := range s.logs {
		logs = append(logs, lgs...)
	}
	return logs
}

// AddPreimage records a SHA3 preimage seen by the VM.
func (s *StateDB) AddPreimage(hash common.Hash, preimage []byte) {
	if _, ok := s.preimages[hash]; !ok {
		s.journal.append(addPreimageChange{hash: hash})
		pi := make([]byte, len(preimage))
		copy(pi, preimage)
		s.preimages[hash] = pi
	}
}

// Preimages returns a list of SHA3 preimages that have been submitted.
func (s *StateDB) Preimages() map[common.Hash][]byte {
	return s.preimages
}

// AddRefund adds gas to the refund counter
func (s *StateDB) AddRefund(gas uint64) {
	s.journal.append(refundChange{prev: s.refund})
	s.refund += gas
}

// SubRefund removes gas from the refund counter.
// This method will panic if the refund counter goes below zero
func (s *StateDB) SubRefund(gas uint64) {
	s.journal.append(refundChange{prev: s.refund})
	if gas > s.refund {
		panic(fmt.Sprintf("Refund counter below zero (gas: %d > refund: %d)", gas, s.refund))
	}
	s.refund -= gas
}

// Exist reports whether the given account address exists in the state.
// Notably this also returns true for suicided accounts.
func (s *StateDB) Exist(addr common.Address) bool {
	return s.getStateObject(addr) != nil
}

// Empty returns whether the state object is either non-existent
// or empty according to the EIP161 specification (balance = nonce = code = 0)
func (s *StateDB) Empty(addr common.Address) bool {
	so := s.getStateObject(addr)
	return so == nil || so.empty()
}

// GetBalance retrieves the balance from the given address or 0 if object not found
func (s *StateDB) GetBalance(addr common.Address) *big.Int {
	stateObject := s.getStateObject(addr)
	if stateObject != nil {
		return stateObject.Balance()
	}
	return common.Big0
}

func (s *StateDB) GetNonce(addr common.Address) uint64 {
	stateObject := s.getStateObject(addr)
	if stateObject != nil {
		return stateObject.Nonce()
	}

	return 0
}

func (s *StateDB) GetCode(addr common.Address) []byte {
	stateObject := s.getStateObject(addr)
	if stateObject != nil {
		return stateObject.Code(s.db)
	}
	return nil
}

func (s *StateDB) GetCodeSize(addr common.Address) int {
	stateObject := s.getStateObject(addr)
	if stateObject != nil {
		return stateObject.CodeSize(s.db)
	}
	return 0
}

func (s *StateDB) GetCodeHash(addr common.Address) common.Hash {
	stateObject := s.getStateObject(addr)
	if stateObject == nil {
		return common.Hash{}
	}
	return common.BytesToHash(stateObject.CodeHash())
}

// GetState retrieves a value from the given account's storage trie.
func (s *StateDB) GetState(addr common.Address, key []byte) []byte {
	s.lock.Lock()
	defer s.lock.Unlock()
	stateObject := s.getStateObject(addr)
	if stateObject != nil {
		return stateObject.removePrefixValue(stateObject.GetState(s.db, key))
	}
	return []byte{}
}

type proofList [][]byte

func (n *proofList) Put(key []byte, value []byte) error {
	*n = append(*n, value)
	return nil
}

func (n *proofList) Delete(key []byte) error {
	panic("not supported")
}

// GetProof returns the Merkle proof for a given account.
func (s *StateDB) GetProof(addr common.Address) ([][]byte, error) {
	return s.GetProofByHash(crypto.Keccak256Hash(addr.Bytes()))
}

// GetProofByHash returns the Merkle proof for a given account.
func (s *StateDB) GetProofByHash(addrHash common.Hash) ([][]byte, error) {
	var proof proofList
	err := s.trie.Prove(addrHash[:], 0, &proof)
	return [][]byte(proof), err
}

// GetStorageProof returns the Merkle proof for given storage slot.
func (s *StateDB) GetStorageProof(a common.Address, key common.Hash) ([][]byte, error) {
	var proof proofList
	trie := s.StorageTrie(a)
	if trie == nil {
		return proof, errors.New("storage trie for requested address does not exist")
	}
	err := trie.Prove(crypto.Keccak256(key.Bytes()), 0, &proof)
	return [][]byte(proof), err
}

// GetStorageProofByHash returns the Merkle proof for given storage slot.
func (s *StateDB) GetStorageProofByHash(a common.Address, key common.Hash) ([][]byte, error) {
	var proof proofList
	trie := s.StorageTrie(a)
	if trie == nil {
		return proof, errors.New("storage trie for requested address does not exist")
	}
	err := trie.Prove(crypto.Keccak256(key.Bytes()), 0, &proof)
	return proof, err
}

// GetCommittedState retrieves a value from the given account's committed storage trie.
func (s *StateDB) GetCommittedState(addr common.Address, key []byte) []byte {
	stateObject := s.getStateObject(addr)
	if stateObject != nil {
		return stateObject.removePrefixValue(stateObject.GetCommittedState(s.db, key))
	}
	return []byte{}
}

// Database retrieves the low level database supporting the lower level trie ops.
func (s *StateDB) Database() Database {
	return s.db
}

// StorageTrie returns the storage trie of an account.
// The return value is a copy and is nil for non-existent accounts.
func (s *StateDB) StorageTrie(addr common.Address) Trie {
	stateObject := s.getStateObject(addr)
	if stateObject == nil {
		return nil
	}
	cpy := stateObject.deepCopy(s)
	return cpy.updateTrie(s.db)
}

func (s *StateDB) HasSuicided(addr common.Address) bool {
	stateObject := s.getStateObject(addr)
	if stateObject != nil {
		return stateObject.suicided
	}
	return false
}

/*
 * SETTERS
 */

// AddBalance adds amount to the account associated with addr.
func (s *StateDB) AddBalance(addr common.Address, amount *big.Int) {
	stateObject := s.GetOrNewStateObject(addr)
	if stateObject != nil {
		stateObject.AddBalance(amount)
	}
}

// SubBalance subtracts amount from the account associated with addr.
func (s *StateDB) SubBalance(addr common.Address, amount *big.Int) {
	stateObject := s.GetOrNewStateObject(addr)
	if stateObject != nil {
		stateObject.SubBalance(amount)
	}
}

func (s *StateDB) SetBalance(addr common.Address, amount *big.Int) {
	stateObject := s.GetOrNewStateObject(addr)
	if stateObject != nil {
		stateObject.SetBalance(amount)
	}
}

func (s *StateDB) SetNonce(addr common.Address, nonce uint64) {
	stateObject := s.GetOrNewStateObject(addr)
	if stateObject != nil {
		stateObject.SetNonce(nonce)
	}
}

func (s *StateDB) SetCode(addr common.Address, code []byte) {
	stateObject := s.GetOrNewStateObject(addr)
	if stateObject != nil {
		stateObject.SetCode(crypto.Keccak256Hash(code), code)
	}
}

func (s *StateDB) SetState(address common.Address, key, value []byte) {
	s.lock.Lock()
	stateObject := s.GetOrNewStateObject(address)

	if stateObject != nil {
		//stateObject.SetState(self.db, key, stateObject.getPrefixValue(key, value))
		stateObject.SetState(s.db, key, stateObject.getPrefixValue(s.originRoot.Bytes(), key, value))
	}
	s.lock.Unlock()
}

// SetStorage replaces the entire storage for the specified account with given
// storage. This function should only be used for debugging.
func (s *StateDB) SetStorage(addr common.Address, storage map[common.Hash]common.Hash) {
	stateObject := s.GetOrNewStateObject(addr)
	if stateObject != nil {
		stateObject.SetStorage(storage)
	}
}

//func getKeyValue(address common.Address, key []byte, value []byte) (string, common.Hash, []byte) {
//	var buffer bytes.Buffer
//	//buffer.Write(address[:])
//	buffer.Write(key)
//	keyTrie := buffer.String()
//
//	//if value != nil && !bytes.Equal(value,[]byte{}){
//	buffer.Reset()
//	buffer.Write(value)
//
//	valueKey := common.Hash{}
//	keccak := sha3.NewLegacyKeccak256()
//	keccak.Write(buffer.Bytes())
//	keccak.Sum(valueKey[:0])
//
//	return keyTrie, valueKey, value
//}

// Suicide marks the given account as suicided.
// This clears the account balance.
//
// The account's state object is still available until the state is committed,
// getStateObject will return a non-nil account after Suicide.
func (s *StateDB) Suicide(addr common.Address) bool {
	stateObject := s.getStateObject(addr)
	if stateObject == nil {
		return false
	}
	s.journal.append(suicideChange{
		account:     &addr,
		prev:        stateObject.suicided,
		prevbalance: new(big.Int).Set(stateObject.Balance()),
	})
	stateObject.markSuicided()
	stateObject.data.Balance = new(big.Int)

	return true
}

//
// Setting, updating & deleting state object methods.
//

// updateStateObject writes the given object to the trie.
func (s *StateDB) updateStateObject(obj *stateObject) {
	// Track the amount of time wasted on updating the account from the trie
	if metrics.EnabledExpensive {
		defer func(start time.Time) { s.AccountUpdates += time.Since(start) }(time.Now())
	}
	addr := obj.Address()
	data, err := rlp.EncodeToBytes(obj)
	if err != nil {
		panic(fmt.Errorf("can't encode object at %x: %v", addr[:], err))
	}
	s.setError(s.trie.TryUpdate(addr[:], data))

	// If state snapshotting is active, cache the data til commit. Note, this
	// update mechanism is not symmetric to the deletion, because whereas it is
	// enough to track account updates at commit time, deletions need tracking
	// at transaction boundary level to ensure we capture state clearing.
	if s.snap != nil {
		s.snapAccounts[obj.addrHash] = snapshot.SlimAccountRLP(obj.data.Nonce, obj.data.Balance, obj.data.Root, obj.data.CodeHash, obj.data.StorageKeyPrefix)
	}
}

// deleteStateObject removes the given object from the state trie.
func (s *StateDB) deleteStateObject(obj *stateObject) {
	// Track the amount of time wasted on deleting the account from the trie
	if metrics.EnabledExpensive {
		defer func(start time.Time) { s.AccountUpdates += time.Since(start) }(time.Now())
	}

	// Delete the account from the trie
	addr := obj.Address()
	s.setError(s.trie.TryDelete(addr[:]))
}

// Get the current StateDB cache and the parent StateDB cache
func (s *StateDB) getStateObjectCache(addr common.Address) (stateObject *stateObject) {
	// Prefer 'live' objects.
	if obj := s.stateObjects[addr]; obj != nil {
		return obj
	}
	s.refLock.Lock()
	parentDB := s.parent
	parentCommitted := s.parentCommitted
	refLock := &s.refLock

	for parentDB != nil {
		obj := parentDB.getStateObjectLocalCache(addr)
		if obj != nil {
			refLock.Unlock()
			cpy := obj.copy(s)
			s.setStateObject(cpy)
			return cpy
		} else if parentCommitted {
			refLock.Unlock()
			//if len(parentDB.clearReferenceFunc) > 0 {
			//	panic(fmt.Sprintf("had parentCommitted statedb clearref is not empty:%d, root:%s", len(parentDB.clearReferenceFunc), parentDB.Root().String()))
			//}
			//if len(self.clearReferenceFunc) > 0 {
			//	panic(fmt.Sprintf("executing statedb clearref is not empty:%d, root:%s", len(self.clearReferenceFunc), parentDB.Root().String()))
			//}
			//if parentDB.parent != nil {
			//	panic(fmt.Sprintf("parent is not nil"))
			//}
			//if parentDB.disk != 3 {
			//	panic(fmt.Sprintf("disk change parent error"))
			//}
			//obj := parentDB.getStateObject(addr)
			//if obj != nil {
			//	cpy := obj.copy(self)
			//	self.setStateObject(cpy)
			//	return cpy
			//}
			return nil
		}

		if obj == nil {
			refLock.Unlock()
			parentDB.refLock.Lock()
			refLock = &parentDB.refLock
			if parentDB.parent == nil {
				break
			}
			parentCommitted = parentDB.parentCommitted
			parentDB = parentDB.parent
		}
	}

	refLock.Unlock()
	return nil
}

// Find stateObject in cache
func (s *StateDB) getStateObjectLocalCache(addr common.Address) (stateObject *stateObject) {
	if obj := s.stateObjects[addr]; obj != nil {
		if obj.deleted {
			return nil
		}
		return obj
	}
	return nil
}

// Find stateObject storage in cache
func (s *StateDB) getStateObjectSnapshot(addr common.Address, key []byte) []byte {
	if obj := s.stateObjects[addr]; obj != nil {
		if obj.deleted {
			return nil
		}
		value, dirty := obj.dirtyStorage[string(key)]
		if dirty {
			return value
		}

		value, pending := obj.pendingStorage[string(key)]
		if pending {
			return value
		}

		value, cached := obj.originStorage[string(key)]
		if cached {
			return value
		}
	}
	return nil
}

// Add childrent statedb reference
func (s *StateDB) AddReferenceFunc(fn func()) int {
	s.refLock.Lock()
	defer s.refLock.Unlock()
	// It must not be nil
	if s.clearReferenceFunc == nil {
		panic("statedb had cleared")
	}
	s.clearReferenceFunc = append(s.clearReferenceFunc, fn)
	return len(s.clearReferenceFunc) - 1
}

// Clear reference when StateDB is committed
func (s *StateDB) ClearReference() {
	s.refLock.Lock()
	defer s.refLock.Unlock()
	for _, fn := range s.clearReferenceFunc {
		if nil != fn {
			fn()
		}
	}
	log.Trace("clear all ref", "reflen", len(s.clearReferenceFunc))
	if s.parent != nil {
		if len(s.parent.clearReferenceFunc) > 0 {
			panic("parent ref > 0")
		}
	}
	s.clearReferenceFunc = nil
	s.parent = nil
}

// Clear reference by index
func (s *StateDB) ClearIndexReference(index int) {
	s.refLock.Lock()
	defer s.refLock.Unlock()

	if len(s.clearReferenceFunc) > index && s.clearReferenceFunc[index] != nil {
		//fn := self.clearReferenceFunc[index]
		//fn()
		log.Trace("Before clear index ref", "reflen", len(s.clearReferenceFunc), "index", index)
		//self.clearReferenceFunc = append(self.clearReferenceFunc[:index], self.clearReferenceFunc[index+1:]...)
		s.clearReferenceFunc[index] = nil
		log.Trace("After clear index ref", "reflen", len(s.clearReferenceFunc), "index", index)
	}
}

// Clear Parent reference
func (s *StateDB) ClearParentReference() {
	s.refLock.Lock()
	defer s.refLock.Unlock()

	if s.parent != nil && s.referenceFuncIndex >= 0 {
		s.parent.ClearIndexReference(s.referenceFuncIndex)
		s.parent = nil
		s.referenceFuncIndex = -1
	}
}

// getStateObject retrieves a state object given by the address, returning nil if
// the object is not found or was deleted in this execution context. If you need
// to differentiate between non-existent/just-deleted, use getDeletedStateObject.
func (s *StateDB) getStateObject(addr common.Address) *stateObject {
	if obj := s.getDeletedStateObject(addr); obj != nil && !obj.deleted {
		return obj
	}
	return nil
}

// getDeletedStateObject is similar to getStateObject, but instead of returning
// nil for a deleted state object, it returns the actual object with the deleted
// flag set. This is needed by the state journal to revert to the correct self-
// destructed object instead of wiping all knowledge about the state object.
func (s *StateDB) getDeletedStateObject(addr common.Address) *stateObject {
	// Prefer live objects if any is available
	if obj := s.getStateObjectCache(addr); obj != nil {
		return obj
	}
	// If no live objects are available, attempt to use snapshots
	var (
		data Account
		err  error
	)
	if s.snap != nil {
		if metrics.EnabledExpensive {
			defer func(start time.Time) { s.SnapshotAccountReads += time.Since(start) }(time.Now())
		}
		var acc *snapshot.Account
		if acc, err = s.snap.Account(crypto.Keccak256Hash(addr[:])); err == nil {
			if acc == nil {
				return nil
			}
			data.Nonce, data.Balance, data.CodeHash, data.StorageKeyPrefix = acc.Nonce, acc.Balance, acc.CodeHash, acc.StorageKeyPrefix
			if len(data.CodeHash) == 0 {
				data.CodeHash = emptyCodeHash
			}
			data.Root = common.BytesToHash(acc.Root)
			if data.Root == (common.Hash{}) {
				data.Root = emptyRoot
			}
		}
	}
	// If snapshot unavailable or reading from it failed, load from the database
	if s.snap == nil || err != nil {
		if metrics.EnabledExpensive {
			defer func(start time.Time) { s.AccountReads += time.Since(start) }(time.Now())
		}
		enc, err := s.trie.TryGet(addr[:])
		if len(enc) == 0 {
			s.setError(err)
			return nil
		}
		if err := rlp.DecodeBytes(enc, &data); err != nil {
			log.Error("Failed to decode state object", "addr", addr, "err", err)
			return nil
		}
	}
	// [NOTE]: set the prefix for storage key
	if data.empty() {
		data.StorageKeyPrefix = addr.Bytes()
	}
	// Insert into the live set.
	obj := newObject(s, addr, data)
	s.setStateObject(obj)
	return obj
}

func (s *StateDB) setStateObject(object *stateObject) {
	if len(s.clearReferenceFunc) > 0 {
		panic("statedb readonly")
	}
	s.stateObjects[object.Address()] = object
}

// GetOrNewStateObject retrieves a state object or create a new state object if nil.
func (s *StateDB) GetOrNewStateObject(addr common.Address) *stateObject {
	stateObject := s.getStateObject(addr)
	if stateObject == nil {
		stateObject, _ = s.createObject(addr)
	}
	return stateObject
}

// createObject creates a new state object. If there is an existing account with
// the given address, it is overwritten and returned as the second return value.
func (s *StateDB) createObject(addr common.Address) (newobj, prev *stateObject) {
	prev = s.getDeletedStateObject(addr) // Note, prev might have been deleted, we need that!
	var prevdestruct bool
	if s.snap != nil && prev != nil {
		_, prevdestruct = s.snapDestructs[prev.addrHash]
		if !prevdestruct {
			s.snapDestructs[prev.addrHash] = struct{}{}
		}
	}
	if prev == nil {
		newobj = newObject(s, addr, Account{StorageKeyPrefix: addr.Bytes()})
		s.journal.append(createObjectChange{account: &addr})
	} else {
		prefix := make([]byte, len(prev.data.StorageKeyPrefix))
		copy(prefix, prev.data.StorageKeyPrefix)
		newobj = newObject(s, addr, Account{StorageKeyPrefix: prefix})
		s.journal.append(resetObjectChange{prev: prev, prevdestruct: prevdestruct})
	}
	newobj.setNonce(0) // sets the object to dirty
	s.setStateObject(newobj)
	if prev != nil && !prev.deleted {
		return newobj, prev
	}
	return newobj, nil
}

// CreateAccount explicitly creates a state object. If a state object with the address
// already exists the balance is carried over to the new account.
//
// CreateAccount is called during the EVM CREATE operation. The situation might arise that
// a contract does the following:
//
//  1. sends funds to sha(account ++ (nonce + 1))
//  2. tx_create(sha(account ++ nonce)) (note that this gets the address of 1)
//
// Carrying over the balance ensures that Ether doesn't disappear.
func (s *StateDB) CreateAccount(addr common.Address) {
	newObj, prev := s.createObject(addr)
	if prev != nil {
		newObj.setBalance(prev.data.Balance)
	}
}

func (s *StateDB) TxHash() common.Hash {
	return s.thash
}

func (s *StateDB) TxIdx() uint32 {
	return uint32(s.txIndex)
}

func (db *StateDB) ForEachStorage(addr common.Address, cb func(key, value []byte) bool) {
	so := db.getStateObject(addr)
	if so == nil {
		return
	}

	it := trie.NewIterator(so.getTrie(db.db).NodeIterator(nil))
	for it.Next() {
		key := db.trie.GetKey(it.Key)
		if value, ok := so.dirtyStorage[string(key)]; ok {
			cb(key, value)
			continue
		}

		cb(key, it.Value)
	}
}

func (db *StateDB) MigrateStorage(from, to common.Address) {

	fromObj := db.getStateObject(from)
	toObj := db.getStateObject(to)
	if nil != fromObj && nil != toObj {
		// replace storage key prefix
		toObj.data.StorageKeyPrefix = make([]byte, len(fromObj.data.StorageKeyPrefix))
		copy(toObj.data.StorageKeyPrefix, fromObj.data.StorageKeyPrefix)
		// replace storageRootHash
		toObj.data.Root = fromObj.data.Root
		// replace storageTrie
		if nil != fromObj.trie {
			toObj.trie = db.db.CopyTrie(fromObj.trie)
		}
		// replace storage
		toObj.dirtyStorage = fromObj.dirtyStorage.Copy()
		toObj.originStorage = fromObj.originStorage.Copy()
	}
}

// Copy creates a deep, independent copy of the state.
// Snapshots of the copied state cannot be applied to the copy.
func (s *StateDB) Copy() *StateDB {
	s.lock.Lock()
	defer s.lock.Unlock()

	// Copy all the basic fields, initialize the memory ones
	state := &StateDB{
		db:                  s.db,
		trie:                s.db.CopyTrie(s.trie),
		stateObjects:        make(map[common.Address]*stateObject, len(s.journal.dirties)),
		stateObjectsPending: make(map[common.Address]struct{}, len(s.stateObjectsPending)),
		stateObjectsDirty:   make(map[common.Address]struct{}, len(s.journal.dirties)),
		refund:              s.refund,
		logs:                make(map[common.Hash][]*types.Log, len(s.logs)),
		logSize:             s.logSize,
		preimages:           make(map[common.Hash][]byte, len(s.preimages)),
		journal:             newJournal(),
		clearReferenceFunc:  make([]func(), 0),
		originRoot:          s.originRoot,
	}

	// Copy the dirty states, logs, and preimages
	for addr := range s.journal.dirties {
		// As documented [here](https://github.com/ethereum/go-ethereum/pull/16485#issuecomment-380438527),
		// and in the Finalise-method, there is a case where an object is in the journal but not
		// in the stateObjects: OOG after touch on ripeMD prior to Byzantium. Thus, we need to check for
		// nil
		if object, exist := s.stateObjects[addr]; exist {
			// Even though the original object is dirty, we are not copying the journal,
			// so we need to make sure that any side-effect the journal would have caused
			// during a commit (or similar op) is already applied to the copy.
			state.stateObjects[addr] = object.deepCopy(state)

			state.stateObjectsDirty[addr] = struct{}{}   // Mark the copy dirty to force internal (code/state) commits
			state.stateObjectsPending[addr] = struct{}{} // Mark the copy pending to force external (account) commits
		}
	}
	// Above, we don't copy the actual journal. This means that if the copy
	// is copied, the loop above will be a no-op, since the copy's journal
	// is empty. Thus, here we iterate over stateObjects, to enable copies
	// of copies.
	for addr := range s.stateObjectsPending {
		if _, exist := state.stateObjects[addr]; !exist {
			state.stateObjects[addr] = s.stateObjects[addr].deepCopy(state)
		}
		state.stateObjectsPending[addr] = struct{}{}
	}
	for addr := range s.stateObjectsDirty {
		if _, exist := state.stateObjects[addr]; !exist {
			state.stateObjects[addr] = s.stateObjects[addr].deepCopy(state)
		}
		state.stateObjectsDirty[addr] = struct{}{}
	}
	for hash, logs := range s.logs {
		cpy := make([]*types.Log, len(logs))
		for i, l := range logs {
			cpy[i] = new(types.Log)
			*cpy[i] = *l
		}
		state.logs[hash] = cpy
	}
	for hash, preimage := range s.preimages {
		state.preimages[hash] = preimage
	}

	// Do we need to copy the access list? In practice: No. At the start of a
	// transaction, the access list is empty. In practice, we only ever copy state
	// _between_ transactions/blocks, never in the middle of a transaction.
	// However, it doesn't cost us much to copy an empty list, so we do it anyway
	// to not blow up if we ever decide copy it in the middle of a transaction
	state.accessList = s.accessList.Copy()

	// Copy parent state
	s.refLock.Lock()
	if s.parent != nil {
		if !s.parentCommitted {
			state.parent = s.parent
			state.parent.AddReferenceFunc(state.clearParentRef)
		} else {
			s.parent = nil
		}
	}
	state.parentCommitted = s.parentCommitted
	s.refLock.Unlock()

	if s.snaps != nil {
		// In order for the miner to be able to use and make additions
		// to the snapshot tree, we need to copy that aswell.
		// Otherwise, any block mined by ourselves will cause gaps in the tree,
		// and force the miner to operate trie-backed only
		state.snaps = s.snaps
		state.snap = s.snap

		// deep copy needed
		state.snapDestructs = make(map[common.Hash]struct{})
		for k, v := range s.snapDestructs {
			state.snapDestructs[k] = v
		}
		state.snapAccounts = make(map[common.Hash][]byte)
		for k, v := range s.snapAccounts {
			state.snapAccounts[k] = v
		}
		state.snapStorage = make(map[common.Hash]map[common.Hash][]byte)
		for k, v := range s.snapStorage {
			temp := make(map[common.Hash][]byte)
			for kk, vv := range v {
				temp[kk] = vv
			}
			state.snapStorage[k] = temp
		}
	}

	return state
}

// Clear parent StateDB reference
func (s *StateDB) clearParentRef() {
	s.refLock.Lock()
	defer s.refLock.Unlock()

	if s.parent != nil {
		s.parentCommitted = true
		log.Trace("clearParentRef", "parent root", s.parent.Root().String())
		// Parent is nil, find the parent state based on current StateDB
		s.parent = nil
	}
}

// Snapshot returns an identifier for the current revision of the state.
func (s *StateDB) Snapshot() int {
	id := s.nextRevisionId
	s.nextRevisionId++
	s.validRevisions = append(s.validRevisions, revision{id, s.journal.length()})
	return id
}

// RevertToSnapshot reverts all state changes made since the given revision.
func (s *StateDB) RevertToSnapshot(revid int) {
	// Find the snapshot in the stack of valid snapshots.
	idx := sort.Search(len(s.validRevisions), func(i int) bool {
		return s.validRevisions[i].id >= revid
	})
	if idx == len(s.validRevisions) || s.validRevisions[idx].id != revid {
		panic(fmt.Errorf("revision id %v cannot be reverted", revid))
	}
	snapshot := s.validRevisions[idx].journalIndex

	// Replay the journal to undo changes and remove invalidated snapshots
	s.journal.revert(s, snapshot)
	s.validRevisions = s.validRevisions[:idx]
}

// GetRefund returns the current value of the refund counter.
func (s *StateDB) GetRefund() uint64 {
	return s.refund
}

// Finalise finalises the state by removing the self destructed objects and clears
// the journal as well as the refunds. Finalise, however, will not push any updates
// into the tries just yet. Only IntermediateRoot or Commit will do that.
func (s *StateDB) Finalise(deleteEmptyObjects bool) {
	for addr := range s.journal.dirties {
		obj, exist := s.stateObjects[addr]
		if !exist {
			// ripeMD is 'touched' at block 1714175, in tx 0x1237f737031e40bcde4a8b7e717b2d15e3ecadfe49bb1bbc71ee9deb09c6fcf2
			// That tx goes out of gas, and although the notion of 'touched' does not exist there, the
			// touch-event will still be recorded in the journal. Since ripeMD is a special snowflake,
			// it will persist in the journal even though the journal is reverted. In this special circumstance,
			// it may exist in `s.journal.dirties` but not in `s.stateObjects`.
			// Thus, we can safely ignore it here
			continue
		}
		if obj.suicided || (deleteEmptyObjects && obj.empty()) {
			obj.deleted = true

			// If state snapshotting is active, also mark the destruction there.
			// Note, we can't do this only at the end of a block because multiple
			// transactions within the same block might self destruct and then
			// ressurrect an account; but the snapshotter needs both events.
			if s.snap != nil {
				s.snapDestructs[obj.addrHash] = struct{}{} // We need to maintain account deletions explicitly (will remain set indefinitely)
				delete(s.snapAccounts, obj.addrHash)       // Clear out any previously updated account data (may be recreated via a ressurrect)
				delete(s.snapStorage, obj.addrHash)        // Clear out any previously updated storage data (may be recreated via a ressurrect)
			}
		} else {
			obj.finalise()
		}
		s.stateObjectsPending[addr] = struct{}{}
		s.stateObjectsDirty[addr] = struct{}{}
	}
	// Invalidate journal because reverting across transactions is not allowed.
	s.clearJournalAndRefund()
}

// IntermediateRoot computes the current root hash of the state trie.
// It is called in between transactions to get the root hash that
// goes into transaction receipts.
func (s *StateDB) IntermediateRoot(deleteEmptyObjects bool) common.Hash {
	// Finalise all the dirty storage states and write them into the tries
	s.Finalise(deleteEmptyObjects)

	for addr := range s.stateObjectsPending {
		obj := s.stateObjects[addr]
		if obj.deleted {
			s.deleteStateObject(obj)
		} else {
			obj.updateRoot(s.db)
			s.updateStateObject(obj)
		}
	}
	if len(s.stateObjectsPending) > 0 {
		s.stateObjectsPending = make(map[common.Address]struct{})
	}
	// Track the amount of time wasted on hashing the account trie
	if metrics.EnabledExpensive {
		defer func(start time.Time) { s.AccountHashes += time.Since(start) }(time.Now())
	}
	return s.trie.Hash()
}

func (s *StateDB) Root() common.Hash {
	return s.trie.Hash()
}

// Prepare sets the current transaction hash and index and block hash which is
// used when the EVM emits new state logs.
func (s *StateDB) Prepare(thash, bhash common.Hash, ti int) {
	s.thash = thash
	s.bhash = bhash
	s.txIndex = ti
	s.accessList = newAccessList()
}

func (s *StateDB) clearJournalAndRefund() {
	if len(s.journal.entries) > 0 {
		s.journal = newJournal()
		s.refund = 0
	}
	s.validRevisions = s.validRevisions[:0] // Snapshots can be created without journal entires
}

// AddAddressToAccessList adds the given address to the access list
func (s *StateDB) AddAddressToAccessList(addr common.Address) {
	if s.accessList.AddAddress(addr) {
		s.journal.append(accessListAddAccountChange{&addr})
	}
}

// AddSlotToAccessList adds the given (address, slot)-tuple to the access list
func (s *StateDB) AddSlotToAccessList(addr common.Address, slot common.Hash) {
	addrMod, slotMod := s.accessList.AddSlot(addr, slot)
	if addrMod {
		// In practice, this should not happen, since there is no way to enter the
		// scope of 'address' without having the 'address' become already added
		// to the access list (via call-variant, create, etc).
		// Better safe than sorry, though
		s.journal.append(accessListAddAccountChange{&addr})
	}
	if slotMod {
		s.journal.append(accessListAddSlotChange{
			address: &addr,
			slot:    &slot,
		})
	}
}

// AddressInAccessList returns true if the given address is in the access list.
func (s *StateDB) AddressInAccessList(addr common.Address) bool {
	return s.accessList.ContainsAddress(addr)
}

// SlotInAccessList returns true if the given (address, slot)-tuple is in the access list.
func (s *StateDB) SlotInAccessList(addr common.Address, slot common.Hash) (addressPresent bool, slotPresent bool) {
	return s.accessList.Contains(addr, slot)
}

// Since the execution and submission of the block are parallel
// the snapshot needs to be updated before the state is committed.
func (s *StateDB) UpdateSnaps() error {
	// If snapshotting is enabled, update the snapshot tree with this new version
	if s.snap != nil {
		s.lock.Lock()
		defer s.lock.Unlock()

		// Finalize any pending changes and merge everything into the tries
		root := s.IntermediateRoot(true)

		if metrics.EnabledExpensive {
			defer func(start time.Time) { s.SnapshotCommits += time.Since(start) }(time.Now())
		}
		// Only update if there's a state transition
		if parent := s.snap.Root(); parent != root {
			if err := s.snaps.Update(root, parent, s.snapDestructs, s.snapAccounts, s.snapStorage); err != nil {
				log.Warn("Failed to update snapshot tree", "from", parent, "to", root, "err", err)
			}
		}
		s.snapDestructs, s.snapAccounts, s.snapStorage = nil, nil, nil
	}
	return nil
}

// Commit writes the state to the underlying in-memory trie database.
func (s *StateDB) Commit(deleteEmptyObjects bool) (common.Hash, error) {
	s.lock.Lock()
	defer s.lock.Unlock()

	// Finalize any pending changes and merge everything into the tries
	s.IntermediateRoot(deleteEmptyObjects)

	// Increasing node version in memory database
	s.db.TrieDB().IncrVersion()

	// Commit objects to the trie, measuring the elapsed time
	codeWriter := s.db.TrieDB().DiskDB().NewBatch()
	for addr := range s.stateObjectsDirty {
		if obj := s.stateObjects[addr]; !obj.deleted {
			// Write any contract code associated with the state object
			if obj.code != nil && obj.dirtyCode {
				rawdb.WriteCode(codeWriter, common.BytesToHash(obj.CodeHash()), obj.code)
				obj.dirtyCode = false
			}
			// Write any storage changes in the state object to its storage trie
			if err := obj.CommitTrie(s.db); err != nil {
				return common.Hash{}, err
			}
		}
	}
	if len(s.stateObjectsDirty) > 0 {
		s.stateObjectsDirty = make(map[common.Address]struct{})
	}
	if codeWriter.ValueSize() > 0 {
		if err := codeWriter.Write(); err != nil {
			log.Crit("Failed to commit dirty codes", "error", err)
		}
	}
	// Write the account trie changes, measuing the amount of wasted time
	var start time.Time
	if metrics.EnabledExpensive {
		start = time.Now()
	}
	// Write trie changes.
	root, err := s.trie.Commit(func(path []byte, leaf []byte, parent common.Hash) error {
		var account Account
		if err := rlp.DecodeBytes(leaf, &account); err != nil {
			return nil
		}
		if account.Root != emptyRoot {
			s.db.TrieDB().Reference(account.Root, parent)
		}
		return nil
	})
	if metrics.EnabledExpensive {
		s.AccountCommits += time.Since(start)
	}
	// If snapshotting is enabled, update the snapshot tree with this new version
	if s.snap != nil {
		if metrics.EnabledExpensive {
			defer func(start time.Time) { s.SnapshotCommits += time.Since(start) }(time.Now())
		}
		// Only update if there's a state transition
		if parent := s.snap.Root(); parent != root {
			if err := s.snaps.Cap(root, 127); err != nil { // Persistent layer is 128th, the last available trie
				log.Warn("Failed to cap snapshot tree", "root", root, "layers", 127, "err", err)
			}
		}
		s.snap = nil
	}
	return root, err
}

func (s *StateDB) SetInt32(addr common.Address, key []byte, value int32) {
	s.SetState(addr, key, common.Int32ToBytes(value))
}
func (s *StateDB) SetInt64(addr common.Address, key []byte, value int64) {
	s.SetState(addr, key, common.Int64ToBytes(value))
}
func (s *StateDB) SetFloat32(addr common.Address, key []byte, value float32) {
	s.SetState(addr, key, common.Float32ToBytes(value))
}
func (s *StateDB) SetFloat64(addr common.Address, key []byte, value float64) {
	s.SetState(addr, key, common.Float64ToBytes(value))
}
func (s *StateDB) SetString(addr common.Address, key []byte, value string) {
	s.SetState(addr, key, []byte(value))
}
func (s *StateDB) SetByte(addr common.Address, key []byte, value byte) {
	s.SetState(addr, key, []byte{value})
}

func (s *StateDB) GetInt32(addr common.Address, key []byte) int32 {
	return common.BytesToInt32(s.GetState(addr, key))
}
func (s *StateDB) GetInt64(addr common.Address, key []byte) int64 {
	return common.BytesToInt64(s.GetState(addr, key))
}
func (s *StateDB) GetFloat32(addr common.Address, key []byte) float32 {
	return common.BytesToFloat32(s.GetState(addr, key))
}
func (s *StateDB) GetFloat64(addr common.Address, key []byte) float64 {
	return common.BytesToFloat64(s.GetState(addr, key))
}
func (s *StateDB) GetString(addr common.Address, key []byte) string {
	return string(s.GetState(addr, key))
}
func (s *StateDB) GetByte(addr common.Address, key []byte) byte {
	ret := s.GetState(addr, key)
	return ret[0]
}

func (s *StateDB) AddMinerEarnings(addr common.Address, amount *big.Int) {
	stateObject := s.GetOrNewStateObject(addr)
	if stateObject != nil {
		//stateObject.db = s
		stateObject.AddBalance(amount)
	}
}

func (s *StateDB) Merge(idx int, from, to *ParallelStateObject, deleteEmptyObjects bool) {
	if from.stateObject.address != to.stateObject.address {
		if from.stateObject.suicided || (deleteEmptyObjects && from.stateObject.empty()) {
			log.Warn("deleteStateObject", "from", from.stateObject.address.String(), "suicided", from.stateObject.suicided, "empty", from.stateObject.empty())
			s.deleteStateObject(from.stateObject)
		} else {
			s.stateObjects[from.stateObject.address] = from.stateObject
			s.journal.append(balanceChange{
				account: &from.stateObject.address,
				prev:    from.prevAmount,
			})
			s.stateObjectsDirty[from.stateObject.address] = struct{}{}
		}
	}
	if to.stateObject.suicided || (deleteEmptyObjects && to.stateObject.empty()) {
		log.Warn("deleteStateObject", "to", to.stateObject.address.String(), "suicided", to.stateObject.suicided, "empty", to.stateObject.empty())
		s.deleteStateObject(to.stateObject)
	} else {
		if to.createFlag {
			s.journal.append(createObjectChange{account: &to.stateObject.address})
		}
		s.stateObjects[to.stateObject.address] = to.stateObject
		s.journal.append(balanceChange{
			account: &to.stateObject.address,
			prev:    to.prevAmount,
		})
		s.stateObjectsDirty[to.stateObject.address] = struct{}{}
	}
}

func (s *StateDB) IncreaseTxIdx() {
	s.txIndex++
}

// Obtain version information maintained by governance
func (s *StateDB) ListActiveVersion() ([]gov.ActiveVersionValue, error) {
	//avListBytes := self.GetState(vm.GovContractAddr, gov.KeyActiveVersions())
	var avListBytes []byte
	stateObject := s.getStateObject(vm.GovContractAddr)
	if stateObject != nil {
		avListBytes = stateObject.removePrefixValue(stateObject.GetState(s.db, gov.KeyActiveVersions()))
	}

	if len(avListBytes) == 0 {
		return nil, nil
	}
	var avList []gov.ActiveVersionValue
	if err := json.Unmarshal(avListBytes, &avList); err != nil {
		return nil, err
	}
	return avList, nil
}

func (s *StateDB) GetCurrentActiveVersion() uint32 {
	avList, err := s.ListActiveVersion()
	if err != nil {
		log.Error("Cannot find active version list", "err", err)
		return 0
	}

	var version uint32
	if len(avList) == 0 {
		log.Warn("cannot find current active version, The ActiveVersion List is nil")
		return 0
	} else {
		version = avList[0].ActiveVersion
	}
	return version
}<|MERGE_RESOLUTION|>--- conflicted
+++ resolved
@@ -185,11 +185,8 @@
 			stateDB.snapDestructs = make(map[common.Hash]struct{})
 			stateDB.snapAccounts = make(map[common.Hash][]byte)
 			stateDB.snapStorage = make(map[common.Hash]map[common.Hash][]byte)
-<<<<<<< HEAD
-=======
 		} else {
 			log.Error("Failed to find snapshot of parentRoot", "parentRoot", s.Root())
->>>>>>> b54b4464
 		}
 	}
 	return stateDB
