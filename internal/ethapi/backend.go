// Copyright 2015 The go-ethereum Authors
// This file is part of the go-ethereum library.
//
// The go-ethereum library is free software: you can redistribute it and/or modify
// it under the terms of the GNU Lesser General Public License as published by
// the Free Software Foundation, either version 3 of the License, or
// (at your option) any later version.
//
// The go-ethereum library is distributed in the hope that it will be useful,
// but WITHOUT ANY WARRANTY; without even the implied warranty of
// MERCHANTABILITY or FITNESS FOR A PARTICULAR PURPOSE. See the
// GNU Lesser General Public License for more details.
//
// You should have received a copy of the GNU Lesser General Public License
// along with the go-ethereum library. If not, see <http://www.gnu.org/licenses/>.

// Package ethapi implements the general Ethereum API functions.
package ethapi

import (
	"context"
	"math/big"

	"github.com/PlatONnetwork/PlatON-Go/accounts"
	"github.com/PlatONnetwork/PlatON-Go/common"
	"github.com/PlatONnetwork/PlatON-Go/consensus"
	"github.com/PlatONnetwork/PlatON-Go/core"
	"github.com/PlatONnetwork/PlatON-Go/core/state"
	"github.com/PlatONnetwork/PlatON-Go/core/types"
	"github.com/PlatONnetwork/PlatON-Go/core/vm"
	"github.com/PlatONnetwork/PlatON-Go/eth/downloader"
	"github.com/PlatONnetwork/PlatON-Go/ethdb"
	"github.com/PlatONnetwork/PlatON-Go/event"
	"github.com/PlatONnetwork/PlatON-Go/params"
	"github.com/PlatONnetwork/PlatON-Go/rpc"
)

// Backend interface provides the common API services (that are provided by
// both full and light clients) with access to necessary functions.
type Backend interface {
	// General Ethereum API
	Downloader() *downloader.Downloader
	Engine() consensus.Engine
	ProtocolVersion() int
	SuggestPrice(ctx context.Context) (*big.Int, error)
	ChainDb() ethdb.Database
	EventMux() *event.TypeMux
	AccountManager() *accounts.Manager
<<<<<<< HEAD
	RPCGasCap() *big.Int // global gas cap for eth_call over rpc: DoS protection
=======
	ExtRPCEnabled() bool
>>>>>>> 9c586b36

	// BlockChain API
	//SetHead(number uint64)
	HeaderByNumber(ctx context.Context, blockNr rpc.BlockNumber) (*types.Header, error)
	BlockByNumber(ctx context.Context, blockNr rpc.BlockNumber) (*types.Block, error)
	StateAndHeaderByNumber(ctx context.Context, blockNr rpc.BlockNumber) (*state.StateDB, *types.Header, error)
	GetBlock(ctx context.Context, blockHash common.Hash) (*types.Block, error)
	GetReceipts(ctx context.Context, blockHash common.Hash) (types.Receipts, error)
	GetEVM(ctx context.Context, msg core.Message, state *state.StateDB, header *types.Header) (*vm.EVM, func() error, error)
	SubscribeChainEvent(ch chan<- core.ChainEvent) event.Subscription
	SubscribeChainHeadEvent(ch chan<- core.ChainHeadEvent) event.Subscription
	SubscribeChainSideEvent(ch chan<- core.ChainSideEvent) event.Subscription

	// TxPool API
	SendTx(ctx context.Context, signedTx *types.Transaction) error
	GetTransaction(ctx context.Context, txHash common.Hash) (*types.Transaction, common.Hash, uint64, uint64, error)
	GetPoolTransactions() (types.Transactions, error)
	GetPoolTransaction(txHash common.Hash) *types.Transaction
	GetPoolNonce(ctx context.Context, addr common.Address) (uint64, error)
	Stats() (pending int, queued int)
	TxPoolContent() (map[common.Address]types.Transactions, map[common.Address]types.Transactions)
	SubscribeNewTxsEvent(chan<- core.NewTxsEvent) event.Subscription

	ChainConfig() *params.ChainConfig
	CurrentBlock() *types.Block

	WasmType() string
}

func GetAPIs(apiBackend Backend) []rpc.API {
	nonceLock := new(AddrLocker)
	return []rpc.API{
		{
			Namespace: "platon",
			Version:   "1.0",
			Service:   NewPublicEthereumAPI(apiBackend),
			Public:    true,
		}, {
			Namespace: "platon",
			Version:   "1.0",
			Service:   NewPublicBlockChainAPI(apiBackend),
			Public:    true,
		}, {
			Namespace: "platon",
			Version:   "1.0",
			Service:   NewPublicTransactionPoolAPI(apiBackend, nonceLock),
			Public:    true,
		}, {
			Namespace: "txpool",
			Version:   "1.0",
			Service:   NewPublicTxPoolAPI(apiBackend),
			Public:    true,
		}, {
			Namespace: "debug",
			Version:   "1.0",
			Service:   NewPublicDebugAPI(apiBackend),
			Public:    true,
		}, {
			Namespace: "debug",
			Version:   "1.0",
			Service:   NewPrivateDebugAPI(apiBackend),
		}, {
			Namespace: "platon",
			Version:   "1.0",
			Service:   NewPublicAccountAPI(apiBackend.AccountManager()),
			Public:    true,
		}, {
			Namespace: "personal",
			Version:   "1.0",
			Service:   NewPrivateAccountAPI(apiBackend, nonceLock),
			Public:    false,
		},
	}
}<|MERGE_RESOLUTION|>--- conflicted
+++ resolved
@@ -46,11 +46,8 @@
 	ChainDb() ethdb.Database
 	EventMux() *event.TypeMux
 	AccountManager() *accounts.Manager
-<<<<<<< HEAD
+	ExtRPCEnabled() bool
 	RPCGasCap() *big.Int // global gas cap for eth_call over rpc: DoS protection
-=======
-	ExtRPCEnabled() bool
->>>>>>> 9c586b36
 
 	// BlockChain API
 	//SetHead(number uint64)
