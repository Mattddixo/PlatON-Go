// Package bft implements the BFT consensus engine.
package cbft

import (
	"Platon-go/common"
	"Platon-go/consensus"
	"Platon-go/core"
	"Platon-go/core/cbfttypes"
	"Platon-go/core/state"
	"Platon-go/core/types"
	"Platon-go/crypto"
	"Platon-go/crypto/sha3"
	"Platon-go/log"
	"Platon-go/p2p/discover"
	"Platon-go/params"
	"Platon-go/rlp"
	"Platon-go/rpc"
	"bytes"
	"errors"
	"math/big"
	"sync"
	"time"
)

const (
	inmemorySignatures = 4096
)

var (
	errUnauthorizedSigner = errors.New("unauthorized signer")
	errOverdueBlock       = errors.New("overdue block")
	errBlockNumber        = errors.New("error block number")
	// errUnknownBlock is returned when the list of signers is requested for a block
	// that is not part of the local blockchain.
	errUnknownBlock = errors.New("unknown block")
	// errMissingSignature is returned if a block's extra-data section doesn't seem
	// to contain a 65 byte secp256k1 signature.
	errMissingSignature = errors.New("extra-data 65 byte signature suffix missing")
	// errInvalidUncleHash is returned if a block contains an non-empty uncle list.
	errInvalidUncleHash = errors.New("non empty uncle hash")
)
var (
	epochLength = uint64(210000) //所有共识节点完成一轮出块的时间，21个节点，每个节点10秒出块时间，共2100000毫秒的时间。
	extraSeal   = 65             // Fixed number of extra-data suffix bytes reserved for signer seal
)

type Cbft struct {
	config           *params.CbftConfig // Consensus engine configuration parameters
	dpos             *dpos
	rotating         *rotating
	blockSignatureCh chan *cbfttypes.BlockSignature
	cbftResultCh     chan *cbfttypes.CbftResult
	closeOnce        sync.Once       // Ensures exit channel will not be closed twice.
	exitCh           chan chan error // Notification channel to exiting backend threads

	blockChain          *core.BlockChain              //区块链指针
	highestLogicalBlock *types.Block                  //区块块号最高的合理块
	masterTree          *Tree                         //主树，根节点含有最近的不可逆区块
	slaveTree           *Tree                         //副树，根节点没有实际意义，不包含区块信息
	signCacheMap        map[common.Hash]*SignCache    //签名Map
	receiptCacheMap     map[common.Hash]*ReceiptCache //块执行后的回执Map
	stateCacheMap       map[common.Hash]*StateCache   //块执行后的状态Map
	lock                sync.RWMutex                  //保护LogicalChainTree
}

type Tree struct {
	nodeMap map[common.Hash]*Node
	root    *Node
}
type Node struct {
	block     *types.Block
	isLogical bool
	children  []*Node
	parent    *Node
}

type CauseType uint

const (
	RcvBlock CauseType = 1 << iota //收到新区块
	RcvSign                        //收到新签名
)

//签名缓存
type SignCache struct {
	blockNum   uint64                     //区块高度
	counter    uint                       //区块签名计数器
	updateTime time.Time                  //签名计数器最新更新时间
	signs      []*common.BlockConfirmSign //签名map，key=签名
	signedByMe bool                       //本节点是否签名过
}

//收据缓存
type ReceiptCache struct {
	blockNum uint64         //区块高度
	receipts types.Receipts //执行区块后的收据
}

//state缓存
type StateCache struct {
	blockNum uint64         //区块高度
	state    *state.StateDB //执行区块后的收据
}

// New creates a concurrent BFT consensus engine
func New(config *params.CbftConfig, blockSignatureCh chan *cbfttypes.BlockSignature, cbftResultCh chan *cbfttypes.CbftResult, blockChain *core.BlockChain) *Cbft {
	_dpos := newDpos(config.InitialNodes)

	currentBlock := blockChain.CurrentBlock()

	conf := *config
	if conf.Epoch == 0 {
		conf.Epoch = epochLength
	}

	_masterRoot := &Node{
		isLogical: true,
		children:  make([]*Node, 0),
		parent:    nil,
	}
	_masterRoot.block = currentBlock

	_masterTree := &Tree{
		nodeMap: make(map[common.Hash]*Node),
		root:    _masterRoot,
	}

	_slaveRoot := &Node{
		isLogical: false,
		children:  make([]*Node, 0),
		parent:    nil,
	}
	_slaveTree := &Tree{
		nodeMap: make(map[common.Hash]*Node),
		root:    _slaveRoot,
	}

	return &Cbft{
		config:           &conf,
		dpos:             _dpos,
		rotating:         newRotating(_dpos, 10000),
		blockSignatureCh: blockSignatureCh,
		cbftResultCh:     cbftResultCh,
		blockChain:       blockChain,

		highestLogicalBlock: currentBlock,
		masterTree:          _masterTree,
		slaveTree:           _slaveTree,
		signCacheMap:        make(map[common.Hash]*SignCache),
		receiptCacheMap:     make(map[common.Hash]*ReceiptCache),
		stateCacheMap:       make(map[common.Hash]*StateCache),
	}
}

func (cbft *Cbft) ShouldSeal() (bool, error) {
	return cbft.inTurn(), nil
}

func (cbft *Cbft) ConsensusNodes() ([]discover.Node, error) {
	return cbft.dpos.primaryNodeList, nil
}

func (cbft *Cbft) CheckConsensusNode(nodeID discover.NodeID) (bool, error) {
	return cbft.dpos.NodeIndex(nodeID) >= 0, nil
}

func (cbft *Cbft) IsConsensusNode() (bool, error) {
	return cbft.dpos.NodeIndex(cbft.config.NodeID) >= 0, nil
}

// Author implements consensus.Engine, returning the Ethereum address recovered
// from the signature in the header's extra-data section.
func (cbft *Cbft) Author(header *types.Header) (common.Address, error) {
	// 返回出块节点对应的矿工钱包地址
	return header.Coinbase, nil
}

// VerifyHeader checks whether a header conforms to the consensus rules.
// 从区块头的 extraData 字段中取出出块点的签名，从签名推导出公钥信息，然后从公钥算出出块节点的地址
// 如果该出块节点是共识节点之一，并且此区块头是在此出块节点的出块时间窗口内打包生成的，则认为该区块为合法区块
// chain: 	当前的链
// header: 	需要验证的区块头
// seal:	是否要验证封印（出块签名）
func (cbft *Cbft) VerifyHeader(chain consensus.ChainReader, header *types.Header, seal bool) error {
	//todo:每秒一个交易，校验块高/父区块
	if header.Number == nil {
		return errUnknownBlock
	}
	// Don't waste time checking blocks from the future
	if header.Time.Cmp(big.NewInt(time.Now().Unix())) > 0 {
		return consensus.ErrFutureBlock
	}
	if len(header.Extra) < extraSeal {
		return errMissingSignature
	}
	return nil
}

// VerifyHeaders is similar to VerifyHeader, but verifies a batch of headers. The
// method returns a quit channel to abort the operations and a results channel to
// retrieve the async verifications (the order is that of the input slice).
func (cbft *Cbft) VerifyHeaders(chain consensus.ChainReader, headers []*types.Header, seals []bool) (chan<- struct{}, <-chan error) {
	abort := make(chan struct{})
	results := make(chan error, len(headers))

	go func() {
		for _, header := range headers {
			err := cbft.VerifyHeader(chain, header, false)

			select {
			case <-abort:
				return
			case results <- err:
			}
		}
	}()
	return abort, results
}

// VerifyUncles implements consensus.Engine, always returning an error for any
// uncles as this consensus mechanism doesn't permit uncles.
func (cbft *Cbft) VerifyUncles(chain consensus.ChainReader, block *types.Block) error {
	return nil
}

// VerifySeal implements consensus.Engine, checking whether the signature contained
// in the header satisfies the consensus protocol requirements.
// 校验(别的结点广播过来的)区块信息
// 主要是对区块的出块节点，以及区块难度值的确认
func (cbft *Cbft) VerifySeal(chain consensus.ChainReader, header *types.Header) error {
	return cbft.verifySeal(chain, header, nil)
	//return nil
}

// Prepare implements consensus.Engine, preparing all the consensus fields of the
// header for running the transactions on top.
func (b *Cbft) Prepare(chain consensus.ChainReader, header *types.Header) error {
	// 完成Header对象的准备
	parent := chain.GetHeader(header.ParentHash, header.Number.Uint64()-1)
	if parent == nil {
		return consensus.ErrUnknownAncestor
	}
<<<<<<< HEAD
	header.Difficulty = common.Big1
=======
	header.Difficulty = big.NewInt(2)
>>>>>>> ae662e3c
	return nil
}

// Finalize implements consensus.Engine, ensuring no uncles are set, nor block
// rewards given, and returns the final block.
func (cbft *Cbft) Finalize(chain consensus.ChainReader, header *types.Header, state *state.StateDB, txs []*types.Transaction, uncles []*types.Header, receipts []*types.Receipt) (*types.Block, error) {
	// 生成具体的区块信息
	// 填充上Header.Root, TxHash, ReceiptHash, UncleHash等几个属性
	header.Root = state.IntermediateRoot(chain.Config().IsEIP158(header.Number))
	header.UncleHash = types.CalcUncleHash(nil)
	return types.NewBlock(header, txs, nil, receipts), nil
}

// 完成对区块的签名成功，并设置到header.Extra中，然后把区块发送到sealResultCh通道中（然后会被组播到其它共识节点）
func (cbft *Cbft) Seal(chain consensus.ChainReader, block *types.Block, sealResultCh chan<- *types.Block, stopCh <-chan struct{}) error {
	header := block.Header()
	number := header.Number.Uint64()

	if number == 0 {
		// 不密封创世块
		return errUnknownBlock
	}

	if cbft.config.Period == 0 && len(block.Transactions()) == 0 {
		// 不支持0-period的链，不支持空块密封
		log.Info("Sealing paused, waiting for transactions")
		return nil
	}

	//不是合法共识节点
	if ok, _ := cbft.dpos.IsConsensusNode(); !ok {
		return errUnauthorizedSigner
	}

	//不在出块的时间窗口内
	if !cbft.inTurn() {
		log.Info("Not my turn")
		return nil
	}

	//todo:
	//检验区块难度

	// 核心工作：开始签名。注意，delay的不是签名，而是结果的返回
	sign, err := cbft.signFn(sigHash(header).Bytes())
	if err != nil {
		return err
	}
	//将签名结果替换区块头的Extra字段（专门支持记录额外信息的）
	copy(header.Extra[len(header.Extra)-extraSeal:], sign[:])

	go func() {
		select {
		case <-stopCh: //如果先收到stop（客户端RPC发出)，则直接返回
			return
		case sealResultCh <- block.WithSeal(header): //有接受才能发送数据，去执行区块
		default: //如果没有接收数据，则走default
			log.Warn("Sealing result is not read by miner", "sealhash", cbft.SealHash(header))
		}
	}()
	return nil
}

// CalcDifficulty is the difficulty adjustment algorithm. It returns the difficulty
// that a new block should have based on the previous blocks in the chain and the
// current signer.
func (b *Cbft) CalcDifficulty(chain consensus.ChainReader, time uint64, parent *types.Header) *big.Int {
	return nil
}

// SealHash returns the hash of a block prior to it being sealed.
func (b *Cbft) SealHash(header *types.Header) common.Hash {
	//return consensus.SigHash(header)
	return sigHash(header)
}

// Close implements consensus.Engine. It's a noop for clique as there is are no background threads.
func (cbft *Cbft) Close() error {
	var err error
	cbft.closeOnce.Do(func() {
		// Short circuit if the exit channel is not allocated.
		if cbft.exitCh == nil {
			return
		}
		errc := make(chan error)
		cbft.exitCh <- errc
		err = <-errc
		close(cbft.exitCh)
	})
	return err
}

// APIs implements consensus.Engine, returning the user facing RPC API to allow
// controlling the signer voting.
func (cbft *Cbft) APIs(chain consensus.ChainReader) []rpc.API {
<<<<<<< HEAD
	return nil
	//return []rpc.API{{
	//	Namespace: "cbft",
	//	Version:   "1.0",
	//	Service:   &API{chain: chain, cbft: cbft},
	//	Public:    false,
	//}}
=======
	/*return []rpc.API{{
		Namespace: "cbft",
		Version:   "1.0",
		Service:   &API{chain: chain, cbft: cbft},
		Public:    false,
	}}*/
	return nil
>>>>>>> ae662e3c
}

//收到新的区块签名
//需要验证签名是否时nodeID签名的
func (cbft *Cbft) OnBlockSignature(chain consensus.ChainReader, nodeID discover.NodeID, sig *cbfttypes.BlockSignature) error {

	ok, err := verifySign(nodeID, sig.Hash, sig.Signature[:])
	if err != nil {
		return err
	}

	if !ok {
		log.Error("unauthorized signer", sig)
		return errUnauthorizedSigner
	}

	signCounter := cbft.addSign(sig.Hash, sig.Number.Uint64(), sig.Signature, false)
	if signCounter >= 15 {
		//区块收到的签名数量>=15，可以入链了
		node, exists := cbft.masterTree.nodeMap[sig.Hash]
		if exists {
			//如果这个hash对应的区块，已经在masterTree中，
			//这个区块所在的节点，将成为masterTree的新的根节点
			//当这个节点是isLogical==false时，需要重新设定合理节点路径（重新设定的合理节点，需要补签名码？）

			if !node.isLogical {
				tempNode = nil
				cbft.findHighestNode(node)
				highestNode := copyPointer(tempNode)

				//设置最高合理区块
				cbft.highestLogicalBlock = highestNode.block

				//重新设定合理节点路径（重新设定的合理节点，如果没有签名过，则需要补签名,广播签名）
				for highestNode.parent.block.Hash() != node.block.Hash() {
					//设定合理节点
					highestNode.isLogical = true

					signCounter, exists := cbft.signCacheMap[highestNode.block.Hash()]
					if exists {
						if !signCounter.signedByMe {
							//如果没有签名过，则需要补签名,广播签名
							cbft.signNode(highestNode)
						}
					} else {
						log.Warn("cannot find SignCounter for block:", highestNode)
					}
					highestNode = highestNode.parent
				}
			}
			//那么这个区块所在节点到根的所有区块，都可以写入链了
			cbft.storeConfirmed(node, RcvSign)
		}
	}
	return nil
}

//收到新的区块
func (cbft *Cbft) OnNewBlock(chain consensus.ChainReader, rcvBlock *types.Block) error {
	rcvHeader := rcvBlock.Header()
	rcvNumber := rcvHeader.Number.Uint64()
	if rcvNumber <= 0 {
		return nil
	}

	//从签名恢复出出块人地址
	nodeID, rcvSign, err := ecrecover(rcvHeader)
	if err != nil {
		return err
	}
	//收到的新块中，包含着出块人的一个签名，所以签名数量+1,
	sign := common.NewBlockConfirmSign(rcvSign)
	cbft.addSign(rcvBlock.Hash(), rcvNumber, sign, false)

	//检查块是否在出块人的时间窗口内生成的
	//时间合法性计算，不合法返回error
	if cbft.isOverdue(rcvHeader.Time.Int64(), nodeID) {
		return errOverdueBlock
	}
	masterParent, hasMasterParent, err := queryParent(cbft.masterTree.root, rcvHeader)
	if err != nil {
		return err
	}

	//可以加入masterTree
	if hasMasterParent {
		//新块缺省被认为：不是合理块
		//合理时间窗口内出的块，则此时暂时可认为新块：是合理块
		isLogical := true
		if masterParent.isLogical {
			for _, child := range masterParent.children {
				if child.isLogical {
					//如果父块是合理块，而且父块已经有合理子块，则新块被认为：不是合理块
					isLogical = false
					break
				}
			}
		}

		//用新块构建masterTree节点,暂时此节点的父节点=nil
		node := &Node{
			block:     rcvBlock,
			isLogical: isLogical,
			children:  make([]*Node, 0),
			parent:    nil,
		}

		//从slave树中，嫁接可能的子树到node上，根就是node节点
		cbft.graftingFromSlaveTree(node)

		if node.isLogical {
			//如果这棵树的根是合理的，则从slave里嫁接过来的树，有一条支也是合理的，需要补签名
			tempNode = nil
			cbft.findHighestNode(node)
			highestNode := copyPointer(tempNode)

			//设置最高合理区块
			cbft.highestLogicalBlock = highestNode.block

			//设置本节点出块块高
			//cbft.blockNumGenerator = highestNode.block.Number().Uint64()

			//设置一条合理节点路径 （注意退出循环的条件，这也是创建node时，设置paretn=nil的原因）
			for highestNode.parent != nil {
				highestNode.isLogical = true
				highestNode = highestNode.parent
			}
		}
		//正式接入masterTree
		//需要先接入masterTree，这样，子树的root才能找到parent（执行的时候需要）
		node.parent = masterParent

		//执行子树中的区块，如果区块是合理的，还需要签名并广播
		cbft.recursionESOnNewBlock(node)

		//查找子树node是否有可以写入链的块
		tempNode = nil
		cbft.findConfirmedAndHighestNode(node)
		if tempNode != nil {
			newRoot := copyPointer(tempNode)
			cbft.storeConfirmed(newRoot, RcvBlock)
		}

	} else {
		//其它情况，把块放入slave树中，不需要执行，也不需要签名
		slaveParent, hasSlaveParent, err := queryParent(cbft.slaveTree.root, rcvHeader)
		if err != nil {
			return err
		}

		if !hasSlaveParent {
			slaveParent = cbft.slaveTree.root
		}
		node := &Node{
			block:     rcvBlock,
			isLogical: false,
			children:  make([]*Node, 0),
			parent:    slaveParent,
		}
		slaveParent.children = append(slaveParent.children, node)
	}

	return nil
}

func (cbft *Cbft) HighestLogicalBlock() *types.Block {
	return cbft.highestLogicalBlock
}

func (cbft *Cbft) processNode(node *Node) {
	//执行
	receipts, state, err := cbft.blockChain.ProcessDirectly(node.block, node.parent.block)
	if err == nil {
		receiptsCache := &ReceiptCache{
			blockNum: node.block.NumberU64(),
			receipts: receipts,
		}
		cbft.receiptCacheMap[node.block.Hash()] = receiptsCache

		stateCache := &StateCache{
			blockNum: node.block.NumberU64(),
			state:    state,
		}
		cbft.stateCacheMap[node.block.Hash()] = stateCache

	} else {
		log.Warn("process block error", err)
	}
}

func (cbft *Cbft) signNode(node *Node) {
	//签名
	signature, err := cbft.signFn(sigHash(node.block.Header()).Bytes())
	if err == nil {
		//块签名计数器+1
		sign := common.NewBlockConfirmSign(signature)
		cbft.addSign(node.block.Hash(), node.block.Number().Uint64(), sign, true)
		//广播签名
		blockSign := &cbfttypes.BlockSignature{
			Hash:      node.block.Hash(),
			Number:    node.block.Number(),
			Signature: sign,
		}
		cbft.blockSignatureCh <- blockSign

	} else {
		log.Warn("sign block error", err)
	}
}

//E:Execute
//S:Sign
// 执行这棵子树的所有节点，如果节点是isLogical=true，还需要签名并广播签名
func (cbft *Cbft) recursionESOnNewBlock(node *Node) {

	//执行
	cbft.processNode(node)

	if node.isLogical {
		//签名
		cbft.signNode(node)
	}
	for _, child := range node.children {
		cbft.recursionESOnNewBlock(child)
	}
}

func copyPointer(node *Node) *Node {
	address := *node
	return &address
}

//保存确认块
func (cbft *Cbft) storeConfirmed(newRoot *Node, cause CauseType) {

	cbft.lock.Lock()

	confirmedBlocks := make([]*types.Block, 1)
	confirmedBlocks = append(confirmedBlocks, newRoot.block)

	for newRoot.parent != nil {
		newRoot = newRoot.parent
		confirmedBlocks = append(confirmedBlocks, newRoot.block)
	}
	//去掉原来的root
	confirmedBlocks = confirmedBlocks[:len(confirmedBlocks)-1]

	//反转slice，按顺序把区块写入链
	if len(confirmedBlocks) > 1 {
		for i, j := 0, len(confirmedBlocks)-1; i < j; i, j = i+1, j-1 {
			confirmedBlocks[i], confirmedBlocks[j] = confirmedBlocks[j], confirmedBlocks[i]
		}
	}

	//todo:考虑cbftResultCh改成[]types.CbftResult
	for _, block := range confirmedBlocks {
		cbftResult := &cbfttypes.CbftResult{
			Block:             block,
			Receipts:          cbft.receiptCacheMap[block.Hash()].receipts,
			State:             cbft.stateCacheMap[block.Hash()].state,
			BlockConfirmSigns: cbft.signCacheMap[block.Hash()].signs,
		}

		//把需要保存的数据，发往通道：cbftResultCh
		cbft.cbftResultCh <- cbftResult
	}

	//把node作为新的root
	newRoot.parent.children = nil
	newRoot.parent = nil
	cbft.masterTree.root = newRoot

	//重置cbft.masterTree.nodeMap
	cbft.masterTree.nodeMap = map[common.Hash]*Node{}
	cbft.resetNodeMap(cbft.masterTree.root)

	//清理slaveTree
	cbft.cleanSlaveTree()

	//清理signCacheMap
	cbft.cleanSignCacheMap()

	//清理receiptCacheMap
	cbft.cleanReceiptCacheMap()

	//清理stateCacheMap
	cbft.cleanStateCacheMap()

	cbft.lock.Unlock()
}

//查询树中块高最高节点; 相同块高，取签名数多的节点
func (cbft *Cbft) findHighestNode(subTree *Node) {
	for _, node := range subTree.children {
		signCounter := cbft.getSignCounter(node.block.Hash())
		//找到一个更高的块
		if tempNode == nil || node.block.Number().Uint64() > tempNode.block.Number().Uint64() {
			tempNode = node
		} else if node.block.Number().Uint64() == tempNode.block.Number().Uint64() {
			if signCounter > cbft.getSignCounter(tempNode.block.Hash()) {
				tempNode = node
			}
		}
		cbft.findHighestNode(node)
	}
}

//查询树中，签名数>=15并且块高最高的节点; 相同块高，则取签名数多的节点
var tempNode *Node = nil

func (cbft *Cbft) findConfirmedAndHighestNode(subTree *Node) {
	for _, node := range subTree.children {
		signCounter := cbft.getSignCounter(node.block.Hash())
		if signCounter >= 15 {
			//找到一个更高的确认块
			if tempNode == nil || node.block.Number().Uint64() > tempNode.block.Number().Uint64() {
				tempNode = node
			} else if node.block.Number().Uint64() == tempNode.block.Number().Uint64() {
				if signCounter > cbft.getSignCounter(tempNode.block.Hash()) {
					tempNode = node
				}
			}
		}
		cbft.findConfirmedAndHighestNode(node)
	}
}

//在slaveTree中查某个节点（此节点是masterTree中的某个节点）的子树（必定是masterTree的直接子树），并把此子树嫁接到masterTree中的某个节点上
func (cbft *Cbft) graftingFromSlaveTree(parent *Node) {
	slaveRoot := cbft.slaveTree.root
	if slaveRoot != nil && len(slaveRoot.children) > 0 {
		for idx, sonChild := range slaveRoot.children {
			//找到子树
			if parent.block.Hash() == sonChild.block.ParentHash() && parent.block.Number().Uint64()+1 == sonChild.block.Number().Uint64() {
				//在slaveTree中删除此子树
				slaveRoot.children = append(slaveRoot.children[:idx], slaveRoot.children[idx:]...)
				//子树从新指定父节点
				sonChild.parent = parent
				//父节点中加入此子树
				parent.children = append(parent.children, sonChild)
				return
			}
		}
	}
}

//重置cbft.masterTree.nodeMap
//当有新的确认区块产生后，有可能需要重置cbft.masterTree.nodeMap
func (cbft *Cbft) resetNodeMap(node *Node) {
	if node != nil && len(node.children) > 0 {
		for _, child := range cbft.masterTree.root.children {
			cbft.masterTree.nodeMap[child.block.Hash()] = child
			cbft.resetNodeMap(child)
		}
	}
}

// 清除cbft.slaveTree,把块高 <= cbft.masterTree.root的节点清除掉
// 处理时，是从cbft.slaveTree.root的儿子层开始的，每次循环只处理儿子节点。
// 当儿子节点<=highLimiting时，把此儿子从cbft.slaveTree.root根上删除，把此儿子的儿子（即cbft.slaveTree.root的孙子）提升为cbft.slaveTree.root的儿子
// 当cbft.slaveTree.root根的所有儿子都不满足<= highLimiting 时，则退出循环
func (cbft *Cbft) cleanSlaveTree() {
	//masterTree根节点区块的块高
	highLimiting := cbft.masterTree.root.block.NumberU64()
	root := cbft.slaveTree.root
	if root != nil && len(root.children) > 0 {
		//退出循环处理标识
		exit := false
		for !exit {
			exit = true
			for idx, sonChild := range root.children {
				if sonChild.block.NumberU64() <= highLimiting {
					exit = false
					//从root删除儿子
					root.children = append(root.children[:idx], root.children[idx+1:]...)
					//在root里加入孙子(提升所有孙子作为儿子）
					root.children = append(root.children, sonChild.children...)
					for _, grandChild := range sonChild.children {
						//孙子节点指向root
						grandChild.parent = root
					}
					//删除儿子节点
					sonChild = nil
				}
			}
		}
	}
}

//清理signCacheMap，清理块高低于masterTree.root块高的签名计数器数据
func (cbft *Cbft) cleanSignCacheMap() {
	root := cbft.masterTree.root
	rootBlockNum := root.block.Number().Uint64()

	keysDeleted := make([]common.Hash, 0)
	for hash, signCache := range cbft.signCacheMap {
		if signCache.blockNum <= rootBlockNum {
			keysDeleted = append(keysDeleted, hash)
		}
	}
	for _, key := range keysDeleted {
		delete(cbft.signCacheMap, key)
	}
}

//清理receiptCacheMap，清理块高低于masterTree.root块高的签名计数器数据
func (cbft *Cbft) cleanReceiptCacheMap() {
	root := cbft.masterTree.root
	rootBlockNum := root.block.Number().Uint64()

	keysDeleted := make([]common.Hash, 0)
	for hash, receiptCache := range cbft.receiptCacheMap {
		if receiptCache.blockNum <= rootBlockNum {
			keysDeleted = append(keysDeleted, hash)
		}
	}
	for _, key := range keysDeleted {
		delete(cbft.receiptCacheMap, key)
	}
}

//清理stateCacheMap，清理块高低于masterTree.root块高的签名计数器数据
func (cbft *Cbft) cleanStateCacheMap() {
	root := cbft.masterTree.root
	rootBlockNum := root.block.Number().Uint64()

	keysDeleted := make([]common.Hash, 0)
	for hash, stateCache := range cbft.stateCacheMap {
		if stateCache.blockNum <= rootBlockNum {
			keysDeleted = append(keysDeleted, hash)
		}
	}
	for _, key := range keysDeleted {
		delete(cbft.stateCacheMap, key)
	}
}

// 保存区块的签名（自己出的块也需要保存签名）
// 返回区块的签名总数
func (cbft *Cbft) addSign(blockHash common.Hash, blockNum uint64, sign *common.BlockConfirmSign, signedByMe bool) uint {
	signCache, exists := cbft.signCacheMap[blockHash]

	if !exists {
		signCache = &SignCache{
			blockNum:   blockNum,
			counter:    0,
			signs:      make([]*common.BlockConfirmSign, 0),
			signedByMe: signedByMe,
		}
	}
	signCache.counter = signCache.counter + 1
	signCache.signs = append(signCache.signs, sign)

	signCache.updateTime = time.Now()
	return signCache.counter
}

//查询区块的签名总数
func (cbft *Cbft) getSignCounter(blockHash common.Hash) uint {
	signCounter, exists := cbft.signCacheMap[blockHash]
	if exists {
		return signCounter.counter
	} else {
		return 0
	}
}

//获取区块的所有签名
func (cbft *Cbft) getSigns(blockHash common.Hash) []*common.BlockConfirmSign {
	signCounter, exists := cbft.signCacheMap[blockHash]
	if exists {
		return signCounter.signs
	} else {
		return nil
	}
}

//查询root开始的数中，
func queryParent(root *Node, rcvHeader *types.Header) (*Node, bool, error) {
	if root.children != nil && len(root.children) > 0 {
		for _, node := range root.children {
			if node.block.Hash() == rcvHeader.ParentHash {
				if node.block.Number().Uint64()+1 == rcvHeader.Number.Uint64() {
					return node, true, nil
				} else {
					return nil, false, errBlockNumber
				}
			} else {
				return queryParent(node, rcvHeader)
			}
		}
	}
	return nil, false, nil
}

//出块时间窗口期与出块节点匹配
func (cbft *Cbft) inTurn() bool {
	singerIdx := cbft.dpos.NodeIndex(cbft.config.NodeID)
	if singerIdx >= 0 {
		value1 := int64(singerIdx*10*1000) - int64(cbft.config.MaxLatency/3)

		value2 := (time.Now().Unix()*1000 - cbft.dpos.StartTimeOfEpoch()) % int64(epochLength)

		value3 := int64((singerIdx+1)*10*1000) - int64(cbft.config.MaxLatency*2/3)

		if value2 > value1 && value3 > value2 {
			return true
		}
	}
	return false
}

//收到新的区块后，检查新区块的时间合法性
func (cbft *Cbft) isOverdue(blockTimeInSecond int64, nodeID discover.NodeID) bool {
	singerIdx := cbft.dpos.NodeIndex(nodeID)

	//从StartTimeOfEpoch开始到now的完整轮数
	rounds := (time.Now().Unix() - cbft.dpos.StartTimeOfEpoch()) / 210000

	//nodeID的最晚出块时间
	deadline := cbft.dpos.StartTimeOfEpoch() + 210000*rounds + int64(10000*(singerIdx+1))

	//nodeID加上合适的延迟后的最晚出块时间
	deadline = deadline + int64(cbft.config.MaxLatency*cbft.config.LegalCoefficient)

	if deadline < time.Now().Unix() {
		//出块时间+延迟后，仍然小于当前时间（即收到区块的时间），则认为是超时的废区块，直接丢弃
		return true
	}
	return false
}

func ecrecover(header *types.Header) (discover.NodeID, []byte, error) {
	// Retrieve the signature from the header extra-data

	var nodeID discover.NodeID
	if len(header.Extra) < extraSeal {
		return nodeID, []byte{}, errMissingSignature
	}
	signature := header.Extra[len(header.Extra)-extraSeal:]
	// Recover the public key and the Ethereum address
	pubkey, err := crypto.Ecrecover(sigHash(header).Bytes(), signature)
	if err != nil {
		return nodeID, []byte{}, err
	}

	//转成discover.NodeID
	nodeID, err = discover.BytesID(pubkey)
	if err != nil {
		return nodeID, []byte{}, err
	}
	return nodeID, signature, nil
}

func verifySign(expectedNodeID discover.NodeID, hash common.Hash, signature []byte) (bool, error) {
	pubkey, err := crypto.Ecrecover(hash.Bytes(), signature)
	if err != nil {
		return false, err
	}
	//比较两个[]byte
	if bytes.Equal(pubkey, expectedNodeID.Bytes()) {
		return true, nil
	}
	return false, nil
}

func sigHash(header *types.Header) (hash common.Hash) {
	hasher := sha3.NewKeccak256()

	rlp.Encode(hasher, []interface{}{
		header.ParentHash,
		header.UncleHash,
		header.Coinbase,
		header.Root,
		header.TxHash,
		header.ReceiptHash,
		header.Bloom,
		header.Difficulty,
		header.Number,
		header.GasLimit,
		header.GasUsed,
		header.Time,
		header.Extra[:len(header.Extra)-65],
		header.MixDigest,
		header.Nonce,
	})
	hasher.Sum(hash[:0])
	return hash
}

// VerifySeal()函数基于跟Seal()完全一样的算法原理
// 通过验证区块的某些属性(Header.Nonce，Header.MixDigest等)是否正确，来确定该区块是否已经经过Seal操作
func (cbft *Cbft) verifySeal(chain consensus.ChainReader, header *types.Header, parents []*types.Header) error {
	// Verifying the genesis block is not supported
	number := header.Number.Uint64()
	if number == 0 {
		return errUnknownBlock
	}
	return nil
}

//返回当前时间UTC时区的毫秒数
func nowMillisecond() int64 {
	return time.Now().UnixNano() % 1e6 / 1e3
}

func (cbft *Cbft) signFn(headerHash []byte) (sign []byte, err error) {
	return crypto.Sign(headerHash, cbft.config.PrivateKey)
}

//取最高区块
func (cbft *Cbft) getHighestLogicalBlock() *types.Block {
	return cbft.highestLogicalBlock
}<|MERGE_RESOLUTION|>--- conflicted
+++ resolved
@@ -240,11 +240,7 @@
 	if parent == nil {
 		return consensus.ErrUnknownAncestor
 	}
-<<<<<<< HEAD
-	header.Difficulty = common.Big1
-=======
 	header.Difficulty = big.NewInt(2)
->>>>>>> ae662e3c
 	return nil
 }
 
@@ -340,15 +336,6 @@
 // APIs implements consensus.Engine, returning the user facing RPC API to allow
 // controlling the signer voting.
 func (cbft *Cbft) APIs(chain consensus.ChainReader) []rpc.API {
-<<<<<<< HEAD
-	return nil
-	//return []rpc.API{{
-	//	Namespace: "cbft",
-	//	Version:   "1.0",
-	//	Service:   &API{chain: chain, cbft: cbft},
-	//	Public:    false,
-	//}}
-=======
 	/*return []rpc.API{{
 		Namespace: "cbft",
 		Version:   "1.0",
@@ -356,7 +343,6 @@
 		Public:    false,
 	}}*/
 	return nil
->>>>>>> ae662e3c
 }
 
 //收到新的区块签名
