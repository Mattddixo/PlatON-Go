--- conflicted
+++ resolved
@@ -262,15 +262,9 @@
 				agency = reactor
 			}
 			// TODO test vrf
-<<<<<<< HEAD
-			reactor := core.NewBlockChainReactor(chainConfig.Cbft.PrivateKey, eth.EventMux())
-			xcom.NewVrfHandler(eth.blockchain.Genesis().Nonce())
-			handlePlugin(reactor, snapshotdb.Instance())
-=======
 			/*reactor := core.NewBlockChainReactor(chainConfig.Cbft.PrivateKey, eth.EventMux())
 			xcom.NewVrfHandler(snapshotdb.Instance(), eth.blockchain.Genesis().Nonce())
 			handlePlugin(reactor, snapshotdb.Instance())*/
->>>>>>> 11dcf2d0
 
 			if err := cbftEngine.Start(eth.blockchain, eth.txPool, agency); err != nil {
 				log.Error("Init cbft consensus engine fail", "error", err)
