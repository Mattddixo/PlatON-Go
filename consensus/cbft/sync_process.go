--- conflicted
+++ resolved
@@ -417,26 +417,8 @@
 			ViewChangeBits: vbits,
 		}, nil
 	}
-<<<<<<< HEAD
 	<-result
 	return
-=======
-	log.Debug("Missing nodes exists in the peers", "nodes", network.FormatNodes(target))
-	nodeIndexes := make([]uint32, 0, len(target))
-	for _, v := range target {
-		index, err := cbft.validatorPool.GetIndexByNodeID(qcBlockBn, v)
-		if err != nil {
-			continue
-		}
-		nodeIndexes = append(nodeIndexes, index)
-	}
-	cbft.log.Debug("Return missing node", "nodeIndexes", nodeIndexes)
-	return target, &protocols.GetViewChange{
-		Epoch:       cbft.state.Epoch(),
-		ViewNumber:  cbft.state.ViewNumber(),
-		NodeIndexes: nodeIndexes,
-	}, nil
->>>>>>> 07a25e36
 }
 
 // OnPong is used to receive the average delay time.
