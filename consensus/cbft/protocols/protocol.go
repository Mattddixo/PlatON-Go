package protocols

import (
	"fmt"
	"math/big"
	"reflect"

	"github.com/PlatONnetwork/PlatON-Go/common"
	ctypes "github.com/PlatONnetwork/PlatON-Go/consensus/cbft/types"
	"github.com/PlatONnetwork/PlatON-Go/consensus/cbft/utils"
	"github.com/PlatONnetwork/PlatON-Go/core/types"
	"github.com/PlatONnetwork/PlatON-Go/crypto"
	"github.com/PlatONnetwork/PlatON-Go/rlp"
)

// Maximum cap on the size of a cbft protocol message
const CbftProtocolMaxMsgSize = 10 * 1024 * 1024

const (
<<<<<<< HEAD
	CBFTStatusMsg         = 0x00 // Protocol messages belonging to cbft
	PrepareBlockMsg       = 0x01
	PrepareVoteMsg        = 0x02
	ViewChangeMsg         = 0x03
	GetPrepareBlockMsg    = 0x04
	GetBlockQuorumCertMsg = 0x05
	BlockQuorumCertMsg    = 0x06
	GetPrepareVoteMsg     = 0x07
	PrepareVotesMsg       = 0x08
	GetQCBlockListMsg     = 0x09
	QCBlockListMsg        = 0x0a
	GetLatestStatusMsg    = 0x0b
	LatestStatusMsg       = 0x0c
	PrepareBlockHashMsg   = 0x0d
	GetViewChangeMsg      = 0x0e
	PingMsg               = 0x0f
	PongMsg               = 0x10
=======
	CBFTStatusMsg           = 0x00 // Protocol messages belonging to cbft
	PrepareBlockMsg         = 0x01
	PrepareVoteMsg          = 0x02
	ViewChangeMsg           = 0x03
	GetPrepareBlockMsg      = 0x04
	GetBlockQuorumCertMsg   = 0x05
	BlockQuorumCertMsg      = 0x06
	GetPrepareVoteMsg       = 0x07
	PrepareVotesMsg         = 0x08
	GetQCBlockListMsg       = 0x09
	QCBlockListMsg          = 0x0a
	GetLatestStatusMsg      = 0x0b
	LatestStatusMsg         = 0x0c
	PrepareBlockHashMsg     = 0x0d
	PingMsg                 = 0x0e
	PongMsg                 = 0x0f
	ViewChangeQuorumCertMsg = 0x10
>>>>>>> 3542de23
)

// A is used to convert specific message types according to the message body.
// The program is forcibly terminated if there is an unmatched message type and
// all types must exist in the match list.
func MessageType(msg interface{}) uint64 {
	// todo: need to process depending on mmessageType.
	switch msg.(type) {
	case *CbftStatusData:
		return CBFTStatusMsg
	case *PrepareBlock:
		return PrepareBlockMsg
	case *PrepareVote:
		return PrepareVoteMsg
	case *ViewChange:
		return ViewChangeMsg
	case *GetPrepareBlock:
		return GetPrepareBlockMsg
	case *GetBlockQuorumCert:
		return GetBlockQuorumCertMsg
	case *BlockQuorumCert:
		return BlockQuorumCertMsg
	case *GetQCBlockList:
		return GetQCBlockListMsg
	case *GetPrepareVote:
		return GetPrepareVoteMsg
	case *PrepareBlockHash:
		return PrepareBlockHashMsg
	case *PrepareVotes:
		return PrepareVotesMsg
	case *QCBlockList:
		return QCBlockListMsg
	case *GetLatestStatus:
		return GetLatestStatusMsg
	case *LatestStatus:
		return LatestStatusMsg
	case *GetViewChange:
		return GetViewChangeMsg
	case *Ping:
		return PingMsg
	case *Pong:
		return PongMsg
	case *ViewChangeQuorumCert:
		return ViewChangeQuorumCertMsg
	default:
	}
	panic(fmt.Sprintf("unknown message type [%v}", reflect.TypeOf(msg)))
}

// Proposed block carrier.
type PrepareBlock struct {
	Epoch         uint64               `json:"epoch"`
	ViewNumber    uint64               `json:"view_number"`
	Block         *types.Block         `json:"block_hash"`
	BlockIndex    uint32               `json:"block_index"` // The block number of the current ViewNumber proposal, 0....10
	ProposalIndex uint32               `json:"proposal_index"`
	PrepareQC     *ctypes.QuorumCert   `json:"prepare_qc"rlp:"nil"`    // N-f aggregate signature
	ViewChangeQC  *ctypes.ViewChangeQC `json:"viewchange_qc"rlp:"nil"` // viewChange aggregate signature
	Signature     ctypes.Signature     `json:"signature"`
}

func (pb *PrepareBlock) String() string {
	return fmt.Sprintf("{Epoch:%d,ViewNumber:%d,Hash:%s,Number:%d,BlockIndex:%d}",
		pb.Epoch, pb.ViewNumber, pb.Block.Hash().TerminalString(), pb.Block.NumberU64(), pb.BlockIndex)
}

func (pb *PrepareBlock) MsgHash() common.Hash {
	return utils.BuildHash(PrepareBlockMsg,
		utils.MergeBytes(common.Uint64ToBytes(pb.ViewNumber), pb.Block.Hash().Bytes(), pb.Signature.Bytes()))
}

func (pb *PrepareBlock) BHash() common.Hash {
	return pb.Block.Hash()
}

func (pb *PrepareBlock) BlockNum() uint64 {
	return pb.Block.NumberU64()
}

func (pb *PrepareBlock) NodeIndex() uint32 {
	return pb.ProposalIndex
}

func (pb *PrepareBlock) CannibalizeBytes() ([]byte, error) {
	buf, err := rlp.EncodeToBytes([]interface{}{
		pb.Epoch,
		pb.ViewNumber,
		pb.Block.Hash(),
		pb.BlockIndex,
		pb.ProposalIndex,
	})
	if err != nil {
		return nil, err
	}
	return crypto.Keccak256(buf), nil
}

func (pb *PrepareBlock) Sign() []byte {
	return pb.Signature.Bytes()
}

func (pb *PrepareBlock) SetSign(sign []byte) {
	pb.Signature.SetBytes(sign)
}

// Removed the validator address, index. Mainly to ensure that the signature hash of the aggregate signature is consistent
type PrepareVote struct {
	Epoch          uint64             `json:"epoch"`
	ViewNumber     uint64             `json:"view_number"`
	BlockHash      common.Hash        `json:"block_hash"`
	BlockNumber    uint64             `json:"block_number"`
	BlockIndex     uint32             `json:"block_index"` // The block number of the current ViewNumber proposal, 0....10
	ValidatorIndex uint32             `json:"validator_index"`
	ParentQC       *ctypes.QuorumCert `json:"parent_qc"rlp:"nil"`
	Signature      ctypes.Signature   `json:"signature"`
}

func (pv *PrepareVote) String() string {
	return fmt.Sprintf("{Epoch:%d,VN:%d,BlockHash:%s,BlockNumber:%d,BlockIndex:%d}",
		pv.Epoch, pv.ViewNumber, pv.BlockHash.TerminalString(), pv.BlockNumber, pv.BlockIndex)
}

func (pv *PrepareVote) MsgHash() common.Hash {
	return utils.BuildHash(PrepareVoteMsg,
		utils.MergeBytes(common.Uint64ToBytes(pv.ViewNumber), pv.BlockHash.Bytes(), common.Uint32ToBytes(pv.BlockIndex), pv.Signature.Bytes()))
}

func (pv *PrepareVote) BHash() common.Hash {
	return pv.BlockHash
}

func (pv *PrepareVote) BlockNum() uint64 {
	return pv.BlockNumber
}

func (pv *PrepareVote) NodeIndex() uint32 {
	return pv.ValidatorIndex
}

func (pv *PrepareVote) CannibalizeBytes() ([]byte, error) {
	buf, err := rlp.EncodeToBytes([]interface{}{
		pv.Epoch,
		pv.ViewNumber,
		pv.BlockHash,
		pv.BlockNumber,
		pv.BlockIndex,
	})

	if err != nil {
		return nil, err
	}
	return crypto.Keccak256(buf), nil
}

func (pv *PrepareVote) Sign() []byte {
	return pv.Signature.Bytes()
}

func (pv *PrepareVote) SetSign(sign []byte) {
	pv.Signature.SetBytes(sign)
}

// Message structure for view switching.
type ViewChange struct {
	Epoch          uint64             `json:"epoch"`
	ViewNumber     uint64             `json:"view_number"`
	BlockHash      common.Hash        `json:"block_hash"`
	BlockNumber    uint64             `json:"block_number"`
	ValidatorIndex uint32             `json:"validator_index"`
	PrepareQC      *ctypes.QuorumCert `json:"prepare_qc"rlp:"nil"`
	Signature      ctypes.Signature   `json:"signature"`
}

func (vc *ViewChange) String() string {
	return fmt.Sprintf("{Epoch:%d,ViewNumber:%d,BlockHash:%vc,BlockNumber:%d}",
		vc.Epoch, vc.ViewNumber, vc.BlockHash.TerminalString(), vc.BlockNumber)
}

func (vc *ViewChange) MsgHash() common.Hash {
	return utils.BuildHash(ViewChangeMsg, utils.MergeBytes(common.Uint64ToBytes(vc.ViewNumber),
		vc.BlockHash.Bytes(), common.Uint64ToBytes(vc.BlockNumber)))
}

func (vc *ViewChange) BHash() common.Hash {
	return vc.BlockHash
}

func (vc *ViewChange) BlockNum() uint64 {
	return vc.BlockNumber
}

func (vc *ViewChange) NodeIndex() uint32 {
	return vc.ValidatorIndex
}

func (vc *ViewChange) CannibalizeBytes() ([]byte, error) {
	buf, err := rlp.EncodeToBytes([]interface{}{
		vc.Epoch,
		vc.ViewNumber,
		vc.BlockHash,
		vc.BlockNumber,
	})

	if err != nil {
		return nil, err
	}
	return crypto.Keccak256(buf), nil
}

func (vc *ViewChange) Sign() []byte {
	return vc.Signature.Bytes()
}

func (vc *ViewChange) SetSign(sign []byte) {
	vc.Signature.SetBytes(sign)
}

// cbftStatusData implement Message and including status information about peer.
type CbftStatusData struct {
	ProtocolVersion uint32      `json:"protocol_version"` // CBFT protocol version number.
	QCBn            *big.Int    `json:"qc_bn"`            // The highest local block number for collecting block signatures.
	QCBlock         common.Hash `json:"qc_block"`         // The highest local block hash for collecting block signatures.
	LockBn          *big.Int    `json:"lock_bn"`          // Locally locked block number.
	LockBlock       common.Hash `json:"lock_block"`       // Locally locked block hash.
	CmtBn           *big.Int    `json:"cmt_bn"`           // Locally submitted block number.
	CmtBlock        common.Hash `json:"cmt_block"`        // Locally submitted block hash.
}

func (s *CbftStatusData) String() string {
	return fmt.Sprintf("{ProtocolVersion:%d,QCBn:%d,LockBn:%d,CmtBn:%d}",
		s.ProtocolVersion, s.QCBn.Uint64(), s.LockBn.Uint64(), s.CmtBn.Uint64())
}

func (s *CbftStatusData) MsgHash() common.Hash {
	return utils.BuildHash(CBFTStatusMsg, utils.MergeBytes(s.QCBlock.Bytes(),
		s.LockBlock.Bytes(), s.CmtBlock.Bytes()))
}

func (s *CbftStatusData) BHash() common.Hash {
	return s.QCBlock
}

// CBFT protocol message - used to get the
// proposed block information.
type GetPrepareBlock struct {
	Epoch      uint64
	ViewNumber uint64
	BlockIndex uint32
}

func (s *GetPrepareBlock) String() string {
	return fmt.Sprintf("{Epoch:%d,ViewNumber:%d,BlockIndex:%d}", s.Epoch, s.ViewNumber, s.BlockIndex)
}

func (s *GetPrepareBlock) MsgHash() common.Hash {
	return utils.BuildHash(GetPrepareBlockMsg, utils.MergeBytes(common.Uint64ToBytes(s.ViewNumber), common.Uint32ToBytes(s.BlockIndex)))
}

func (s *GetPrepareBlock) BHash() common.Hash {
	return common.Hash{}
}

// Protocol message for obtaining an aggregated signature.
// todo: Need to determine the attribute field - ParentQC.
type GetBlockQuorumCert struct {
	BlockHash   common.Hash `json:"block_hash"`   // The hash of the block to be acquired.
	BlockNumber uint64      `json:"block_number"` // The number of the block to be acquired.
}

func (s *GetBlockQuorumCert) String() string {
	return fmt.Sprintf("{Hash:%s,Number:%d}", s.BlockHash.TerminalString(), s.BlockNumber)
}

func (s *GetBlockQuorumCert) MsgHash() common.Hash {
	return utils.BuildHash(GetBlockQuorumCertMsg, utils.MergeBytes(s.BlockHash.Bytes(), common.Uint64ToBytes(s.BlockNumber)))
}

func (s *GetBlockQuorumCert) BHash() common.Hash {
	return s.BlockHash
}

// Aggregate signature response message, representing
// aggregated signature information for a block.
type BlockQuorumCert struct {
	BlockQC *ctypes.QuorumCert `json:"qc"` // Block aggregation signature information
}

func (s *BlockQuorumCert) String() string {
	return fmt.Sprintf("{ViewNumber:%d,Hash:%s,Number:%d}",
		s.BlockQC.ViewNumber, s.BlockQC.BlockHash.TerminalString(), s.BlockQC.BlockNumber)
}

func (s *BlockQuorumCert) MsgHash() common.Hash {
	return utils.BuildHash(BlockQuorumCertMsg, utils.MergeBytes(
		s.BlockQC.BlockHash.Bytes(),
		common.Uint64ToBytes(s.BlockQC.BlockNumber), s.BlockQC.Signature.Bytes()))
}

func (s *BlockQuorumCert) BHash() common.Hash {
	return s.BlockQC.BlockHash
}

// Used to get block information that has reached QC.
// Note: Get up to 3 blocks of data at a time.
type GetQCBlockList struct {
	BlockHash   common.Hash `json:"block_hash"`
	BlockNumber uint64      `json:"block_number"` // The number corresponding to the block.
}

func (s *GetQCBlockList) String() string {
	return fmt.Sprintf("{Number:%d}", s.BlockNumber)
}

func (s *GetQCBlockList) MsgHash() common.Hash {
	return utils.BuildHash(GetQCBlockListMsg, utils.MergeBytes(
		common.Uint64ToBytes(s.BlockNumber)))
}

func (s *GetQCBlockList) BHash() common.Hash {
	return common.Hash{}
}

// Message used to get block voting.
type GetPrepareVote struct {
	ViewNumber  uint32
	BlockHash   common.Hash
	BlockNumber uint64
	BlockIndex  uint32
	VoteBits    *utils.BitArray
}

func (s *GetPrepareVote) String() string {
	return fmt.Sprintf("{Hash:%s,Number:%d,ViewNumber:%d}", s.BlockHash.TerminalString(), s.BlockNumber, s.ViewNumber)
}

func (s *GetPrepareVote) MsgHash() common.Hash {
	return utils.BuildHash(GetPrepareVoteMsg, utils.MergeBytes(
		s.BlockHash.Bytes(), common.Uint64ToBytes(s.BlockNumber),
		s.VoteBits.Bytes()))
}

func (s *GetPrepareVote) BHash() common.Hash {
	return s.BlockHash
}

// Message used to respond to the number of block votes.
type PrepareVotes struct {
	BlockHash   common.Hash
	BlockNumber uint64
	Votes       []*PrepareVote // Block voting set.
}

func (s *PrepareVotes) String() string {
	return fmt.Sprintf("{Hash:%s,Number:%d,Votes:%d}", s.BlockHash.TerminalString(), s.BlockNumber, len(s.Votes))
}

func (s *PrepareVotes) MsgHash() common.Hash {
	return utils.BuildHash(PrepareVotesMsg, utils.MergeBytes(s.BlockHash.Bytes(), common.Uint64ToBytes(s.BlockNumber)))
}

func (s *PrepareVotes) BHash() common.Hash {
	return s.BlockHash
}

// Represents the hash of the proposed block for secondary propagation.
type PrepareBlockHash struct {
	Epoch       uint64
	ViewNumber  uint64
	BlockIndex  uint32
	BlockHash   common.Hash
	BlockNumber uint64
}

func (s *PrepareBlockHash) String() string {
	return fmt.Sprintf("{Epoch:%d,ViewNumber:%d,BlockIndex:%d,Hash:%s,Number:%d}", s.Epoch, s.ViewNumber, s.BlockIndex, s.BlockHash.TerminalString(), s.BlockNumber)
}

func (s *PrepareBlockHash) MsgHash() common.Hash {
	return utils.BuildHash(PrepareBlockHashMsg, utils.MergeBytes(s.BlockHash.Bytes(), common.Uint64ToBytes(s.BlockNumber)))
}

func (s *PrepareBlockHash) BHash() common.Hash {
	return s.BlockHash
}

// For time detection.
type Ping [1]string

func (s *Ping) String() string {
	return fmt.Sprintf("{pingTime:%s}", s[0])
}

func (s *Ping) MsgHash() common.Hash {
	return utils.BuildHash(PingMsg, utils.MergeBytes([]byte(s[0])))
}

func (s *Ping) BHash() common.Hash {
	return common.Hash{}
}

// Response to ping.
type Pong [1]string

func (s *Pong) String() string {
	return fmt.Sprintf("{pongTime:%s}", s[0])
}

func (s *Pong) MsgHash() common.Hash {
	return utils.BuildHash(PongMsg, utils.MergeBytes([]byte(s[0])))
}

func (s *Pong) BHash() common.Hash {
	return common.Hash{}
}

// CBFT synchronize blocks that have reached qc.
type QCBlockList struct {
	QC     []*ctypes.QuorumCert
	Blocks []*types.Block
}

func (s *QCBlockList) String() string {
	return fmt.Sprintf("{QC.Len:%d,Blocks.Len:%d}", len(s.QC), len(s.Blocks))
}

func (s *QCBlockList) MsgHash() common.Hash {
	if len(s.QC) != 0 {
		return utils.BuildHash(QCBlockListMsg, utils.MergeBytes(s.QC[0].BlockHash.Bytes(),
			s.QC[0].Signature.Bytes()))
	}
	if len(s.Blocks) != 0 {
		return utils.BuildHash(QCBlockListMsg, utils.MergeBytes(s.Blocks[0].Hash().Bytes(),
			s.Blocks[0].Number().Bytes()))
	}
	return common.Hash{}
}

func (s *QCBlockList) BHash() common.Hash {
	// No explicit hash value and return empty hash.
	return common.Hash{}
}

// State synchronization for nodes.
type GetLatestStatus struct {
	BlockNumber uint64 // Block height sent by the requester
	LogicType   uint64 // LogicType: 1 QCBn, 2 LockedBn, 3 CommitBn
}

func (s *GetLatestStatus) String() string {
	return fmt.Sprintf("{BlockNumber:%d,LogicType:%d}", s.BlockNumber, s.LogicType)
}

func (s *GetLatestStatus) MsgHash() common.Hash {
	return utils.BuildHash(GetLatestStatusMsg,
		utils.MergeBytes(common.Uint64ToBytes(s.BlockNumber), common.Uint64ToBytes(s.LogicType)))
}

func (s *GetLatestStatus) BHash() common.Hash {
	return common.Hash{}
}

// Response message to GetLatestStatus request.
type LatestStatus struct {
	BlockNumber uint64 // Block height sent by responder.
	LogicType   uint64 // LogicType: 1 QCBn, 2 LockedBn, 3 CommitBn
}

func (s *LatestStatus) String() string {
	return fmt.Sprintf("{BlockNumber:%d,LogicType:%d}", s.BlockNumber, s.LogicType)
}

func (s *LatestStatus) MsgHash() common.Hash {
	return utils.BuildHash(LatestStatusMsg,
		utils.MergeBytes(common.Uint64ToBytes(s.BlockNumber), common.Uint64ToBytes(s.LogicType)))
}

func (s *LatestStatus) BHash() common.Hash {
	return common.Hash{}
}

<<<<<<< HEAD
// Used to actively request to get viewChange.
type GetViewChange struct {
	Epoch       uint64 `json:"epoch"`
	ViewNumber  uint64 `json:"view_number"`
	BlockNumber uint64 `json:"block_number"`
}

func (s *GetViewChange) String() string {
	return fmt.Sprintf("{Epoch:%d,ViewNumber:%d,BlockNumber:%d}", s.Epoch, s.ViewNumber, s.BlockNumber)
}

func (s *GetViewChange) MsgHash() common.Hash {
	return utils.BuildHash(GetViewChangeMsg,
		utils.MergeBytes(common.Uint64ToBytes(s.Epoch), common.Uint64ToBytes(s.ViewNumber)))
}

func (s *GetViewChange) BHash() common.Hash {
	return common.Hash{}
=======
type ViewChangeQuorumCert struct {
	ViewChangeQC *ctypes.ViewChangeQC `json:"viewchange_qc"` // viewChange aggregate signature
}

func (v *ViewChangeQuorumCert) String() string {
	epoch, viewNumber, hash, number := v.ViewChangeQC.MaxBlock()
	return fmt.Sprintf("{Epoch:%d,VN:%d,Hash:%s,Number:%d}",
		epoch, viewNumber, hash.TerminalString(), number)
}

func (v *ViewChangeQuorumCert) MsgHash() common.Hash {
	epoch, viewNumber, hash, number := v.ViewChangeQC.MaxBlock()
	return utils.BuildHash(ViewChangeQuorumCertMsg, utils.MergeBytes(
		common.Uint64ToBytes(epoch),
		common.Uint64ToBytes(viewNumber),
		hash.Bytes(),
		common.Uint64ToBytes(number)))
}

func (v *ViewChangeQuorumCert) BHash() common.Hash {
	_, _, hash, _ := v.ViewChangeQC.MaxBlock()
	return hash
>>>>>>> 3542de23
}<|MERGE_RESOLUTION|>--- conflicted
+++ resolved
@@ -17,25 +17,6 @@
 const CbftProtocolMaxMsgSize = 10 * 1024 * 1024
 
 const (
-<<<<<<< HEAD
-	CBFTStatusMsg         = 0x00 // Protocol messages belonging to cbft
-	PrepareBlockMsg       = 0x01
-	PrepareVoteMsg        = 0x02
-	ViewChangeMsg         = 0x03
-	GetPrepareBlockMsg    = 0x04
-	GetBlockQuorumCertMsg = 0x05
-	BlockQuorumCertMsg    = 0x06
-	GetPrepareVoteMsg     = 0x07
-	PrepareVotesMsg       = 0x08
-	GetQCBlockListMsg     = 0x09
-	QCBlockListMsg        = 0x0a
-	GetLatestStatusMsg    = 0x0b
-	LatestStatusMsg       = 0x0c
-	PrepareBlockHashMsg   = 0x0d
-	GetViewChangeMsg      = 0x0e
-	PingMsg               = 0x0f
-	PongMsg               = 0x10
-=======
 	CBFTStatusMsg           = 0x00 // Protocol messages belonging to cbft
 	PrepareBlockMsg         = 0x01
 	PrepareVoteMsg          = 0x02
@@ -50,10 +31,10 @@
 	GetLatestStatusMsg      = 0x0b
 	LatestStatusMsg         = 0x0c
 	PrepareBlockHashMsg     = 0x0d
-	PingMsg                 = 0x0e
-	PongMsg                 = 0x0f
-	ViewChangeQuorumCertMsg = 0x10
->>>>>>> 3542de23
+	GetViewChangeMsg        = 0x0e
+	PingMsg                 = 0x0f
+	PongMsg                 = 0x10
+	ViewChangeQuorumCertMsg = 0x11
 )
 
 // A is used to convert specific message types according to the message body.
@@ -534,7 +515,6 @@
 	return common.Hash{}
 }
 
-<<<<<<< HEAD
 // Used to actively request to get viewChange.
 type GetViewChange struct {
 	Epoch       uint64 `json:"epoch"`
@@ -553,7 +533,8 @@
 
 func (s *GetViewChange) BHash() common.Hash {
 	return common.Hash{}
-=======
+}
+
 type ViewChangeQuorumCert struct {
 	ViewChangeQC *ctypes.ViewChangeQC `json:"viewchange_qc"` // viewChange aggregate signature
 }
@@ -576,5 +557,4 @@
 func (v *ViewChangeQuorumCert) BHash() common.Hash {
 	_, _, hash, _ := v.ViewChangeQC.MaxBlock()
 	return hash
->>>>>>> 3542de23
 }