--- conflicted
+++ resolved
@@ -253,7 +253,6 @@
 		head    = h.chain.CurrentHeader()
 		hash    = head.Hash()
 	)
-<<<<<<< HEAD
 	verify := func(remoteNum *big.Int, remoteHash common.Hash) error {
 		// A simple hash consistency check,but does not prevent malicious node connections
 		if head.Number == remoteNum && hash != remoteHash {
@@ -267,9 +266,6 @@
 		return nil
 	}
 	if err := peer.Handshake(h.networkID, head.Number, hash, genesis.Hash(), verify); err != nil {
-=======
-	if err := peer.Handshake(h.networkID, head.Number, hash, genesis.Hash()); err != nil {
->>>>>>> 6761c928
 		peer.Log().Debug("PlatON handshake failed", "err", err)
 		return err
 	}
