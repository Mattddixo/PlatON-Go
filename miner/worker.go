// Copyright 2015 The go-ethereum Authors
// This file is part of the go-ethereum library.
//
// The go-ethereum library is free software: you can redistribute it and/or modify
// it under the terms of the GNU Lesser General Public License as published by
// the Free Software Foundation, either version 3 of the License, or
// (at your option) any later version.
//
// The go-ethereum library is distributed in the hope that it will be useful,
// but WITHOUT ANY WARRANTY; without even the implied warranty of
// MERCHANTABILITY or FITNESS FOR A PARTICULAR PURPOSE. See the
// GNU Lesser General Public License for more details.
//
// You should have received a copy of the GNU Lesser General Public License
// along with the go-ethereum library. If not, see <http://www.gnu.org/licenses/>.

package miner

import (
<<<<<<< HEAD
=======
	"encoding/json"
	"fmt"
>>>>>>> 4a2a1b48
	"math/big"
	"sync"
	"sync/atomic"
	"time"

<<<<<<< HEAD
=======
	"github.com/PlatONnetwork/PlatON-Go/x/xutil"

>>>>>>> 4a2a1b48
	"github.com/PlatONnetwork/PlatON-Go/common/hexutil"

	"github.com/PlatONnetwork/PlatON-Go/common"
	"github.com/PlatONnetwork/PlatON-Go/consensus"
	"github.com/PlatONnetwork/PlatON-Go/core"
	"github.com/PlatONnetwork/PlatON-Go/core/cbfttypes"
	"github.com/PlatONnetwork/PlatON-Go/core/state"
	"github.com/PlatONnetwork/PlatON-Go/core/types"
	"github.com/PlatONnetwork/PlatON-Go/core/vm"
	"github.com/PlatONnetwork/PlatON-Go/event"
	"github.com/PlatONnetwork/PlatON-Go/log"
	"github.com/PlatONnetwork/PlatON-Go/params"
)

// environment is the worker's current environment and holds all of the current state information.
type environment struct {
	signer types.Signer

	state   *state.StateDB // apply state changes here
	tcount  int            // tx count in cycle
	gasPool *core.GasPool  // available gas used to pack transactions

	header   *types.Header
	txs      []*types.Transaction
	receipts []*types.Receipt
}

// task contains all information for consensus engine sealing and result submitting.
type task struct {
	receipts  []*types.Receipt
	state     *state.StateDB
	block     *types.Block
	createdAt time.Time
}

const (
	commitInterruptNone int32 = iota
	commitInterruptNewHead
	commitInterruptResubmit
)

const (
	commitStatusIdle int32 = iota
	commitStatusCommitting
)

// newWorkReq represents a request for new sealing work submitting with relative interrupt notifier.
type newWorkReq struct {
	interrupt     *int32
	noempty       bool
	timestamp     time.Time
	blockDeadline time.Time
	commitBlock   *types.Block
}

// intervalAdjust represents a resubmitting interval adjustment.
type intervalAdjust struct {
	ratio float64
	inc   bool
}

/*type commitWorkEnv struct {
	baseLock            sync.RWMutex
	currentBaseBlock     *types.Block
	commitTime          int64
	highestLock         sync.RWMutex
	nextBaseBlock *types.Block
}*/

type commitWorkEnv struct {
	currentBaseBlock atomic.Value
	commitStatus     int32
	nextBlockTime    atomic.Value //time.Time
}

func (e *commitWorkEnv) getCurrentBaseBlock() *types.Block {
	v := e.currentBaseBlock.Load()
	if v == nil {
		return nil
	} else {
		return v.(*types.Block)
	}
}

// worker is the main object which takes care of submitting new work to consensus engine
// and gathering the sealing result.
type worker struct {
	EmptyBlock   string
	config       *params.ChainConfig
	miningConfig *core.MiningConfig
	engine       consensus.Engine
	eth          Backend
	chain        *core.BlockChain

	gasFloor uint64
	gasCeil  uint64

	// Subscriptions
	mux          *event.TypeMux
	txsCh        chan core.NewTxsEvent
	txsSub       event.Subscription
	chainHeadCh  chan core.ChainHeadEvent
	chainHeadSub event.Subscription
	chainSideCh  chan core.ChainSideEvent
	chainSideSub event.Subscription

	// Channels
	newWorkCh             chan *newWorkReq
	taskCh                chan *task
	resultCh              chan *types.Block
	prepareResultCh       chan *types.Block
	highestLogicalBlockCh chan *types.Block
	startCh               chan struct{}
	exitCh                chan struct{}
	resubmitIntervalCh    chan time.Duration
	resubmitAdjustCh      chan *intervalAdjust

	current     *environment       // An environment for current running cycle.
	unconfirmed *unconfirmedBlocks // A set of locally mined blocks pending canonicalness confirmations.

	mu       sync.RWMutex // The lock used to protect the coinbase and extra fields
	coinbase common.Address
	extra    []byte

	pendingMu    sync.RWMutex
	pendingTasks map[common.Hash]*task

	snapshotMu    sync.RWMutex // The lock used to protect the block snapshot and state snapshot
	snapshotBlock *types.Block
	snapshotState *state.StateDB

	// atomic status counters
	running int32 // The indicator whether the consensus engine is running or not.
	newTxs  int32 // New arrival transaction count since last sealing work submitting.

	// External functions
	isLocalBlock func(block *types.Block) bool // Function used to determine whether the specified block is mined by local miner.

	blockChainCache *core.BlockChainCache
	commitWorkEnv   *commitWorkEnv
	recommit        time.Duration
	commitDuration  int64 //in Millisecond

	bftResultSub *event.TypeMuxSubscription
	// Test hooks
	newTaskHook  func(*task)                        // Method to call upon receiving a new sealing task.
	skipSealHook func(*task) bool                   // Method to decide whether skipping the sealing.
	fullTaskHook func()                             // Method to call before pushing the full sealing task.
	resubmitHook func(time.Duration, time.Duration) // Method to call upon updating resubmitting interval.
}

func newWorker(config *params.ChainConfig, miningConfig *core.MiningConfig, engine consensus.Engine, eth Backend, mux *event.TypeMux, recommit time.Duration, gasFloor, gasCeil uint64, isLocalBlock func(*types.Block) bool,
	blockChainCache *core.BlockChainCache) *worker {
	worker := &worker{
		config:             config,
		miningConfig:       miningConfig,
		engine:             engine,
		eth:                eth,
		mux:                mux,
		chain:              eth.BlockChain(),
		gasFloor:           gasFloor,
		gasCeil:            gasCeil,
		isLocalBlock:       isLocalBlock,
		unconfirmed:        newUnconfirmedBlocks(eth.BlockChain(), miningConfig.MiningLogAtDepth),
		pendingTasks:       make(map[common.Hash]*task),
		txsCh:              make(chan core.NewTxsEvent, miningConfig.TxChanSize),
		chainHeadCh:        make(chan core.ChainHeadEvent, miningConfig.ChainHeadChanSize),
		chainSideCh:        make(chan core.ChainSideEvent, miningConfig.ChainSideChanSize),
		newWorkCh:          make(chan *newWorkReq),
		taskCh:             make(chan *task),
		resultCh:           make(chan *types.Block, miningConfig.ResultQueueSize),
		prepareResultCh:    make(chan *types.Block, miningConfig.ResultQueueSize),
		exitCh:             make(chan struct{}),
		startCh:            make(chan struct{}, 1),
		resubmitIntervalCh: make(chan time.Duration),
		resubmitAdjustCh:   make(chan *intervalAdjust, miningConfig.ResubmitAdjustChanSize),
		blockChainCache:    blockChainCache,
		commitWorkEnv:      &commitWorkEnv{},
	}
	// Subscribe NewTxsEvent for tx pool
	// worker.txsSub = eth.TxPool().SubscribeNewTxsEvent(worker.txsCh)
	// Subscribe events for blockchain
	worker.chainHeadSub = eth.BlockChain().SubscribeChainHeadEvent(worker.chainHeadCh)
	worker.chainSideSub = eth.BlockChain().SubscribeChainSideEvent(worker.chainSideCh)
	worker.bftResultSub = worker.mux.Subscribe(cbfttypes.CbftResult{})
	// Sanitize recommit interval if the user-specified one is too short.
	if config.Cbft != nil {
		recommit = time.Duration(config.Cbft.Period) * time.Second
	}
	if recommit < miningConfig.MinRecommitInterval {
		log.Warn("Sanitizing miner recommit interval", "provided", recommit, "updated", miningConfig.MinRecommitInterval)
		recommit = miningConfig.MinRecommitInterval
	}

	worker.EmptyBlock = config.EmptyBlock

	worker.recommit = recommit
	worker.commitDuration = int64((float64)(recommit.Nanoseconds()/1e6) * miningConfig.DefaultCommitRatio)
	log.Info("commitDuration in Millisecond", "commitDuration", worker.commitDuration)

	worker.commitWorkEnv.nextBlockTime.Store(time.Now())

	go worker.mainLoop()
	go worker.newWorkLoop(recommit)
	go worker.resultLoop()
	go worker.taskLoop()

	// Submit first work to initialize pending state.
	worker.startCh <- struct{}{}

	return worker
}

// setEtherbase sets the etherbase used to initialize the block coinbase field.
func (w *worker) setEtherbase(addr common.Address) {
	w.mu.Lock()
	defer w.mu.Unlock()
	w.coinbase = addr
}

// setExtra sets the content used to initialize the block extra field.
func (w *worker) setExtra(extra []byte) {
	w.mu.Lock()
	defer w.mu.Unlock()
	w.extra = extra
}

// setRecommitInterval updates the interval for miner sealing work recommitting.
func (w *worker) setRecommitInterval(interval time.Duration) {
	w.resubmitIntervalCh <- interval
}

// pending returns the pending state and corresponding block.
func (w *worker) pending() (*types.Block, *state.StateDB) {
	// return a snapshot to avoid contention on currentMu mutex
	if _, ok := w.engine.(consensus.Bft); ok {
		return w.makePending()
	} else {
		w.snapshotMu.RLock()
		defer w.snapshotMu.RUnlock()
		if w.snapshotState == nil {
			return nil, nil
		}
		return w.snapshotBlock, w.snapshotState.Copy()
	}
}

// pendingBlock returns pending block.
func (w *worker) pendingBlock() *types.Block {
	// return a snapshot to avoid contention on currentMu mutex
	if _, ok := w.engine.(consensus.Bft); ok {
		pendingBlock, _ := w.makePending()
		return pendingBlock
	} else {
		w.snapshotMu.RLock()
		defer w.snapshotMu.RUnlock()
		return w.snapshotBlock
	}
}

// start sets the running status as 1 and triggers new work submitting.
func (w *worker) start() {
	atomic.StoreInt32(&w.running, 1)
	w.startCh <- struct{}{}
}

// stop sets the running status as 0.
func (w *worker) stop() {
	atomic.StoreInt32(&w.running, 0)
}

// isRunning returns an indicator whether worker is running or not.
func (w *worker) isRunning() bool {
	return atomic.LoadInt32(&w.running) == 1
}

// close terminates all background threads maintained by the worker.
// Note the worker does not support being closed multiple times.
func (w *worker) close() {
	close(w.exitCh)
}

// newWorkLoop is a standalone goroutine to submit new mining work upon received events.
func (w *worker) newWorkLoop(recommit time.Duration) {
	var (
		interrupt   *int32
		minRecommit = recommit // minimal resubmit interval specified by user.
		timestamp   time.Time  // timestamp for each round of mining.
	)

	vdEvent := w.mux.Subscribe(cbfttypes.UpdateValidatorEvent{})
	defer vdEvent.Unsubscribe()

	timer := time.NewTimer(0)
	<-timer.C // discard the initial tick

	// commit aborts in-flight transaction execution with given signal and resubmits a new one.
	commit := func(noempty bool, s int32, baseBlock *types.Block, blockDeadline time.Time) {
		if interrupt != nil {
			atomic.StoreInt32(interrupt, s)
		}
		if baseBlock == nil {
			// Just abort pending block
			return
		}
		interrupt = new(int32)
		log.Debug("Begin to commit new worker", "baseBlockHash", baseBlock.Hash(), "baseBlockNumber", baseBlock.Number(), "timestamp", common.Millis(timestamp), "deadline", common.Millis(blockDeadline), "deadlineDuration", blockDeadline.Sub(timestamp))
		w.newWorkCh <- &newWorkReq{interrupt: interrupt, noempty: noempty, timestamp: timestamp, blockDeadline: blockDeadline, commitBlock: baseBlock}
		timer.Reset(blockDeadline.Sub(timestamp))
		atomic.StoreInt32(&w.newTxs, 0)
	}
	// recalcRecommit recalculates the resubmitting interval upon feedback.
	recalcRecommit := func(target float64, inc bool) {
		var (
			prev = float64(recommit.Nanoseconds())
			next float64
		)
		if inc {
			next = prev*(1-w.miningConfig.IntervalAdjustRatio) + w.miningConfig.IntervalAdjustRatio*(target+w.miningConfig.IntervalAdjustBias)
			// Recap if interval is larger than the maximum time interval
			if next > float64(w.miningConfig.MaxRecommitInterval.Nanoseconds()) {
				next = float64(w.miningConfig.MaxRecommitInterval.Nanoseconds())
			}
		} else {
			next = prev*(1-w.miningConfig.IntervalAdjustRatio) + w.miningConfig.IntervalAdjustRatio*(target-w.miningConfig.IntervalAdjustBias)
			// Recap if interval is less than the user specified minimum
			if next < float64(minRecommit.Nanoseconds()) {
				next = float64(minRecommit.Nanoseconds())
			}
		}
		recommit = time.Duration(int64(next))
	}
	// clearPending cleans the stale pending tasks.
	clearPending := func(number uint64) {
		w.pendingMu.Lock()
		for h, t := range w.pendingTasks {
			if t.block.NumberU64()+w.miningConfig.StaleThreshold <= number {
				delete(w.pendingTasks, h)
			}
		}
		w.pendingMu.Unlock()
	}

	for {
		select {
		case <-w.startCh:
			timestamp = time.Now()
			log.Debug("Clear Pending", "number", w.chain.CurrentBlock().NumberU64())
			clearPending(w.chain.CurrentBlock().NumberU64())
			if _, ok := w.engine.(consensus.Bft); ok {
				//w.makePending()
				timer.Reset(50 * time.Millisecond)
			} else {
				commit(false, commitInterruptNewHead, nil, time.Now().Add(50*time.Millisecond))
			}

		case head := <-w.chainHeadCh:
			timestamp = time.Now()
			log.Debug("Clear Pending", "number", head.Block.NumberU64())
			clearPending(head.Block.NumberU64())
			//commit(false, commitInterruptNewHead)
			// clear consensus cache
			log.Debug("received a event of ChainHeadEvent", "hash", head.Block.Hash(), "number", head.Block.NumberU64(), "parentHash", head.Block.ParentHash())
			w.blockChainCache.ClearCache(head.Block)

			status := atomic.LoadInt32(&w.commitWorkEnv.commitStatus)
			current := w.commitWorkEnv.getCurrentBaseBlock()
			isNewHead := current == nil || (head.Block.Number().Cmp(current.Number()) >= 0 && head.Block.Hash() != current.Hash())
			if status == commitStatusCommitting && isNewHead {
				// Interrupt committing.
				if current != nil {
					log.Debug("Interrupt committing while received a event of ChainHeadEvent",
						"hash", head.Block.Hash(), "number", head.Block.NumberU64(), "parentHash", head.Block.ParentHash(),
						"currentNumber", current.Number(), "currentHash", current.Hash(), "currentParent", current.ParentHash())
				} else {
					log.Debug("Interrupt committing while received a event of ChainHeadEvent",
						"hash", head.Block.Hash(), "number", head.Block.NumberU64(), "parentHash", head.Block.ParentHash())
				}
				commit(false, commitInterruptNewHead, nil, time.Now().Add(50*time.Millisecond))
			}

		case <-timer.C:
			// If mining is running resubmit a new work cycle periodically to pull in
			// higher priced transactions. Disable this overhead for pending blocks.
			timestamp = time.Now()
			status := atomic.LoadInt32(&w.commitWorkEnv.commitStatus)
			if w.isRunning() {
				if cbftEngine, ok := w.engine.(consensus.Bft); ok {
					if status == commitStatusIdle {
						if shouldSeal, err := cbftEngine.ShouldSeal(timestamp); err == nil {
							if shouldSeal {
								if shouldCommit, commitBlock := w.shouldCommit(timestamp); shouldCommit {
									log.Debug("begin to package new block regularly ")
									blockDeadline := w.engine.(consensus.Bft).CalcBlockDeadline(timestamp)
									commit(false, commitInterruptResubmit, commitBlock, blockDeadline)
									continue
								}
							}
						}
					}
					timer.Reset(50 * time.Millisecond)
				} else if w.config.Clique == nil || w.config.Clique.Period > 0 {
					// Short circuit if no new transaction arrives.
					if atomic.LoadInt32(&w.newTxs) == 0 {
						timer.Reset(recommit)
						continue
					}
					//timestamp = time.Now().UnixNano() / 1e6
					commit(true, commitInterruptResubmit, nil, time.Now().Add(50*time.Millisecond))
				}
			}

		case interval := <-w.resubmitIntervalCh:
			timestamp = time.Now()
			if _, ok := w.engine.(consensus.Bft); !ok {
				// Adjust resubmit interval explicitly by user.
				if interval < w.miningConfig.MinRecommitInterval {
					log.Warn("Sanitizing miner recommit interval", "provided", interval, "updated", w.miningConfig.MinRecommitInterval)
					interval = w.miningConfig.MinRecommitInterval
				}
				log.Info("Miner recommit interval update", "from", minRecommit, "to", interval)
				minRecommit, recommit = interval, interval

				if w.resubmitHook != nil {
					w.resubmitHook(minRecommit, recommit)
				}
			}

		case adjust := <-w.resubmitAdjustCh:
			timestamp = time.Now()

			if _, ok := w.engine.(consensus.Bft); !ok {
				// Adjust resubmit interval by feedback.
				if adjust.inc {
					before := recommit
					recalcRecommit(float64(recommit.Nanoseconds())/adjust.ratio, true)
					log.Trace("Increase miner recommit interval", "from", before, "to", recommit)
				} else {
					before := recommit
					recalcRecommit(float64(minRecommit.Nanoseconds()), false)
					log.Trace("Decrease miner recommit interval", "from", before, "to", recommit)
				}

				if w.resubmitHook != nil {
					w.resubmitHook(minRecommit, recommit)
				}
			}

		case <-w.exitCh:
			return
		}
	}
}

// mainLoop is a standalone goroutine to regenerate the sealing task based on the received event.
func (w *worker) mainLoop() {
	// defer w.txsSub.Unsubscribe()
	defer w.chainHeadSub.Unsubscribe()
	defer w.chainSideSub.Unsubscribe()

	for {
		select {
		case req := <-w.newWorkCh:
			w.commitNewWork(req.interrupt, req.noempty, common.Millis(req.timestamp), req.commitBlock, req.blockDeadline)

		case <-w.chainSideCh:

		case <-w.exitCh:
			// System stopped
			return

		case <-w.chainHeadSub.Err():
			return
		case <-w.chainSideSub.Err():
			return

		case block := <-w.prepareResultCh:
			// Short circuit when receiving empty result.
			if block == nil {
				continue
			}
			// Short circuit when receiving duplicate result caused by resubmitting.
			if w.chain.HasBlock(block.Hash(), block.NumberU64()) {
				continue
			}
			var (
				sealhash = w.engine.SealHash(block.Header())
				hash     = block.Hash()
			)

			w.pendingMu.RLock()
			_, exist := w.pendingTasks[sealhash]
			w.pendingMu.RUnlock()
			if !exist {
				log.Error("Block found but no relative pending task", "number", block.Number(), "sealhash", sealhash, "hash", hash)
				continue
			}
		}
	}
}

// taskLoop is a standalone goroutine to fetch sealing task from the generator and
// push them to consensus engine.
func (w *worker) taskLoop() {
	var (
		stopCh chan struct{}
		prev   common.Hash
	)

	// interrupt aborts the in-flight sealing task.
	interrupt := func() {
		if stopCh != nil {
			close(stopCh)
			stopCh = nil
		}
	}
	for {
		select {
		case task := <-w.taskCh:
			if w.newTaskHook != nil {
				w.newTaskHook(task)
			}
			// Reject duplicate sealing work due to resubmitting.
			sealHash := w.engine.SealHash(task.block.Header())
			if sealHash == prev {
				continue
			}
			// Interrupt previous sealing operation
			interrupt()
			stopCh, prev = make(chan struct{}), sealHash

			if w.skipSealHook != nil && w.skipSealHook(task) {
				continue
			}
			w.pendingMu.Lock()
			w.pendingTasks[sealHash] = task
			w.pendingMu.Unlock()

			if cbftEngine, ok := w.engine.(consensus.Bft); ok {
				// Save stateDB to cache, receipts to cache
				w.blockChainCache.WriteStateDB(sealHash, task.state, task.block.NumberU64())
				w.blockChainCache.WriteReceipts(sealHash, task.receipts, task.block.NumberU64())

				if err := cbftEngine.Seal(w.chain, task.block, w.prepareResultCh, stopCh); err != nil {
					log.Warn("【Bft engine】Block sealing failed", "err", err)
				}
				continue
			}

			if err := w.engine.Seal(w.chain, task.block, w.resultCh, stopCh); err != nil {
				log.Warn("Block sealing failed", "err", err)
			}

		case <-w.exitCh:
			interrupt()
			return
		}
	}
}

// resultLoop is a standalone goroutine to handle sealing result submitting
// and flush relative data to the database.
func (w *worker) resultLoop() {
	for {
		select {
		case obj := <-w.bftResultSub.Chan():
			if obj == nil {
				//log.Error("receive nil maybe channel is closed")
				continue
			}
			cbftResult, ok := obj.Data.(cbfttypes.CbftResult)
			if !ok {
				log.Error("receive bft result type error")
				continue
			}
			block := cbftResult.Block
			// Short circuit when receiving empty result.
			if block == nil {
				log.Error("Cbft result error, block is nil")
				continue
			}

			var (
				hash     = block.Hash()
				sealhash = w.engine.SealHash(block.Header())
				number   = block.NumberU64()
			)
			// Short circuit when receiving duplicated cbft result caused by resubmitting or P2P sync.
			if w.chain.HasBlock(block.Hash(), block.NumberU64()) {
				log.Warn("Duplicated cbft result caused by resubmitting or P2P sync.", "hash", hash, "number", number)
				continue
			}
			w.pendingMu.RLock()
			task, exist := w.pendingTasks[sealhash]
			w.pendingMu.RUnlock()

			log.Debug("Pending task", "exist", exist)
			var _receipts []*types.Receipt
			var _state *state.StateDB
			//todo remove extra magic number
			if exist && w.engine.(consensus.Bft).IsSignedBySelf(sealhash, block.Header()) {
				_receipts = task.receipts
				_state = task.state
				stateIsNil := _state == nil
				log.Debug("Block is packaged by local", "hash", hash, "number", number, "len(Receipts)", len(_receipts), "stateIsNil", stateIsNil)
			} else {
				_receipts = w.blockChainCache.ReadReceipts(sealhash)
				_state = w.blockChainCache.ReadStateDB(sealhash)
				stateIsNil := _state == nil
				log.Debug("Block is packaged by other", "hash", hash, "number", number, "len(Receipts)", len(_receipts), "blockRoot", block.Root(), "stateIsNil", stateIsNil)
			}
			if _state == nil {
				log.Warn("Handle cbft result error, state is nil, maybe block is synced from other peer", "hash", hash, "number", number)
				continue
			} else if len(block.Transactions()) > 0 && len(_receipts) == 0 {
				log.Warn("Handle cbft result error, block has transactions but receipts is nil, maybe block is synced from other peer", "hash", hash, "number", number)
				continue
			}
			log.Debug("Cbft consensus successful", "hash", hash, "number", number, "timestamp", time.Now().UnixNano()/1e6)

			// Different block could share same sealhash, deep copy here to prevent write-write conflict.
			var (
				receipts = make([]*types.Receipt, len(_receipts))
				logs     []*types.Log
			)
			for i, receipt := range _receipts {
				receipts[i] = new(types.Receipt)
				*receipts[i] = *receipt
				// Update the block hash in all logs since it is now available and not when the
				// receipt/log of individual transactions were created.
				for _, log := range receipt.Logs {
					log.BlockHash = hash
				}
				logs = append(logs, receipt.Logs...)
			}
			// Commit block and state to database.
			block.SetExtraData(cbftResult.ExtraData)
			log.Debug("Write extra data", "txs", len(block.Transactions()), "extra", len(block.ExtraData()))
			stat, err := w.chain.WriteBlockWithState(block, receipts, _state)
			if err != nil {
				if cbftResult.SyncState != nil {
					cbftResult.SyncState <- err
				}
				log.Error("Failed writing block to chain", "hash", block.Hash(), "number", block.NumberU64(), "err", err)
				continue
			}
			//cbftResult.SyncState <- err
			log.Info("Successfully write new block", "hash", block.Hash(), "number", block.NumberU64(), "coinbase", block.Coinbase(), "time", block.Time())
			cbftResult.ChainStateUpdateCB()

			// Broadcast the block and announce chain insertion event
			w.mux.Post(core.NewMinedBlockEvent{Block: block})

			var events []interface{}
			switch stat {
			case core.CanonStatTy:
				events = append(events, core.ChainEvent{Block: block, Hash: block.Hash(), Logs: logs})
				events = append(events, core.ChainHeadEvent{Block: block})
			case core.SideStatTy:
				events = append(events, core.ChainSideEvent{Block: block})
			}
			w.chain.PostChainEvents(events, logs)

		case <-w.exitCh:
			return
		}
	}
}

// makeCurrent creates a new environment for the current cycle.
func (w *worker) makeCurrent(parent *types.Block, header *types.Header) error {
	var (
		state *state.StateDB
		err   error
	)
	if _, ok := w.engine.(consensus.Bft); ok {
		state, err = w.blockChainCache.MakeStateDB(parent)
	} else {
		state, err = w.chain.StateAt(parent.Root())
	}
	if err != nil {
		return err
	}
	env := &environment{
		signer: types.NewEIP155Signer(w.config.ChainID),
		state:  state,
		header: header,
	}

	// Keep track of transactions which return errors so they can be removed
	env.tcount = 0
	w.current = env
	return nil
}

// updateSnapshot updates pending snapshot block and state.
// Note this function assumes the current variable is thread safe.
func (w *worker) updateSnapshot() {
	w.snapshotMu.Lock()
	defer w.snapshotMu.Unlock()

	w.snapshotBlock = types.NewBlock(
		w.current.header,
		w.current.txs,
		w.current.receipts,
	)

	w.snapshotState = w.current.state.Copy()
}

func (w *worker) commitTransaction(tx *types.Transaction) ([]*types.Log, error) {
	snap := w.current.state.Snapshot()

	receipt, _, err := core.ApplyTransaction(w.config, w.chain, w.current.gasPool, w.current.state, w.current.header, tx, &w.current.header.GasUsed, vm.Config{})
	if err != nil {
		log.Error("Failed to commitTransaction on worker", "blockNumer", w.current.header.Number.Uint64(), "err", err)
		w.current.state.RevertToSnapshot(snap)
		return nil, err
	}
	w.current.txs = append(w.current.txs, tx)
	w.current.receipts = append(w.current.receipts, receipt)

	return receipt.Logs, nil
}
func (w *worker) commitTransactionsWithHeader(header *types.Header, txs *types.TransactionsByPriceAndNonce, interrupt *int32, timestamp int64, blockDeadline time.Time) (bool, bool) {
	// Short circuit if current is nil
	timeout := false

	if w.current == nil {
		return true, timeout
	}

	if w.current.gasPool == nil {
		w.current.gasPool = new(core.GasPool).AddGas(w.current.header.GasLimit)
	}

	var coalescedLogs []*types.Log
	var bftEngine = w.config.Cbft != nil

	for {
		if bftEngine && (blockDeadline.Equal(time.Now()) || blockDeadline.Before(time.Now())) {
			log.Warn("interrupt current tx-executing", "now", time.Now().UnixNano()/1e6, "timestamp", timestamp, "commitDuration", w.commitDuration, "deadlineDuration", common.Millis(blockDeadline)-timestamp)
			//log.Warn("interrupt current tx-executing cause timeout, and continue the remainder package process", "timeout", w.commitDuration, "txCount", w.current.tcount)
			timeout = true
			break
		}
		// In the following three cases, we will interrupt the execution of the transaction.
		// (1) new head block event arrival, the interrupt signal is 1
		// (2) worker start or restart, the interrupt signal is 1
		// (3) worker recreate the mining block with any newly arrived transactions, the interrupt signal is 2.
		// For the first two cases, the semi-finished work will be discarded.
		// For the third case, the semi-finished work will be submitted to the consensus engine.
		if interrupt != nil && atomic.LoadInt32(interrupt) != commitInterruptNone {
			// Notify resubmit loop to increase resubmitting interval due to too frequent commits.
			if atomic.LoadInt32(interrupt) == commitInterruptResubmit {
				ratio := float64(w.current.header.GasLimit-w.current.gasPool.Gas()) / float64(w.current.header.GasLimit)
				if ratio < 0.1 {
					ratio = 0.1
				}
				w.resubmitAdjustCh <- &intervalAdjust{
					ratio: ratio,
					inc:   true,
				}
			}
			return atomic.LoadInt32(interrupt) == commitInterruptNewHead, timeout
		}
		// If we don't have enough gas for any further transactions then we're done
		if w.current.gasPool.Gas() < params.TxGas {
			log.Trace("Not enough gas for further transactions", "have", w.current.gasPool, "want", params.TxGas)
			break
		}
		// Retrieve the next transaction and abort if all done
		tx := txs.Peek()
		if tx == nil {
			break
		}
		// Error may be ignored here. The error has already been checked
		// during transaction acceptance is the transaction pool.
		//
		// We use the eip155 signer regardless of the current hf.
		from, _ := types.Sender(w.current.signer, tx)
		// Check whether the tx is replay protected. If we're not in the EIP155 hf
		// phase, start ignoring the sender until we do.
		if !w.config.IsEIP155(w.current.header.Number) {
			log.Trace("Ignoring reply protected transaction", "hash", tx.Hash(), "eip155", w.config.EIP155Block)

			txs.Pop()
			continue
		}
		// Start executing the transaction
		w.current.state.Prepare(tx.Hash(), common.Hash{}, w.current.tcount)

		logs, err := w.commitTransaction(tx)

		switch err {
		case core.ErrGasLimitReached:
			// Pop the current out-of-gas transaction without shifting in the next from the account
			log.Warn("Gas limit exceeded for current block", "blockNumber", header.Number, "blockParentHash", header.ParentHash, "tx.hash", tx.Hash(), "sender", from, w.current.state)
			txs.Pop()

		case core.ErrNonceTooLow:
			// New head notification data race between the transaction pool and miner, shift
			//log.Warn("Skipping transaction with low nonce", "blockNumber", header.Number, "blockParentHash", header.ParentHash, "tx.hash", tx.Hash(), "sender", from, "senderCurNonce", w.current.state.GetNonce(from), "tx.nonce", tx.Nonce())
			txs.Shift()

		case core.ErrNonceTooHigh:
			// Reorg notification data race between the transaction pool and miner, skip account =
			log.Warn("Skipping account with high nonce", "blockNumber", header.Number, "blockParentHash", header.ParentHash, "tx.hash", tx.Hash(), "sender", from, "senderCurNonce", w.current.state.GetNonce(from), "tx.nonce", tx.Nonce())
			txs.Pop()

		case nil:
			// Everything ok, collect the logs and shift in the next transaction from the same account
			coalescedLogs = append(coalescedLogs, logs...)
			w.current.tcount++
			txs.Shift()

		default:
			// Strange error, discard the transaction and get the next in line (note, the
			// nonce-too-high clause will prevent us from executing in vain).
			log.Warn("Transaction failed, account skipped", "blockNumber", header.Number, "blockParentHash", header.ParentHash, "hash", tx.Hash(), "hash", tx.Hash(), "err", err)
			txs.Shift()
		}
	}

	if !w.isRunning() && len(coalescedLogs) > 0 {
		// We don't push the pendingLogsEvent while we are mining. The reason is that
		// when we are mining, the worker will regenerate a mining block every 3 seconds.
		// In order to avoid pushing the repeated pendingLog, we disable the pending log pushing.

		// make a copy, the state caches the logs and these logs get "upgraded" from pending to mined
		// logs by filling in the block hash when the block was mined by the local miner. This can
		// cause a race condition if a log was "upgraded" before the PendingLogsEvent is processed.
		cpy := make([]*types.Log, len(coalescedLogs))
		for i, l := range coalescedLogs {
			cpy[i] = new(types.Log)
			*cpy[i] = *l
		}
		go w.mux.Post(core.PendingLogsEvent{Logs: cpy})
	}
	// Notify resubmit loop to decrease resubmitting interval if current interval is larger
	// than the user-specified one.
	if interrupt != nil {
		w.resubmitAdjustCh <- &intervalAdjust{inc: false}
	}
	return false, timeout
}

func (w *worker) commitTransactions(txs *types.TransactionsByPriceAndNonce, interrupt *int32, timestamp int64) bool {
	// Short circuit if current is nil
	if w.current == nil {
		return true
	}

	if w.current.gasPool == nil {
		w.current.gasPool = new(core.GasPool).AddGas(w.current.header.GasLimit)
	}

	var coalescedLogs []*types.Log
	var bftEngine = w.config.Cbft != nil

	for {
		if bftEngine && (time.Now().UnixNano()/1e6-timestamp >= w.commitDuration) {
			log.Warn("interrupt current tx-executing cause timeout, and continue the remainder package process", "timeout", w.commitDuration, "txCount", w.current.tcount)
			break
		}
		// In the following three cases, we will interrupt the execution of the transaction.
		// (1) new head block event arrival, the interrupt signal is 1
		// (2) worker start or restart, the interrupt signal is 1
		// (3) worker recreate the mining block with any newly arrived transactions, the interrupt signal is 2.
		// For the first two cases, the semi-finished work will be discarded.
		// For the third case, the semi-finished work will be submitted to the consensus engine.
		if interrupt != nil && atomic.LoadInt32(interrupt) != commitInterruptNone {
			// Notify resubmit loop to increase resubmitting interval due to too frequent commits.
			if atomic.LoadInt32(interrupt) == commitInterruptResubmit {
				ratio := float64(w.current.header.GasLimit-w.current.gasPool.Gas()) / float64(w.current.header.GasLimit)
				if ratio < 0.1 {
					ratio = 0.1
				}
				w.resubmitAdjustCh <- &intervalAdjust{
					ratio: ratio,
					inc:   true,
				}
			}
			return atomic.LoadInt32(interrupt) == commitInterruptNewHead
		}
		// If we don't have enough gas for any further transactions then we're done
		if w.current.gasPool.Gas() < params.TxGas {
			log.Trace("Not enough gas for further transactions", "have", w.current.gasPool, "want", params.TxGas)
			break
		}
		// Retrieve the next transaction and abort if all done
		tx := txs.Peek()
		if tx == nil {
			break
		}
		// Error may be ignored here. The error has already been checked
		// during transaction acceptance is the transaction pool.
		//
		// We use the eip155 signer regardless of the current hf.
		from, _ := types.Sender(w.current.signer, tx)
		// Check whether the tx is replay protected. If we're not in the EIP155 hf
		// phase, start ignoring the sender until we do.
		if !w.config.IsEIP155(w.current.header.Number) {
			log.Trace("Ignoring reply protected transaction", "hash", tx.Hash(), "eip155", w.config.EIP155Block)

			txs.Pop()
			continue
		}
		// Start executing the transaction
		w.current.state.Prepare(tx.Hash(), common.Hash{}, w.current.tcount)

		logs, err := w.commitTransaction(tx)

		switch err {
		case core.ErrGasLimitReached:
			// Pop the current out-of-gas transaction without shifting in the next from the account
			log.Warn("Gas limit exceeded for current block", "hash", tx.Hash(), "sender", from, w.current.state)
			txs.Pop()

		case core.ErrNonceTooLow:
			// New head notification data race between the transaction pool and miner, shift
			log.Warn("Skipping transaction with low nonce", "hash", tx.Hash(), "sender", from, "senderCurNonce", w.current.state.GetNonce(from), "txNonce", tx.Nonce())
			txs.Shift()

		case core.ErrNonceTooHigh:
			// Reorg notification data race between the transaction pool and miner, skip account =
			log.Warn("Skipping account with hight nonce", "hash", tx.Hash(), "sender", from, "senderCurNonce", w.current.state.GetNonce(from), "txNonce", tx.Nonce())
			txs.Pop()

		case nil:
			log.Debug("commit transaction success", "hash", tx.Hash(), "sender", from, "senderCurNonce", w.current.state.GetNonce(from), "txNonce", tx.Nonce())

			// Everything ok, collect the logs and shift in the next transaction from the same account
			coalescedLogs = append(coalescedLogs, logs...)
			w.current.tcount++
			txs.Shift()

		default:
			// Strange error, discard the transaction and get the next in line (note, the
			// nonce-too-high clause will prevent us from executing in vain).
			log.Debug("Transaction failed, account skipped", "hash", tx.Hash(), "hash", tx.Hash(), "err", err)
			txs.Shift()
		}
	}

	if !w.isRunning() && len(coalescedLogs) > 0 {
		// We don't push the pendingLogsEvent while we are mining. The reason is that
		// when we are mining, the worker will regenerate a mining block every 3 seconds.
		// In order to avoid pushing the repeated pendingLog, we disable the pending log pushing.

		// make a copy, the state caches the logs and these logs get "upgraded" from pending to mined
		// logs by filling in the block hash when the block was mined by the local miner. This can
		// cause a race condition if a log was "upgraded" before the PendingLogsEvent is processed.
		cpy := make([]*types.Log, len(coalescedLogs))
		for i, l := range coalescedLogs {
			cpy[i] = new(types.Log)
			*cpy[i] = *l
		}
		go w.mux.Post(core.PendingLogsEvent{Logs: cpy})
	}
	// Notify resubmit loop to decrease resubmitting interval if current interval is larger
	// than the user-specified one.
	if interrupt != nil {
		w.resubmitAdjustCh <- &intervalAdjust{inc: false}
	}
	return false
}

// commitNewWork generates several new sealing tasks based on the parent block.
func (w *worker) commitNewWork(interrupt *int32, noempty bool, timestamp int64, commitBlock *types.Block, blockDeadline time.Time) {
	w.mu.RLock()
	defer w.mu.RUnlock()

	atomic.StoreInt32(&w.commitWorkEnv.commitStatus, commitStatusCommitting)
	defer atomic.StoreInt32(&w.commitWorkEnv.commitStatus, commitStatusIdle)

	defer func() {
		if engine, ok := w.engine.(consensus.Bft); ok {
			w.commitWorkEnv.nextBlockTime.Store(engine.CalcNextBlockTime(common.MillisToTime(timestamp)))
			log.Debug("Next block time", "time", w.commitWorkEnv.nextBlockTime.Load().(time.Time))
		}
	}()

	tstart := time.Now()

	var parent *types.Block
	if _, ok := w.engine.(consensus.Bft); ok {
		parent = commitBlock
		//timestamp = time.Now().UnixNano() / 1e6
	} else {
		parent = w.chain.CurrentBlock()
		if parent.Time().Cmp(new(big.Int).SetInt64(timestamp)) >= 0 {
			timestamp = parent.Time().Int64() + 1
		}
		// this will ensure we're not going off too far in the future
		if now := time.Now().Unix(); timestamp > now+1 {
			wait := time.Duration(timestamp-now) * time.Second
			log.Info("Mining too far in the future", "wait", common.PrettyDuration(wait))
			time.Sleep(wait)
		}
	}

	num := parent.Number()
	header := &types.Header{
		ParentHash: parent.Hash(),
		Number:     num.Add(num, common.Big1),
		GasLimit:   core.CalcGasLimit(parent, w.gasFloor, w.gasCeil),
		Extra:      w.extra,
		Time:       big.NewInt(timestamp),
	}

	// Only set the coinbase if our consensus engine is running (avoid spurious block rewards)
	if w.isRunning() {
		core.GetReactorInstance().SetWorkerCoinBase(header, w.config.Cbft.NodeID)
	}

	log.Info("cbft begin to consensus for new block", "number", header.Number, "nonce", hexutil.Encode(header.Nonce[:]), "gasLimit", header.GasLimit, "parentHash", parent.Hash(), "parentNumber", parent.NumberU64(), "parentStateRoot", parent.Root(), "timestamp", common.MillisToString(timestamp))
	if err := w.engine.Prepare(w.chain, header); err != nil {
		log.Error("Failed to prepare header for mining", "err", err)
		return
	}

	// Could potentially happen if starting to mine in an odd state.
	err := w.makeCurrent(parent, header)
	if err != nil {
		log.Error("Failed to create mining context", "err", err)
		return
	}

	// BeginBlocker()
	if err := core.GetReactorInstance().BeginBlocker(header, w.current.state); nil != err {
		log.Error("Failed GetReactorInstance BeginBlocker on worker", "blockNumber", header.Number, "err", err)
		return
	}

	if !noempty && "on" == w.EmptyBlock {
		// Create an empty block based on temporary copied state for sealing in advance without waiting block
		// execution finished.
		if _, ok := w.engine.(consensus.Bft); !ok {
			if err := w.commit(nil, false, tstart); nil != err {
				log.Error("Failed to commitNewWork on worker: call commit is failed", "blockNumber", header.Number, "err", err)
			}
		}
	}

	// Fill the block with all available pending transactions.
	startTime := time.Now()
	pending, err := w.eth.TxPool().PendingLimited()

	if err != nil {
		log.Error("Failed to fetch pending transactions", "time", common.PrettyDuration(time.Since(startTime)), "err", err)
		return
	}

	log.Debug("Fetch pending transactions success", "pendingLength", len(pending), "time", common.PrettyDuration(time.Since(startTime)))

	log.Trace("Validator mode", "mode", w.config.Cbft.ValidatorMode)
	if w.config.Cbft.ValidatorMode == "inner" {
		// Check if need to switch validators.
		// If needed, make a inner contract transaction
		// and pack into pending block.
		if w.shouldSwitch() && w.commitInnerTransaction(timestamp, blockDeadline) != nil {
			return
		}
	}

	// Short circuit if The Current Block is Special Block
	if xutil.IsSpecialBlock(header.Number.Uint64()) {
		if _, ok := w.engine.(consensus.Bft); ok {
			if err := w.commit(nil, true, tstart); nil != err {
				log.Error("Failed to commitNewWork on worker: call commit is failed", "blockNumber", header.Number, "err", err)
			}
		} else {
			w.updateSnapshot()
		}
		return
	}

	// Short circuit if there is no available pending transactions
	if len(pending) == 0 {
		//// No empty block
		//if "off" == w.EmptyBlock {
		//	return
		//}
		if _, ok := w.engine.(consensus.Bft); ok {
			if err := w.commit(nil, true, tstart); nil != err {
				log.Error("Failed to commitNewWork on worker: call commit is failed", "blockNumber", header.Number, "err", err)
			}
		} else {
			w.updateSnapshot()
		}
		return
	}

	txsCount := 0
	for _, accTxs := range pending {
		txsCount = txsCount + len(accTxs)
	}
	// Split the pending transactions into locals and remotes
	localTxs, remoteTxs := make(map[common.Address]types.Transactions), pending
	for _, account := range w.eth.TxPool().Locals() {
		if txs := remoteTxs[account]; len(txs) > 0 {
			delete(remoteTxs, account)
			localTxs[account] = txs
		}
	}
	localTxsCount := 0
	remoteTxsCount := 0
	for _, laccTxs := range localTxs {
		localTxsCount = localTxsCount + len(laccTxs)
	}
	for _, raccTxs := range remoteTxs {
		remoteTxsCount = remoteTxsCount + len(raccTxs)
	}
	log.Debug("execute pending transactions", "hash", commitBlock.Hash(), "number", commitBlock.NumberU64(), "localTxCount", localTxsCount, "remoteTxCount", remoteTxsCount, "txsCount", txsCount)

	startTime = time.Now()
	var localTimeout = false
	if len(localTxs) > 0 {
		txs := types.NewTransactionsByPriceAndNonce(w.current.signer, localTxs)
		if ok, timeout := w.commitTransactionsWithHeader(header, txs, interrupt, timestamp, blockDeadline); ok {
			return
		} else {
			localTimeout = timeout
		}
	}

	commitLocalTxCount := w.current.tcount
	log.Debug("local transactions executing stat", "hash", commitBlock.Hash(), "number", commitBlock.NumberU64(), "involvedTxCount", commitLocalTxCount, "time", common.PrettyDuration(time.Since(startTime)))

	startTime = time.Now()
	if !localTimeout && len(remoteTxs) > 0 {
		txs := types.NewTransactionsByPriceAndNonce(w.current.signer, remoteTxs)
		if ok, _ := w.commitTransactionsWithHeader(header, txs, interrupt, timestamp, blockDeadline); ok {
			return
		}
	}
	commitRemoteTxCount := w.current.tcount - commitLocalTxCount
	log.Debug("remote transactions executing stat", "hash", commitBlock.Hash(), "number", commitBlock.NumberU64(), "involvedTxCount", commitRemoteTxCount, "time", common.PrettyDuration(time.Since(startTime)))

	if err := w.commit(w.fullTaskHook, true, tstart); nil != err {
		log.Error("Failed to commitNewWork on worker: call commit is failed", "blockNumber", header.Number, "err", err)
	}
}

// commit runs any post-transaction state modifications, assembles the final block
// and commits new work if consensus engine is running.
func (w *worker) commit(interval func(), update bool, start time.Time) error {
	//if "off" == w.EmptyBlock && 0 == len(w.current.txs) {
	//	return nil
	//}

	// TODO test
	for _, r := range w.current.receipts {
		rbyte, _ := json.Marshal(r.Logs)
		log.Info("Print receipt log on worker, Before deep copy", "blockNumber", w.current.header.Number.Uint64(), "log", string(rbyte))
	}

	// Deep copy receipts here to avoid interaction between different tasks.
	receipts := make([]*types.Receipt, len(w.current.receipts))
	for i, l := range w.current.receipts {
		receipts[i] = new(types.Receipt)
		*receipts[i] = *l
	}

	// todo test
	root := w.current.state.IntermediateRoot(true)
	log.Debug("Before EndBlock StateDB root, On Worker", "blockNumber",
		w.current.header.Number.Uint64(), "root", root.Hex(), "pointer", fmt.Sprintf("%p", w.current.state))

	s := w.current.state.Copy()

	// todo test
	root = s.IntermediateRoot(true)
	log.Debug("Before EndBlock StateDB root, After copy On Worker", "blockNumber",
		w.current.header.Number.Uint64(), "root", root.Hex(), "pointer", fmt.Sprintf("%p", s))

	// EndBlocker()
	if err := core.GetReactorInstance().EndBlocker(w.current.header, s); nil != err {
		log.Error("Failed GetReactorInstance EndBlocker on worker", "blockNumber",
			w.current.header.Number.Uint64(), "err", err)
		return err
	}

	// TODO test
	for _, r := range receipts {
		rbyte, _ := json.Marshal(r.Logs)
		log.Info("Print receipt log on worker, Before finalize", "blockNumber", w.current.header.Number.Uint64(), "log", string(rbyte))
	}

	block, err := w.engine.Finalize(w.chain, w.current.header, s, w.current.txs, w.current.receipts)
	if err != nil {
		return err
	}
	if w.isRunning() {
		if interval != nil {
			interval()
		}
		select {
		case w.taskCh <- &task{receipts: receipts, state: s, block: block, createdAt: time.Now()}:
			w.unconfirmed.Shift(block.NumberU64() - 1)

			feesWei := new(big.Int)
			for i, tx := range block.Transactions() {
				feesWei.Add(feesWei, new(big.Int).Mul(new(big.Int).SetUint64(receipts[i].GasUsed), tx.GasPrice()))
			}
			feesEth := new(big.Float).Quo(new(big.Float).SetInt(feesWei), new(big.Float).SetInt(big.NewInt(params.LAT)))

			log.Debug("Commit new mining work", "number", block.Number(), "sealhash", w.engine.SealHash(block.Header()), "receiptHash", block.ReceiptHash(),
				"txs", w.current.tcount, "gas", block.GasUsed(), "fees", feesEth, "elapsed", common.PrettyDuration(time.Since(start)))
		case <-w.exitCh:
			log.Info("Worker has exited")
		}
	}
	if update {
		w.updateSnapshot()
	}
	return nil
}

func (w *worker) makePending() (*types.Block, *state.StateDB) {
	var parent = w.engine.NextBaseBlock()
	var parentChain = w.chain.CurrentBlock()

	if parentChain.NumberU64() >= parent.NumberU64() {
		parent = parentChain
	}
	log.Debug("parent in makePending", "number", parent.NumberU64(), "hash", parent.Hash())

	if parent != nil {
		state, err := w.blockChainCache.MakeStateDB(parent)
		if err == nil {
			block := types.NewBlock(
				parent.Header(),
				parent.Transactions(),
				nil,
			)

			return block, state
		}
	}
	return nil, nil
}

func (w *worker) shouldCommit(timestamp time.Time) (bool, *types.Block) {
	currentBaseBlock := w.commitWorkEnv.getCurrentBaseBlock()
	nextBaseBlock := w.engine.NextBaseBlock()
	nextBlockTime := w.commitWorkEnv.nextBlockTime.Load().(time.Time)

	blockTime := w.engine.(consensus.Bft).CalcNextBlockTime(common.MillisToTime(nextBaseBlock.Time().Int64()))
	if nextBlockTime.Before(blockTime) && time.Now().Before(blockTime) {
		log.Debug("Invalid nextBlockTime, recalc it", "nextBlockTime", nextBlockTime.Format("2006-01-02 15:04:05.999"), "blockTime", blockTime.Format("2006-01-02 15:04:05.999"))
		w.commitWorkEnv.nextBlockTime.Store(blockTime)
		return false, nil
	}

	status := atomic.LoadInt32(&w.commitWorkEnv.commitStatus)
	shouldCommit := nextBlockTime.Before(time.Now()) && status == commitStatusIdle
	log.Trace("Check should commit", "shouldCommit", shouldCommit, "status", status, "timestamp", timestamp, "nextBlockTime", nextBlockTime)

	if shouldCommit && nextBaseBlock != nil {
		var err error
		w.commitWorkEnv.currentBaseBlock.Store(nextBaseBlock)
		if err != nil {
			log.Error("Calc next block time failed", "err", err)
			return false, nil
		}
		if currentBaseBlock == nil {
			log.Debug("Check if time's up in shouldCommit()", "result", shouldCommit,
				"next.number", nextBaseBlock.Number(),
				"next.hash", nextBaseBlock.Hash(),
				"next.timestamp", common.MillisToString(nextBaseBlock.Time().Int64()),
				"nextBlockTime", nextBlockTime,
				"timestamp", timestamp)
		} else {
			log.Debug("Check if time's up in shouldCommit()", "result", shouldCommit,
				"current.number", currentBaseBlock.Number(),
				"current.hash", currentBaseBlock.Hash(),
				"current.timestamp", common.MillisToString(currentBaseBlock.Time().Int64()),
				"next.number", nextBaseBlock.Number(),
				"next.hash", nextBaseBlock.Hash(),
				"next.timestamp", common.MillisToString(nextBaseBlock.Time().Int64()),
				"nextBlockTime", nextBlockTime,
				"timestamp", timestamp)
		}
	}
	return shouldCommit, nextBaseBlock
}<|MERGE_RESOLUTION|>--- conflicted
+++ resolved
@@ -17,21 +17,16 @@
 package miner
 
 import (
-<<<<<<< HEAD
-=======
 	"encoding/json"
 	"fmt"
->>>>>>> 4a2a1b48
+	"github.com/PlatONnetwork/PlatON-Go/p2p/discover"
 	"math/big"
 	"sync"
 	"sync/atomic"
 	"time"
 
-<<<<<<< HEAD
-=======
 	"github.com/PlatONnetwork/PlatON-Go/x/xutil"
 
->>>>>>> 4a2a1b48
 	"github.com/PlatONnetwork/PlatON-Go/common/hexutil"
 
 	"github.com/PlatONnetwork/PlatON-Go/common"
@@ -1045,7 +1040,9 @@
 
 	// Only set the coinbase if our consensus engine is running (avoid spurious block rewards)
 	if w.isRunning() {
-		core.GetReactorInstance().SetWorkerCoinBase(header, w.config.Cbft.NodeID)
+		//todo: Notes, need update.
+		//todo: Merge confirmation.
+		core.GetReactorInstance().SetWorkerCoinBase(header, discover.NodeID{})
 	}
 
 	log.Info("cbft begin to consensus for new block", "number", header.Number, "nonce", hexutil.Encode(header.Nonce[:]), "gasLimit", header.GasLimit, "parentHash", parent.Hash(), "parentNumber", parent.NumberU64(), "parentStateRoot", parent.Root(), "timestamp", common.MillisToString(timestamp))
