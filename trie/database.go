// Copyright 2018 The go-ethereum Authors
// This file is part of the go-ethereum library.
//
// The go-ethereum library is free software: you can redistribute it and/or modify
// it under the terms of the GNU Lesser General Public License as published by
// the Free Software Foundation, either version 3 of the License, or
// (at your option) any later version.
//
// The go-ethereum library is distributed in the hope that it will be useful,
// but WITHOUT ANY WARRANTY; without even the implied warranty of
// MERCHANTABILITY or FITNESS FOR A PARTICULAR PURPOSE. See the
// GNU Lesser General Public License for more details.
//
// You should have received a copy of the GNU Lesser General Public License
// along with the go-ethereum library. If not, see <http://www.gnu.org/licenses/>.

package trie

import (
	"errors"
	"fmt"
	"io"
	"reflect"
	"sync"
	"time"

	"github.com/PlatONnetwork/PlatON-Go/core/rawdb"

	"github.com/VictoriaMetrics/fastcache"

	"github.com/PlatONnetwork/PlatON-Go/common"
	"github.com/PlatONnetwork/PlatON-Go/ethdb"
	"github.com/PlatONnetwork/PlatON-Go/log"
	"github.com/PlatONnetwork/PlatON-Go/metrics"
	"github.com/PlatONnetwork/PlatON-Go/rlp"
)

const (
	DereferenceTimeLimit = 300 * time.Millisecond
)

var (
	memcacheCleanHitMeter   = metrics.NewRegisteredMeter("trie/memcache/clean/hit", nil)
	memcacheCleanMissMeter  = metrics.NewRegisteredMeter("trie/memcache/clean/miss", nil)
	memcacheCleanReadMeter  = metrics.NewRegisteredMeter("trie/memcache/clean/read", nil)
	memcacheCleanWriteMeter = metrics.NewRegisteredMeter("trie/memcache/clean/write", nil)

	memcacheDirtyHitMeter   = metrics.NewRegisteredMeter("trie/memcache/dirty/hit", nil)
	memcacheDirtyMissMeter  = metrics.NewRegisteredMeter("trie/memcache/dirty/miss", nil)
	memcacheDirtyReadMeter  = metrics.NewRegisteredMeter("trie/memcache/dirty/read", nil)
	memcacheDirtyWriteMeter = metrics.NewRegisteredMeter("trie/memcache/dirty/write", nil)

	memcacheFlushTimeTimer  = metrics.NewRegisteredResettingTimer("trie/memcache/flush/time", nil)
	memcacheFlushNodesMeter = metrics.NewRegisteredMeter("trie/memcache/flush/nodes", nil)
	memcacheFlushSizeMeter  = metrics.NewRegisteredMeter("trie/memcache/flush/size", nil)

	memcacheGCTimeTimer  = metrics.NewRegisteredResettingTimer("trie/memcache/gc/time", nil)
	memcacheGCNodesMeter = metrics.NewRegisteredMeter("trie/memcache/gc/nodes", nil)
	memcacheGCSizeMeter  = metrics.NewRegisteredMeter("trie/memcache/gc/size", nil)

	memcacheCommitTimeTimer  = metrics.NewRegisteredResettingTimer("trie/memcache/commit/time", nil)
	memcacheCommitNodesMeter = metrics.NewRegisteredMeter("trie/memcache/commit/nodes", nil)
	memcacheCommitSizeMeter  = metrics.NewRegisteredMeter("trie/memcache/commit/size", nil)
)

// Database is an intermediate write layer between the trie data structures and
// the disk database. The aim is to accumulate trie writes in-memory and only
// periodically flush a couple tries to disk, garbage collecting the remainder.
//
// Note, the trie Database is **not** thread safe in its mutations, but it **is**
// thread safe in providing individual, independent node access. The rationale
// behind this split design is to provide read access to RPC handlers and sync
// servers even while the trie is executing expensive garbage collection.
type Database struct {
	diskdb ethdb.KeyValueStore // Persistent storage for matured trie nodes

	freshNodes map[common.Hash]struct{}

	cleans  *fastcache.Cache            // GC friendly memory cache of clean node RLPs
	dirties map[common.Hash]*cachedNode // Data and references relationships of dirty trie nodes
	oldest  common.Hash                 // Oldest tracked node, flush-list head
	newest  common.Hash                 // Newest tracked node, flush-list tail

	nodeVersion uint64
	useless     []map[string]struct{}

	preimages map[common.Hash][]byte // Preimages of nodes from the secure trie

	gctime  time.Duration      // Time spent on garbage collection since last commit
	gcnodes uint64             // Nodes garbage collected since last commit
	gcsize  common.StorageSize // Data storage garbage collected since last commit

	flushtime  time.Duration      // Time spent on data flushing since last commit
	flushnodes uint64             // Nodes flushed since last commit
	flushsize  common.StorageSize // Data storage flushed since last commit

	dirtiesSize   common.StorageSize // Storage size of the dirty node cache (exc. metadata)
	childrenSize  common.StorageSize // Storage size of the external children tracking
	preimagesSize common.StorageSize // Storage size of the preimages cache

	lock sync.RWMutex
}

// rawNode is a simple binary blob used to differentiate between collapsed trie
// nodes and already encoded RLP binary blobs (while at the same time store them
// in the same cache fields).
type rawNode []byte

func (n rawNode) cache() (hashNode, bool)   { panic("this should never end up in a live trie") }
func (n rawNode) fstring(ind string) string { panic("this should never end up in a live trie") }

func (n rawNode) EncodeRLP(w io.Writer) error {
	_, err := w.Write([]byte(n))
	return err
}

// rawFullNode represents only the useful data content of a full node, with the
// caches and flags stripped out to minimize its data storage. This type honors
// the same RLP encoding as the original parent.
type rawFullNode [17]node

func (n rawFullNode) cache() (hashNode, bool)   { panic("this should never end up in a live trie") }
func (n rawFullNode) fstring(ind string) string { panic("this should never end up in a live trie") }

func (n rawFullNode) EncodeRLP(w io.Writer) error {
	var nodes [17]node

	for i, child := range n {
		if child != nil {
			nodes[i] = child
		} else {
			nodes[i] = nilValueNode
		}
	}
	return rlp.Encode(w, nodes)
}

// rawShortNode represents only the useful data content of a short node, with the
// caches and flags stripped out to minimize its data storage. This type honors
// the same RLP encoding as the original parent.
type rawShortNode struct {
	Key []byte
	Val node
}

func (n rawShortNode) cache() (hashNode, bool)   { panic("this should never end up in a live trie") }
func (n rawShortNode) fstring(ind string) string { panic("this should never end up in a live trie") }

// cachedNode is all the information we know about a single cached trie node
// in the memory database write layer.
type cachedNode struct {
	node node   // Cached collapsed trie node, or raw rlp data
	size uint16 // Byte size of the useful cached data

	parents  uint32                 // Number of live nodes referencing this one
	children map[common.Hash]uint16 // External children referenced by this node

	flushPrev common.Hash // Previous node in the flush-list
	flushNext common.Hash // Next node in the flush-list
	version   uint64      // The version number of this node
}

// cachedNodeSize is the raw size of a cachedNode data structure without any
// node data included. It's an approximate size, but should be a lot better
// than not counting them.
var cachedNodeSize = int(reflect.TypeOf(cachedNode{}).Size())

// cachedNodeChildrenSize is the raw size of an initialized but empty external
// reference map.
const cachedNodeChildrenSize = 48

// rlp returns the raw rlp encoded blob of the cached trie node, either directly
// from the cache, or by regenerating it from the collapsed node.
func (n *cachedNode) rlp() []byte {
	if node, ok := n.node.(rawNode); ok {
		return node
	}
	return nodeToBytes(n.node)
}

// obj returns the decoded and expanded trie node, either directly from the cache,
// or by regenerating it from the rlp encoded blob.
func (n *cachedNode) obj(hash common.Hash) node {
	if node, ok := n.node.(rawNode); ok {
		return mustDecodeNode(hash[:], node)
	}
	return expandNode(hash[:], n.node)
}

<<<<<<< HEAD
// forChilds invokes the callback for all the tracked children of this node,
// both the implicit ones from inside the node as well as the explicit ones
=======
// forChilds invokes the callback for  all the tracked children of this node,
// both the implicit ones  from inside the node as well as the explicit ones
>>>>>>> 91b3e85e
// from outside the node.
func (n *cachedNode) forChilds(onChild func(hash common.Hash)) {
	for child := range n.children {
		onChild(child)
	}
	if _, ok := n.node.(rawNode); !ok {
		forGatherChildren(n.node, onChild)
	}
}

// forGatherChildren traverses the node hierarchy of a collapsed storage node and
// invokes the callback for all the hashnode children.
func forGatherChildren(n node, onChild func(hash common.Hash)) {
	switch n := n.(type) {
	case *rawShortNode:
		forGatherChildren(n.Val, onChild)
	case rawFullNode:
		for i := 0; i < 16; i++ {
			forGatherChildren(n[i], onChild)
		}
	case hashNode:
		onChild(common.BytesToHash(n))
	case valueNode, nil, rawNode:
	default:
		panic(fmt.Sprintf("unknown node type: %T", n))
	}
}

// simplifyNode traverses the hierarchy of an expanded memory node and discards
// all the internal caches, returning a node that only contains the raw data.
func simplifyNode(n node) node {
	switch n := n.(type) {
	case *shortNode:
		// Short nodes discard the flags and cascade
		return &rawShortNode{Key: n.Key, Val: simplifyNode(n.Val)}

	case *fullNode:
		// Full nodes discard the flags and cascade
		node := rawFullNode(n.Children)
		for i := 0; i < len(node); i++ {
			if node[i] != nil {
				node[i] = simplifyNode(node[i])
			}
		}
		return node

	case valueNode, hashNode, rawNode:
		return n

	default:
		panic(fmt.Sprintf("unknown node type: %T", n))
	}
}

// expandNode traverses the node hierarchy of a collapsed storage node and converts
// all fields and keys into expanded memory form.
func expandNode(hash hashNode, n node) node {
	dirty := false
	switch n := n.(type) {
	case *rawShortNode:
		// Short nodes need key and child expansion
		return &shortNode{
			Key: compactToHex(n.Key),
			Val: expandNode(nil, n.Val),
			flags: nodeFlag{
				hash:  &hash,
				dirty: &dirty,
			},
		}

	case rawFullNode:
		// Full nodes need child expansion
		node := &fullNode{
			flags: nodeFlag{
				hash:  &hash,
				dirty: &dirty,
			},
		}
		for i := 0; i < len(node.Children); i++ {
			if n[i] != nil {
				node.Children[i] = expandNode(nil, n[i])
			}
		}
		return node

	case valueNode, hashNode:
		return n

	default:
		panic(fmt.Sprintf("unknown node type: %T", n))
	}
}

// NewDatabase creates a new trie database to store ephemeral trie content before
// its written out to disk or garbage collected. No read cache is created, so all
// data retrievals will hit the underlying disk database.
func NewDatabase(diskdb ethdb.KeyValueStore) *Database {
	return NewDatabaseWithCache(diskdb, 0)
}

// NewDatabaseWithCache creates a new trie database to store ephemeral trie content
// before its written out to disk or garbage collected. It also acts as a read cache
// for nodes loaded from disk.
func NewDatabaseWithCache(diskdb ethdb.KeyValueStore, cache int) *Database {
	var cleans *fastcache.Cache
	if cache > 0 {
		cleans = fastcache.New(cache * 1024 * 1024)
	}
	return &Database{
		diskdb: diskdb,
		cleans: cleans,
		dirties: map[common.Hash]*cachedNode{{}: {
			children: make(map[common.Hash]uint16),
		}},
		nodeVersion: 0,
		preimages:   make(map[common.Hash][]byte),
		freshNodes:  make(map[common.Hash]struct{}),
	}
}

func (db *Database) NodeVersion() uint64 {
	return db.nodeVersion
}

func (db *Database) IncrVersion() {
	db.nodeVersion++
}

// DiskDB retrieves the persistent storage backing the trie database.
func (db *Database) DiskDB() ethdb.KeyValueStore {
	return db.diskdb
}

func (db *Database) insertFreshNode(hash common.Hash) {
	db.freshNodes[hash] = struct{}{}
}

func (db *Database) resetFreshNode() {
	db.freshNodes = make(map[common.Hash]struct{})
}

// insert inserts a collapsed trie node into the memory database.
// The blob size must be specified to allow proper size tracking.
// All nodes inserted by this function will be reference tracked
// and in theory should only used for **trie nodes** insertion.
func (db *Database) insert(hash common.Hash, size int, node node) {
	// If the node's already cached, skip
	if _, ok := db.dirties[hash]; ok {
		return
	}
	memcacheDirtyWriteMeter.Mark(int64(size))

	// Create the cached entry for this node
	entry := &cachedNode{
		node:      simplifyNode(node),
		size:      uint16(size),
		flushPrev: db.newest,
		version:   db.NodeVersion(),
	}
	//entry.forChilds(func(child common.Hash) {
	//	if c := db.dirties[child]; c != nil {
	//		c.parents++
	//	}
	//})
	db.dirties[hash] = entry

	// Update the flush-list endpoints
	if db.oldest == (common.Hash{}) {
		db.oldest, db.newest = hash, hash
	} else {
		db.dirties[db.newest].flushNext, db.newest = hash, hash
	}
	db.dirtiesSize += common.StorageSize(common.HashLength + entry.size)
}

// insertPreimage writes a new trie node pre-image to the memory database if it's
// yet unknown. The method will NOT make a copy of the slice,
// only use if the preimage will NOT be changed later on.
//
// Note, this method assumes that the database's lock is held!
func (db *Database) insertPreimage(hash common.Hash, preimage []byte) {
	if _, ok := db.preimages[hash]; ok {
		return
	}
	db.preimages[hash] = preimage
	db.preimagesSize += common.StorageSize(common.HashLength + len(preimage))
}

// node retrieves a cached trie node from memory, or returns nil if none can be
// found in the memory cache.
func (db *Database) node(hash common.Hash) node {
	// Retrieve the node from the clean cache if available
	if db.cleans != nil {
		if enc := db.cleans.Get(nil, hash[:]); enc != nil {
			memcacheCleanHitMeter.Mark(1)
			memcacheCleanReadMeter.Mark(int64(len(enc)))
			return mustDecodeNode(hash[:], enc)
		}
	}
	// Retrieve the node from the dirty cache if available
	db.lock.RLock()
	dirty := db.dirties[hash]
	db.lock.RUnlock()

	if dirty != nil {
		memcacheDirtyHitMeter.Mark(1)
		memcacheDirtyReadMeter.Mark(int64(dirty.size))
		return dirty.obj(hash)
	}
	memcacheDirtyMissMeter.Mark(1)

	// Content unavailable in memory, attempt to retrieve from disk
	enc, err := db.diskdb.Get(hash[:])
	if err != nil || enc == nil {
		return nil
	}
	if db.cleans != nil {
		db.cleans.Set(hash[:], enc)
		memcacheCleanMissMeter.Mark(1)
		memcacheCleanWriteMeter.Mark(int64(len(enc)))
	}
	return mustDecodeNode(hash[:], enc)
}

// Node retrieves an encoded cached trie node from memory. If it cannot be found
// cached, the method queries the persistent database for the content.
func (db *Database) Node(hash common.Hash) ([]byte, error) {
	// It doesn't make sense to retrieve the metaroot
	if hash == (common.Hash{}) {
		return nil, errors.New("not found")
	}
	// Retrieve the node from the clean cache if available
	if db.cleans != nil {
		if enc := db.cleans.Get(nil, hash[:]); enc != nil {
			memcacheCleanHitMeter.Mark(1)
			memcacheCleanReadMeter.Mark(int64(len(enc)))
			return enc, nil
		}
	}
	// Retrieve the node from the dirty cache if available
	db.lock.RLock()
	dirty := db.dirties[hash]
	db.lock.RUnlock()

	if dirty != nil {
		memcacheDirtyHitMeter.Mark(1)
		memcacheDirtyReadMeter.Mark(int64(dirty.size))
		return dirty.rlp(), nil
	}
	memcacheDirtyMissMeter.Mark(1)

	// Content unavailable in memory, attempt to retrieve from disk
	enc := rawdb.ReadTrieNode(db.diskdb, hash)
	if len(enc) != 0 {
		if db.cleans != nil {
			db.cleans.Set(hash[:], enc)
			memcacheCleanMissMeter.Mark(1)
			memcacheCleanWriteMeter.Mark(int64(len(enc)))
		}
		return enc, nil
	}
	return nil, errors.New("not found")
}

// preimage retrieves a cached trie node pre-image from memory. If it cannot be
// found cached, the method queries the persistent database for the content.
func (db *Database) preimage(hash common.Hash) []byte {
	// Retrieve the node from cache if available
	db.lock.RLock()
	preimage := db.preimages[hash]
	db.lock.RUnlock()

	if preimage != nil {
		return preimage
	}
	return rawdb.ReadPreimage(db.diskdb, hash)
}

// Nodes retrieves the hashes of all the nodes cached within the memory database.
// This method is extremely expensive and should only be used to validate internal
// states in test code.
func (db *Database) Nodes() []common.Hash {
	db.lock.RLock()
	defer db.lock.RUnlock()

	var hashes = make([]common.Hash, 0, len(db.dirties))
	for hash := range db.dirties {
		if hash != (common.Hash{}) { // Special case for "root" references/nodes
			hashes = append(hashes, hash)
		}
	}
	return hashes
}

// This function is used to add reference between internal trie node
// and external node(e.g. storage trie root), all internal trie nodes
// are referenced together by database itself.
func (db *Database) Reference(child common.Hash, parent common.Hash) {
	db.lock.Lock()
	defer db.lock.Unlock()

	db.reference(child, parent)
}

// ReferenceVersion traverses down from the root node, with a version number for each node.
func (db *Database) ReferenceVersion(root common.Hash) {
	db.lock.RLock()
	defer db.lock.RUnlock()

	start := time.Now()
	db.referenceVersion(root)
	if start.Add(400 * time.Millisecond).Before(time.Now()) {
		log.Warn("ReferenceVersion overtime", "root", root.String(), "duration", time.Since(start))
	}
}

// referenceVersion is the private locked version of referenceVersion.
func (db *Database) referenceVersion(hash common.Hash) {
	node, ok := db.dirties[hash]
	if !ok {
		return
	}
	node.forChilds(func(h common.Hash) {
		db.referenceVersion(h)
	})
	node.version = db.NodeVersion()
}

// reference is the private locked version of Reference.
func (db *Database) reference(child common.Hash, parent common.Hash) {
	// If the node does not exist, it's a node pulled from disk, skip
	node, ok := db.dirties[child]
	if !ok {
		return
	}
	// If the reference already exists, only duplicate for roots
	if db.dirties[parent].children == nil {
		db.dirties[parent].children = make(map[common.Hash]uint16)
		db.childrenSize += cachedNodeChildrenSize
	} else if _, ok = db.dirties[parent].children[child]; ok && parent != (common.Hash{}) {
		return
	}
	node.parents++
	db.dirties[parent].children[child]++
	if db.dirties[parent].children[child] == 1 {
		db.childrenSize += common.HashLength + 2 // uint16 counter
	}
}

// Dereference removes an existing reference from a root node.
func (db *Database) DereferenceDB(root common.Hash) {
	// Sanity check to ensure that the meta-root is not removed
	if root == (common.Hash{}) {
		log.Error("Attempted to dereference the trie cache meta root")
		return
	}

	nodes, storage, start := len(db.dirties), db.dirtiesSize, time.Now()
	useless := make(map[string]struct{})
	clearFn := func(hash []byte) {
		useless[string(hash)] = struct{}{}
		if db.cleans != nil {
			db.cleans.Del(hash[:])
		}
	}

	db.lock.Lock()
	db.dereference(root, clearFn, start)
	db.lock.Unlock()

	//if start.Add(400 * time.Millisecond).Before(time.Now()) {
	//	log.Warn("DereferenceDB overtime", "root", root.String(), "duration", time.Since(start))
	//}

	db.useless = append(db.useless, useless)
	db.gcnodes += uint64(nodes - len(db.dirties))
	db.gcsize += storage - db.dirtiesSize
	db.gctime += time.Since(start)

	memcacheGCTimeTimer.Update(time.Since(start))
	memcacheGCSizeMeter.Mark(int64(storage - db.dirtiesSize))
	memcacheGCNodesMeter.Mark(int64(nodes - len(db.dirties)))

	log.Debug("Dereferenced trie from memory database", "nodes", nodes-len(db.dirties), "size", storage-db.dirtiesSize, "time", time.Since(start),
		"gcnodes", db.gcnodes, "gcsize", db.gcsize, "gctime", db.gctime, "livenodes", len(db.dirties), "livesize", db.dirtiesSize)
}

func (db *Database) uselessTotal() int {
	db.lock.RLock()
	defer db.lock.RUnlock()
	sum := 0
	for _, m := range db.useless {
		sum += len(m)
	}
	return sum
}

func (db *Database) UselessSize() int {
	return len(db.useless)
}

func (db *Database) ResetUseless() {
	db.lock.Lock()
	defer db.lock.Unlock()
	db.useless = nil
}

func (db *Database) UselessGC(num int) {
	db.lock.Lock()
	defer db.lock.Unlock()
	var (
		start = time.Now()
		total = 0
		batch = db.diskdb.NewBatch()
		size  = 0
	)

	for i, m := range db.useless {
		if total >= num {
			break
		}

		for k, _ := range m {
			if db.dirties[common.BytesToHash([]byte(k))] == nil {
				batch.Delete([]byte(k))
			}
			if batch.ValueSize() > ethdb.IdealBatchSize {
				batch.Write()
				batch.Reset()
			}
			size++
		}

		db.useless[i] = nil
		total++
	}
	db.useless = db.useless[total:]
	batch.Write()
	log.Debug("UselessGC clean node", "size", size, "elapse", time.Since(start))
}

// Dereference removes an existing reference from a root node.
func (db *Database) Dereference(root common.Hash) {
	// Sanity check to ensure that the meta-root is not removed
	if root == (common.Hash{}) {
		log.Error("Attempted to dereference the trie cache meta root")
		return
	}
	db.lock.Lock()
	defer db.lock.Unlock()

	cleanFn := func(hash []byte) {
		if db.cleans != nil {
			db.cleans.Del(hash)
		}
	}

	nodes, storage, start := len(db.dirties), db.dirtiesSize, time.Now()
	db.dereference(root, cleanFn, start)

	db.gcnodes += uint64(nodes - len(db.dirties))
	db.gcsize += storage - db.dirtiesSize
	db.gctime += time.Since(start)

	memcacheGCTimeTimer.Update(time.Since(start))
	memcacheGCSizeMeter.Mark(int64(storage - db.dirtiesSize))
	memcacheGCNodesMeter.Mark(int64(nodes - len(db.dirties)))

	log.Debug("Dereferenced trie from memory database", "nodes", nodes-len(db.dirties), "size", storage-db.dirtiesSize, "time", time.Since(start),
		"gcnodes", db.gcnodes, "gcsize", db.gcsize, "gctime", db.gctime, "livenodes", len(db.dirties), "livesize", db.dirtiesSize)
}

// dereference is the private locked version of Dereference.
func (db *Database) dereference(hash common.Hash, clearFn func([]byte), start time.Time) {
	if _, ok := db.freshNodes[hash]; ok {
		return
	}
	// If the child does not exist, it's a previously committed node.
	node, ok := db.dirties[hash]
	if !ok {
		return
	}
	if start.Add(DereferenceTimeLimit).Before(time.Now()) {
		log.Warn("DereferenceDB overtime, Interrupt the dereference", "duration", time.Since(start))
		return
	}
	if node.version < db.NodeVersion() {
		// Remove the node from the flush-list
		switch hash {
		case db.oldest:
			db.oldest = node.flushNext
			db.dirties[node.flushNext].flushPrev = common.Hash{}
		case db.newest:
			db.newest = node.flushPrev
			db.dirties[node.flushPrev].flushNext = common.Hash{}
		default:
			db.dirties[node.flushPrev].flushNext = node.flushNext
			db.dirties[node.flushNext].flushPrev = node.flushPrev
		}
		// Dereference all children and delete the node
		node.forChilds(func(h common.Hash) {
			db.dereference(h, clearFn, start)
		})
		delete(db.dirties, hash)

		if clearFn != nil {
			// rawNode is contract code, only remove trie node
			if _, ok := node.node.(rawNode); !ok {
				clearFn(hash.Bytes())
			}
		}
		db.dirtiesSize -= common.StorageSize(common.HashLength + int(node.size))
		if node.children != nil {
			db.childrenSize -= cachedNodeChildrenSize
		}
	}
}

func (db *Database) CapNode(limit common.StorageSize) {
	db.lock.RLock()
	nodes, storage, start := len(db.dirties), db.dirtiesSize, time.Now()
	size := db.dirtiesSize + common.StorageSize((len(db.dirties)-1)*2*common.HashLength)

	oldest := db.oldest
	for size > limit && oldest != (common.Hash{}) {
		// Fetch the oldest referenced node and push into the batch
		node := db.dirties[oldest]
		// Iterate to the next flush item, or abort if the size cap was achieved. Size
		// is the total size, including both the useful cached data (hash -> blob), as
		// well as the flushlist metadata (2*hash). When flushing items from the cache,
		// we need to reduce both.
		size -= common.StorageSize(3*common.HashLength + int(node.size))
		oldest = node.flushNext
	}
	db.lock.RUnlock()

	db.lock.Lock()
	defer db.lock.Unlock()
	for db.oldest != oldest {
		node := db.dirties[db.oldest]
		delete(db.dirties, db.oldest)
		db.oldest = node.flushNext

		db.dirtiesSize -= common.StorageSize(common.HashLength + int(node.size))
	}
	db.flushnodes += uint64(nodes - len(db.dirties))
	db.flushsize += storage - db.dirtiesSize
	db.flushtime += time.Since(start)

	memcacheFlushTimeTimer.Update(time.Since(start))
	memcacheFlushSizeMeter.Mark(int64(storage - db.dirtiesSize))
	memcacheFlushNodesMeter.Mark(int64(nodes - len(db.dirties)))

	log.Debug("Persisted nodes from memory database", "nodes", nodes-len(db.dirties), "size", storage-db.dirtiesSize, "time", time.Since(start),
		"flushnodes", db.flushnodes, "flushsize", db.flushsize, "flushtime", db.flushtime, "livenodes", len(db.dirties), "livesize", db.dirtiesSize)
}

// Cap iteratively flushes old but still referenced trie nodes until the total
// memory usage goes below the given threshold.
func (db *Database) Cap(limit common.StorageSize) error {
	// Create a database batch to flush persistent data out. It is important that
	// outside code doesn't see an inconsistent state (referenced data removed from
	// memory cache during commit but not yet in persistent storage). This is ensured
	// by only uncaching existing data when the database write finalizes.
	nodes, storage, start := len(db.dirties), db.dirtiesSize, time.Now()
	batch := db.diskdb.NewBatch()

	// db.dirtiesSize only contains the useful data in the cache, but when reporting
	// the total memory consumption, the maintenance metadata is also needed to be
	// counted.
	size := db.dirtiesSize + common.StorageSize((len(db.dirties)-1)*cachedNodeSize)
	size += db.childrenSize - common.StorageSize(len(db.dirties[common.Hash{}].children)*(common.HashLength+2))

	// If the preimage cache got large enough, push to disk. If it's still small
	// leave for later to deduplicate writes.
	flushPreimages := db.preimagesSize > 4*1024*1024
	if flushPreimages {
		rawdb.WritePreimages(batch, db.preimages)
		if batch.ValueSize() > ethdb.IdealBatchSize {
			if err := batch.Write(); err != nil {
				return err
			}
			batch.Reset()
		}
	}
	// Keep committing nodes from the flush-list until we're below allowance
	oldest := db.oldest
	for size > limit && oldest != (common.Hash{}) {
		// Fetch the oldest referenced node and push into the batch
		node := db.dirties[oldest]
		rawdb.WriteTrieNode(batch, oldest, node.rlp())

		// If we exceeded the ideal batch size, commit and reset
		if batch.ValueSize() >= ethdb.IdealBatchSize {
			if err := batch.Write(); err != nil {
				log.Error("Failed to write flush list to disk", "err", err)
				db.lock.RUnlock()
				return err
			}
			batch.Reset()
		}
		// Iterate to the next flush item, or abort if the size cap was achieved. Size
		// is the total size, including the useful cached data (hash -> blob), the
		// cache item metadata, as well as external children mappings.
		size -= common.StorageSize(common.HashLength + int(node.size) + cachedNodeSize)
		if node.children != nil {
			size -= common.StorageSize(cachedNodeChildrenSize + len(node.children)*(common.HashLength+2))
		}
		oldest = node.flushNext
	}
	// Flush out any remainder data from the last batch
	if err := batch.Write(); err != nil {
		log.Error("Failed to write flush list to disk", "err", err)
		return err
	}
	// Write successful, clear out the flushed data
	db.lock.Lock()
	defer db.lock.Unlock()

	if flushPreimages {
		db.preimages, db.preimagesSize = make(map[common.Hash][]byte), 0
	}
	for db.oldest != oldest {
		node := db.dirties[db.oldest]
		delete(db.dirties, db.oldest)
		db.oldest = node.flushNext

		db.dirtiesSize -= common.StorageSize(common.HashLength + int(node.size))
		if node.children != nil {
			db.childrenSize -= common.StorageSize(cachedNodeChildrenSize + len(node.children)*(common.HashLength+2))
		}
	}
	if db.oldest != (common.Hash{}) {
		db.dirties[db.oldest].flushPrev = common.Hash{}
	}
	db.flushnodes += uint64(nodes - len(db.dirties))
	db.flushsize += storage - db.dirtiesSize
	db.flushtime += time.Since(start)

	memcacheFlushTimeTimer.Update(time.Since(start))
	memcacheFlushSizeMeter.Mark(int64(storage - db.dirtiesSize))
	memcacheFlushNodesMeter.Mark(int64(nodes - len(db.dirties)))

	log.Debug("Persisted nodes from memory database", "nodes", nodes-len(db.dirties), "size", storage-db.dirtiesSize, "time", time.Since(start),
		"flushnodes", db.flushnodes, "flushsize", db.flushsize, "flushtime", db.flushtime, "livenodes", len(db.dirties), "livesize", db.dirtiesSize)

	return nil
}

// Commit iterates over all the children of a particular node, writes them out
// to disk, forcefully tearing down all references in both directions. As a side
// effect, all pre-images accumulated up to this point are also written.
//
// Note, this method is a non-synchronized mutator. It is unsafe to call this
// concurrently with other mutators.
func (db *Database) Commit(node common.Hash, report bool, uncache bool) error {
	// Create a database batch to flush persistent data out. It is important that
	// outside code doesn't see an inconsistent state (referenced data removed from
	// memory cache during commit but not yet in persistent storage). This is ensured
	// by only uncaching existing data when the database write finalizes.
	start := time.Now()
	batch := db.diskdb.NewBatch()

	// Move all of the accumulated preimages into a write batch
	rawdb.WritePreimages(batch, db.preimages)
	if batch.ValueSize() > ethdb.IdealBatchSize {
		if err := batch.Write(); err != nil {
			return err
		}
		batch.Reset()
	}
	// Since we're going to replay trie node writes into the clean cache, flush out
	// any batched pre-images before continuing.
	if err := batch.Write(); err != nil {
		return err
	}
	batch.Reset()

	// Move the trie itself into the batch, flushing if enough data is accumulated
	nodes, storage := len(db.dirties), db.dirtiesSize

	uncacher := &cleaner{db, uncache}
	if err := db.commit(node, batch, uncacher); err != nil {
		log.Error("Failed to commit trie from trie database", "err", err)
		return err
	}
	// Trie mostly committed to disk, flush any batch leftovers
	if err := batch.Write(); err != nil {
		log.Error("Failed to write trie to disk", "err", err)
		return err
	}
	// Uncache any leftovers in the last batch
	db.lock.Lock()
	defer db.lock.Unlock()

	batch.Replay(uncacher)
	batch.Reset()

	// Reset the storage counters and bumpd metrics
	db.preimages, db.preimagesSize = make(map[common.Hash][]byte), 0

	db.resetFreshNode()

	memcacheCommitTimeTimer.Update(time.Since(start))
	memcacheCommitSizeMeter.Mark(int64(storage - db.dirtiesSize))
	memcacheCommitNodesMeter.Mark(int64(nodes - len(db.dirties)))

	logger := log.Info
	if !report {
		logger = log.Debug
	}
	logger("Persisted trie from memory database", "nodes", nodes-len(db.dirties)+int(db.flushnodes), "size", storage-db.dirtiesSize+db.flushsize, "time", time.Since(start)+db.flushtime,
		"gcnodes", db.gcnodes, "gcsize", db.gcsize, "gctime", db.gctime, "livenodes", len(db.dirties), "livesize", db.dirtiesSize)

	// Reset the garbage collection statistics
	db.gcnodes, db.gcsize, db.gctime = 0, 0, 0
	db.flushnodes, db.flushsize, db.flushtime = 0, 0, 0

	return nil
}

// commit is the private locked version of Commit.
func (db *Database) commit(hash common.Hash, batch ethdb.Batch, uncacher *cleaner) error {
	// If the node does not exist, it's a previously committed node
	_, ok := db.freshNodes[hash]
	if !ok {
		return nil
	}
	node, ok := db.dirties[hash]
	if !ok {
		return nil
	}
	var err error
	node.forChilds(func(child common.Hash) {
		if err == nil {
			err = db.commit(child, batch, uncacher)
		}
	})
	if err != nil {
		return err
	}
	// If we've reached an optimal batch size, commit and start over
	rawdb.WriteTrieNode(batch, hash, node.rlp())

	if batch.ValueSize() >= ethdb.IdealBatchSize {
		if err := batch.Write(); err != nil {
			return err
		}
		db.lock.Lock()
		batch.Replay(uncacher)
		batch.Reset()
		db.lock.Unlock()
	}
	return nil
}

// cleaner is a database batch replayer that takes a batch of write operations
// and cleans up the trie database from anything written to disk.
type cleaner struct {
	db      *Database
	uncache bool
}

// Put reacts to database writes and implements dirty data uncaching. This is the
// post-processing step of a commit operation where the already persisted trie is
// removed from the dirty cache and moved into the clean cache. The reason behind
// the two-phase commit is to ensure ensure data availability while moving from
// memory to disk.
func (c *cleaner) Put(key []byte, rlp []byte) error {
	hash := common.BytesToHash(key)

	if c.uncache {
		// If the node does not exist, we're done on this path
		node, ok := c.db.dirties[hash]
		if !ok {
			return nil
		}
		// Node still exists, remove it from the flush-list
		switch hash {
		case c.db.oldest:
			c.db.oldest = node.flushNext
			c.db.dirties[node.flushNext].flushPrev = common.Hash{}
		case c.db.newest:
			c.db.newest = node.flushPrev
			c.db.dirties[node.flushPrev].flushNext = common.Hash{}
		default:
			c.db.dirties[node.flushPrev].flushNext = node.flushNext
			c.db.dirties[node.flushNext].flushPrev = node.flushPrev
		}
		// Remove the node from the dirty cache
		delete(c.db.dirties, hash)
		c.db.dirtiesSize -= common.StorageSize(common.HashLength + int(node.size))
		if node.children != nil {
			c.db.dirtiesSize -= common.StorageSize(cachedNodeChildrenSize + len(node.children)*(common.HashLength+2))
		}
	}

	// Move the flushed node into the clean cache to prevent insta-reloads
	if c.db.cleans != nil {
		c.db.cleans.Set(hash[:], rlp)
		memcacheCleanWriteMeter.Mark(int64(len(rlp)))
	}
	return nil
}

func (c *cleaner) Delete(key []byte) error {
	panic("not implemented")
}

// Size returns the current storage size of the memory cache in front of the
// persistent database layer.
func (db *Database) Size() (common.StorageSize, common.StorageSize) {
	db.lock.RLock()
	defer db.lock.RUnlock()

	// db.dirtiesSize only contains the useful data in the cache, but when reporting
	// the total memory consumption, the maintenance metadata is also needed to be
	// counted.
	var metadataSize = common.StorageSize((len(db.dirties) - 1) * cachedNodeSize)
	var metarootRefs = common.StorageSize(len(db.dirties[common.Hash{}].children) * (common.HashLength + 2))
	return db.dirtiesSize + db.childrenSize + metadataSize - metarootRefs, db.preimagesSize
}<|MERGE_RESOLUTION|>--- conflicted
+++ resolved
@@ -187,13 +187,8 @@
 	return expandNode(hash[:], n.node)
 }
 
-<<<<<<< HEAD
 // forChilds invokes the callback for all the tracked children of this node,
 // both the implicit ones from inside the node as well as the explicit ones
-=======
-// forChilds invokes the callback for  all the tracked children of this node,
-// both the implicit ones  from inside the node as well as the explicit ones
->>>>>>> 91b3e85e
 // from outside the node.
 func (n *cachedNode) forChilds(onChild func(hash common.Hash)) {
 	for child := range n.children {
