--- conflicted
+++ resolved
@@ -179,12 +179,11 @@
 }
 
 func (tp TextProposal) Verify(curBlockNum *big.Int, state xcom.StateDB) (bool, error) {
-<<<<<<< HEAD
-	p, _ := gov.govDB.getProposal(tp.ProposalID, state);
-	if len(tp.ProposalID) == 0 || p != nil {
-		var err error = errors.New("[GOV] Verify(): ProposalID is empty or ProposalID already used.")
-		return false, err
-	}
+	//p, _ := gov.govDB.getProposal(tp.ProposalID, state);
+	//if len(tp.ProposalID) == 0 || p != nil {
+	//	var err error = errors.New("[GOV] Verify(): ProposalID is empty or ProposalID already used.")
+	//	return false, err
+	//}
 	if len(tp.Proposer) == 0 {
 		var err error = errors.New("[GOV] Verify(): Proposer is empty.")
 		return false, err
@@ -211,9 +210,6 @@
 		var err error = errors.New("[GOV] Verify(): Github URL empty or duplicated.")
 		return false, err
 	}
-=======
-
->>>>>>> 00c3f990
 	return true, nil
 }
 
@@ -250,12 +246,7 @@
 }
 
 func (vp VersionProposal) Verify(curBlockNum *big.Int, state xcom.StateDB) (bool, error) {
-<<<<<<< HEAD
-	p, _ := gov.govDB.getProposal(vp.ProposalID, state);
-	if len(vp.ProposalID) == 0 || p != nil {
-=======
 	/*if len(vp.ProposalID) == 0 || nil != gov.govDB.GetProposal(vp.ProposalID, state) {
->>>>>>> 00c3f990
 		var err error = errors.New("[GOV] Verify(): ProposalID is empty or ProposalID already used.")
 		return false, err
 	}*/
@@ -275,28 +266,13 @@
 		var err error = errors.New("[GOV] Verify(): Description too long.")
 		return false, err
 	}
-<<<<<<< HEAD
-	//TODO： 重复检查
-	if len(vp.GithubID) == 0 {
-=======
 	/*if len(vp.GithubID) == 0 || vp.GithubID == gov.govDB.GetProposal(vp.ProposalID, state).GetGithubID() {
->>>>>>> 00c3f990
 		var err error = errors.New("[GOV] Verify(): GithubID empty or duplicated.")
 		return false, err
 	}
-	//TODO： 重复检查
-	if len(vp.Url) == 0 {
+	if len(vp.Url) == 0 || vp.GithubID == gov.govDB.GetProposal(vp.ProposalID, state).GetUrl() {
 		var err error = errors.New("[GOV] Verify(): Github URL empty or duplicated.")
 		return false, err
-<<<<<<< HEAD
-	}
-	////TODO
-	//if vp.EndVotingBlock == big.NewInt(0) || vp.EndVotingBlock.Cmp(curBlockNum.Add(curBlockNum, twoWeek)) > 0 {
-	//	var err error = errors.New("[GOV] Verify(): Github URL empty or duplicated.")
-	//	return false, err
-	//}
-	if vp.NewVersion>>8 <= uint(gov.govDB.getActiveVersion(state))>>8 {
-=======
 	}*/
 	//TODO
 	/*if vp.EndVotingBlock == big.NewInt(0) || vp.EndVotingBlock.Cmp(curBlockNum.Add(curBlockNum, twoWeek)) > 0 {
@@ -305,23 +281,15 @@
 	}*/
 
 	/*if vp.NewVersion>>8 <= uint(gov.govDB.GetActiveVersion(state))>>8 {
->>>>>>> 00c3f990
 		var err error = errors.New("[GOV] Verify(): NewVersion should larger than current version.")
 		return false, err
 	}*/
 	//TODO
-<<<<<<< HEAD
-	//if vp.ActiveBlock == big.NewInt(0) || vp.ActiveBlock.Cmp(fourRoundConsensus) <= 4 || vp.ActiveBlock.Cmp(fourRoundConsensus) >= 10 {
-	//	var err error = errors.New("[GOV] Verify(): invalid ActiveBlock.")
-	//	return false, err
-	//}
-=======
 	/*if vp.ActiveBlock == big.NewInt(0) || vp.ActiveBlock.Cmp(fourRoundConsensus) <= 4 || vp.ActiveBlock.Cmp(fourRoundConsensus) >= 10 {
 		var err error = errors.New("[GOV] Verify(): invalid ActiveBlock.")
 		return false, err
 	}*/
 
->>>>>>> 00c3f990
 	return true, nil
 }
 
