package plugin

import (
	"bytes"
	"encoding/json"
	"errors"
	"math/big"

	"github.com/PlatONnetwork/PlatON-Go/common"
	"github.com/PlatONnetwork/PlatON-Go/common/byteutil"
	"github.com/PlatONnetwork/PlatON-Go/common/vm"
	"github.com/PlatONnetwork/PlatON-Go/core/types"
	"github.com/PlatONnetwork/PlatON-Go/log"
	"github.com/PlatONnetwork/PlatON-Go/rlp"
	"github.com/PlatONnetwork/PlatON-Go/x/xcom"
	"github.com/PlatONnetwork/PlatON-Go/x/xutil"
)

var (
<<<<<<< HEAD
	errParamPeriodInvalid = errors.New("param epoch invalid")
	errBalanceNotEnough = errors.New("balance not enough to restrict")
	errAccountNotFound = errors.New("account is not found")
=======
	errParamPeriodInvalid = errors.New("param period invalid")
	errBalanceNotEnough   = errors.New("balance not enough to restrict")
	errAccountNotFound    = errors.New("account is not found")
>>>>>>> 30f99480
)

type restrictingInfo struct {
	balance     *big.Int `json:"balance"` // balance representation all locked amount
	debt        *big.Int `json:"debt"`    // debt representation will released amount. Positive numbers can be used instead of release, 0 means no release, negative numbers indicate not enough to release
	releaseList []uint64 `json:"list"`    // releaseList representation
}

type releaseAmountInfo struct {
<<<<<<< HEAD
	height uint64 	 `json:"blockNumber"`  	// blockNumber representation of the block number at the released lock-repo epoch
	amount *big.Int	 `json:"amount"`		// amount representation of the released amount
}

type restrictingPlan struct {
	epoch   uint64  `json:"epoch"`			// epoch representation of the released epoch at the target blockNumber
	amount	*big.Int `json:"amount"`		// amount representation of the released amount
=======
	height uint64   `json:"blockNumber"` // blockNumber representation of the block number at the released lock-repo period
	amount *big.Int `json:"amount"`      // amount representation of the released amount
}

type restrictingPlan struct {
	period uint64   `json:"period"` // period representation of the released period at the target blockNumber
	amount *big.Int `json:"amount"` // amount representation of the released amount
>>>>>>> 30f99480
}

type Result struct {
	balance *big.Int
	slash   *big.Int
	pledge  *big.Int
	debt    *big.Int
	entry   []byte
}

type RestrictingPlugin struct {
}

var RestrictingPtr *RestrictingPlugin = nil

func GetRestrictingInstance() *RestrictingPlugin {
	if RestrictingPtr == nil {
		RestrictingPtr = &RestrictingPlugin{}
	}
	return RestrictingPtr
}

// BeginBlock does something like check input params before execute transactions,
// in RestrictingPlugin it does nothing.
func (rp *RestrictingPlugin) BeginBlock(blockHash common.Hash, head *types.Header, state xcom.StateDB) (bool, error) {
	return false, nil
}

// EndBlock invoke releaseRestricting
func (rp *RestrictingPlugin) EndBlock(blockHash common.Hash, head *types.Header, state xcom.StateDB) (bool, error) {

	if xutil.IsSettlementPeriod(head.Number.Uint64()) {

		log.Info("begin to release restricting", "curr", head.Number)
		return rp.releaseRestricting(head, state)
	}

	return true, nil
}

// Comfired is empty function
func (rp *RestrictingPlugin) Confirmed(block *types.Block) error {
	return nil
}

// AddRestrictingRecord stores four K-V record in StateDB:
// RestrictingInfo: the information released to the account
// ReleaseNumbers: the number of accounts to be released at the target block height
// ReleaseAccount: the account on the index at the target block height
// ReleaseAmount: the released account amount at the target block height
func (rp *RestrictingPlugin) AddRestrictingRecord(sender common.Address, account common.Address, plan string,
	state xcom.StateDB) (bool, error) {

	// decode plan from input param
	var plans []restrictingPlan

	if err := rlp.Decode(bytes.NewBuffer([]byte(plan)), plans); err != nil {
		log.Error("failed to rlp encode input plan", "plan", plan)
		return false, err
	}

	// pre-check
	var totalLock = big.NewInt(0)
	for i := 0; i < len(plans); i++ {
		epoch := plans[i].epoch
		amount := plans[i].amount

<<<<<<< HEAD
		if vm.RestrictingContractAddr == account && epoch % 120 != 0 {
			log.Error("param epoch invalid", "epoch", plans[i].epoch)
=======
		if vm.RestrictingContractAddr == account && period%120 != 0 {
			log.Error("param period invalid", "period", plans[i].period)
>>>>>>> 30f99480
			return false, errParamPeriodInvalid
		}

		totalLock = totalLock.Add(totalLock, amount)
	}

	if state.GetBalance(sender).Cmp(totalLock) == -1 {
		log.Error("sender's balance not enough", "lock", totalLock)
		return false, errBalanceNotEnough
	}

	var (
		recordsNum uint32
		index      uint32
		heightList []uint64
		info       restrictingInfo
	)

	restrictingKey := xcom.GetRestrictingKey(account)
	bRecord := state.GetState(account, restrictingKey)

	if len(bRecord) == 0 { // restricting not exist

		log.Debug("restricting record not exist", "account", account.Bytes())

		for i := 0; i < len(plans); i++ {
			height := plans[i].epoch * xcom.EpochSize * xcom.ConsensusSize
			amount := plans[i].amount

			releaseNumberKey := xcom.GetReleaseNumberKey(height)
			numbers := state.GetState(vm.RestrictingContractAddr, releaseNumberKey)
			if len(numbers) == 0 {
				recordsNum = uint32(1)
				index = uint32(1)
			} else {
				recordsNum += 1
				index = byteutil.BytesToUint32(numbers) + 1
			}

			state.SetState(vm.RestrictingContractAddr, releaseNumberKey, common.Uint32ToBytes(recordsNum))

			releaseAccountKey := xcom.GetReleaseAccountKey(height, index)
			state.SetState(vm.RestrictingContractAddr, releaseAccountKey, account.Bytes())

			releaseAmountKey := xcom.GetReleaseAmountKey(account, height)
			state.SetState(account, releaseAmountKey, amount.Bytes())

			heightList = append(heightList, height)
		}

		info.balance = totalLock
		info.debt = big.NewInt(0)
		info.releaseList = heightList

	} else { // restricting exist

		log.Debug("restricting record exist", "account", account.Bytes())

		if err := rlp.Decode(bytes.NewReader(bRecord), &info); err != nil {
			log.Error("rlp decode failed", "err", err.Error())
			return false, err
		}

		for i := 0; i < len(plans); i++ {
			// release info
			height := plans[i].epoch * xcom.EpochSize * xcom.ConsensusSize
			amount := plans[i].amount

			releaseAmountKey := xcom.GetReleaseAmountKey(account, height)
			bAmount := state.GetState(account, releaseAmountKey)

			if len(bAmount) == 0 {

				releaseNumberKey := xcom.GetReleaseNumberKey(height)
				numbers := state.GetState(vm.RestrictingContractAddr, releaseNumberKey)

				index = byteutil.BytesToUint32(numbers) + 1
				state.SetState(vm.RestrictingContractAddr, releaseNumberKey, common.Uint32ToBytes(index))

				releaseAccountKey := xcom.GetReleaseAccountKey(height, index)
				state.SetState(vm.RestrictingContractAddr, releaseAccountKey, account.Bytes())

				info.releaseList = append(info.releaseList, height)

			} else {
				var tmpAmount *big.Int
				if err := rlp.Decode(bytes.NewBuffer(bAmount), tmpAmount); err != nil {
					log.Error("failed to rlp decode release amount", "error", err)
					return false, err
				}
				amount = amount.Add(amount, tmpAmount)
			}

			state.SetState(account, releaseAmountKey, amount.Bytes())
		}

		info.balance = info.balance.Add(info.balance, totalLock)
	}

	bInfo, err := rlp.EncodeToBytes(info)
	if err != nil {
		log.Error("failed to rlp encode restricting info", "account", account, "error", err)
		return true, err
	}
	state.SetState(account, restrictingKey, bInfo)

	state.SubBalance(sender, totalLock)
	state.AddBalance(vm.RestrictingContractAddr, totalLock)

	return true, nil
}

// PledgeLockFunds does nothing, output[0] return true when business is success, else return false
func (rp *RestrictingPlugin) PledgeLockFunds(account common.Address, amount *big.Int, state xcom.StateDB) (bool, error) {

	restrictingKey := xcom.GetRestrictingKey(account)
	record := state.GetState(account, restrictingKey)

	if len(record) == 0 {
		log.Error("record not found in PledgeLockFunds", "account", account, "funds", amount.Uint64())
		return false, errAccountNotFound
	}

	var (
		info restrictingInfo
	)

	if err := rlp.Decode(bytes.NewReader(record), &info); err != nil {
		log.Error("rlp decode failed", "error", err.Error())
		return false, err
	}

	if info.balance.Cmp(amount) == -1 {
		log.Error("restricting balance is not enough", "error", errBalanceNotEnough)
		return false, errBalanceNotEnough
	}

	// sub balance
	info.balance = info.balance.Sub(info.balance, amount)

	// store user info
	bInfo, err := rlp.EncodeToBytes(info)
	if err != nil {
		log.Error("failed to encode restricting info", "account", account, "error", err)
		return true, err
	}
	state.SetState(account, restrictingKey, bInfo)

	state.SubBalance(vm.RestrictingContractAddr, amount)
	state.AddBalance(vm.StakingContractAddr, amount)

	return true, nil
}

// ReturnLockFunds does nothing
func (rp *RestrictingPlugin) ReturnLockFunds(account common.Address, amount *big.Int, state xcom.StateDB) (bool, error) {

	restrictingKey := xcom.GetRestrictingKey(account)
	record := state.GetState(account, restrictingKey)

	if len(record) == 0 {
		log.Error("record not found in ReturnLockFunds", "account", account, "funds", amount.Uint64())
		return false, errAccountNotFound
	}

	var (
		info restrictingInfo
	)

	if err := rlp.Decode(bytes.NewReader(record), &info); err != nil {
		log.Error("rlp decode failed", "error", err.Error())
		return false, err
	}

	if info.debt.Sign() == 1 {
		// add balance while debt is positive
		log.Trace("debt is positive", "account", account, "debt", info.debt)
		info.balance = info.balance.Add(info.balance, amount)

	} else {
		log.Trace("debt is not positive", "account", account, "debt", info.debt, "amount", amount)

		if amount.CmpAbs(info.debt) < 1 {
			info.debt = info.debt.Add(info.debt, amount)
		} else {
			info.balance.Add(info.balance, info.debt.Add(info.debt, amount))
			info.debt = big.NewInt(0)
		}
	}

	bInfo, err := rlp.EncodeToBytes(info)
	if err != nil {
		log.Error("failed to encode restricting info", "account", account, "error", err)
		return true, err
	}
	state.SetState(account, restrictingKey, bInfo)

	state.SubBalance(vm.StakingContractAddr, amount)
	state.AddBalance(vm.RestrictingContractAddr, amount)

	return true, nil
}

// SlashingNotify does nothing
func (rp *RestrictingPlugin) SlashingNotify(account common.Address, amount *big.Int, state xcom.StateDB) (bool, error) {

	restrictingKey := xcom.GetRestrictingKey(account)
	record := state.GetState(account, restrictingKey)

	if len(record) == 0 {
		log.Error("record not found in SlashingNotify", "account", account, "funds", amount.Uint64())
		return false, errAccountNotFound
	}

	var (
		info restrictingInfo
	)

	if err := rlp.Decode(bytes.NewReader(record), &info); err != nil {
		log.Error("rlp decode failed", "error", err.Error())
		return false, err
	}

	info.debt = info.debt.Sub(info.debt, amount)

	bInfo, err := rlp.EncodeToBytes(info)
	if err != nil {
		log.Error("failed to encode restricting info", "account", account, "error", err)
		return true, err
	}
	state.SetState(account, restrictingKey, bInfo)

	return true, nil
}

// releaseRestricting does nothing
func (rp *RestrictingPlugin) releaseRestricting(head *types.Header, state xcom.StateDB) (bool, error) {

	var blockNumber = head.Number.Uint64()

	releaseNumberKey := xcom.GetReleaseNumberKey(blockNumber)
	bNumbers := state.GetState(vm.RestrictingContractAddr, releaseNumberKey)

	if len(bNumbers) == 0 {
		return true, nil
	}

	numbers := byteutil.BytesToUint32(bNumbers)

	var (
		info    restrictingInfo
		release *big.Int
	)

	for index := numbers; index > 0; index++ {

		releaseAccountKey := xcom.GetReleaseAccountKey(blockNumber, index)
		bAccount := state.GetState(vm.RestrictingContractAddr, releaseAccountKey)
		account := byteutil.BytesToAddress(bAccount)

		releaseAmountKey := xcom.GetReleaseAmountKey(account, blockNumber)
		bRelease := state.GetState(account, releaseAmountKey)

		if err := rlp.Decode(bytes.NewBuffer(bRelease), release); err != nil {
			log.Error("rlp decode failed", "origin", bRelease)
			return false, err
		}

		restrictingKey := xcom.GetRestrictingKey(account)
		record := state.GetState(account, restrictingKey)

		if err := rlp.Decode(bytes.NewReader(record), &info); err != nil {
			log.Error("rlp decode failed", "error", err.Error())
			return false, err
		}

		if info.balance.Uint64() == 0 {
			log.Trace("balance of release account equals zero", "account", account, "blockNumber", blockNumber)
			info.debt = info.debt.Sub(info.debt, release)

		} else {

			if info.debt.Sign() == 1 {
				log.Trace("debt of release account lt zero", "account", account, "debt", info.debt)

				if release.Cmp(info.debt) <= 0 {
					info.debt = info.debt.Sub(info.debt, release)

				} else if release.Cmp(info.debt.Add(info.debt, info.balance)) <= 0 {
					release = release.Sub(release, info.debt)
					info.balance = info.balance.Sub(info.balance, release)
					info.debt = big.NewInt(0)

					state.SubBalance(vm.RestrictingContractAddr, release)
					state.AddBalance(account, release)

				} else {
					release = release.Sub(release, info.balance)

					state.SubBalance(vm.RestrictingContractAddr, info.balance)
					state.AddBalance(account, info.balance)

					info.balance = big.NewInt(0)
					info.debt = info.debt.Sub(info.debt, release)
				}

			} else {
				log.Trace("debt of release account le zero", "account", account, "debt", info.debt)

				if release.Cmp(info.balance) <= 0 {
					info.balance = info.balance.Sub(info.balance, release)

					state.SubBalance(vm.RestrictingContractAddr, release)
					state.AddBalance(account, release)

				} else {
					release = release.Sub(release, info.balance)

					state.SubBalance(vm.RestrictingContractAddr, info.balance)
					state.AddBalance(account, info.balance)

					info.balance = big.NewInt(0)
					info.debt = info.debt.Sub(info.debt, release)
				}
			}
		}
		// '''
		// 删除记录
		// '''
	}

	return true, nil
}

func (rp *RestrictingPlugin) GetRestrictingInfo(account common.Address, state xcom.StateDB) ([]byte, error) {

	restrictingKey := xcom.GetRestrictingKey(account)
	record := state.GetState(account, restrictingKey)

	if len(record) == 0 {
		log.Error("record not found in GetRestrictingInfo", "account", account)
		return []byte{}, errAccountNotFound
	}

	var (
		info             restrictingInfo
		releaseAmountKey []byte
		bAmount          []byte
		amount           *big.Int
		plans            []releaseAmountInfo
		plan             releaseAmountInfo
		result           Result
	)

	if err := rlp.Decode(bytes.NewReader(record), &info); err != nil {
		log.Error("rlp decode failed", "error", err.Error())
		return []byte{}, err
	}

	for i := 0; i < len(info.releaseList); i++ {
		blockNumber := info.releaseList[i]

		releaseAmountKey = xcom.GetReleaseAmountKey(account, blockNumber)
		bAmount = state.GetState(account, releaseAmountKey)

		if err := rlp.Encode(bytes.NewBuffer(bAmount), &amount); err != nil {
			log.Error("failed to rlp decode amount in GetRestrictingInfo")
			return []byte{}, err
		}

		plan.height = blockNumber
		plan.amount = amount

		plans = append(plans, plan)
	}

	bPlans, err := json.Marshal(plans)
	if err != nil {
		log.Error("falied to Marshal restricting result")
		return []byte{}, err
	}

	result.balance = info.balance
	result.debt = info.debt
	result.slash = big.NewInt(0)
	result.pledge = big.NewInt(0)
	result.entry = bPlans

	log.Trace("get restricting result", "result", result)

	return rlp.EncodeToBytes(result)
}<|MERGE_RESOLUTION|>--- conflicted
+++ resolved
@@ -17,16 +17,12 @@
 )
 
 var (
-<<<<<<< HEAD
 	errParamPeriodInvalid = errors.New("param epoch invalid")
 	errBalanceNotEnough = errors.New("balance not enough to restrict")
 	errAccountNotFound = errors.New("account is not found")
-=======
-	errParamPeriodInvalid = errors.New("param period invalid")
-	errBalanceNotEnough   = errors.New("balance not enough to restrict")
-	errAccountNotFound    = errors.New("account is not found")
->>>>>>> 30f99480
 )
+
+
 
 type restrictingInfo struct {
 	balance     *big.Int `json:"balance"` // balance representation all locked amount
@@ -35,7 +31,6 @@
 }
 
 type releaseAmountInfo struct {
-<<<<<<< HEAD
 	height uint64 	 `json:"blockNumber"`  	// blockNumber representation of the block number at the released lock-repo epoch
 	amount *big.Int	 `json:"amount"`		// amount representation of the released amount
 }
@@ -43,15 +38,6 @@
 type restrictingPlan struct {
 	epoch   uint64  `json:"epoch"`			// epoch representation of the released epoch at the target blockNumber
 	amount	*big.Int `json:"amount"`		// amount representation of the released amount
-=======
-	height uint64   `json:"blockNumber"` // blockNumber representation of the block number at the released lock-repo period
-	amount *big.Int `json:"amount"`      // amount representation of the released amount
-}
-
-type restrictingPlan struct {
-	period uint64   `json:"period"` // period representation of the released period at the target blockNumber
-	amount *big.Int `json:"amount"` // amount representation of the released amount
->>>>>>> 30f99480
 }
 
 type Result struct {
@@ -119,13 +105,8 @@
 		epoch := plans[i].epoch
 		amount := plans[i].amount
 
-<<<<<<< HEAD
 		if vm.RestrictingContractAddr == account && epoch % 120 != 0 {
 			log.Error("param epoch invalid", "epoch", plans[i].epoch)
-=======
-		if vm.RestrictingContractAddr == account && period%120 != 0 {
-			log.Error("param period invalid", "period", plans[i].period)
->>>>>>> 30f99480
 			return false, errParamPeriodInvalid
 		}
 
@@ -280,6 +261,7 @@
 	return true, nil
 }
 
+
 // ReturnLockFunds does nothing
 func (rp *RestrictingPlugin) ReturnLockFunds(account common.Address, amount *big.Int, state xcom.StateDB) (bool, error) {
 
@@ -376,7 +358,7 @@
 	numbers := byteutil.BytesToUint32(bNumbers)
 
 	var (
-		info    restrictingInfo
+		info restrictingInfo
 		release *big.Int
 	)
 
@@ -460,6 +442,7 @@
 	return true, nil
 }
 
+
 func (rp *RestrictingPlugin) GetRestrictingInfo(account common.Address, state xcom.StateDB) ([]byte, error) {
 
 	restrictingKey := xcom.GetRestrictingKey(account)
@@ -471,13 +454,13 @@
 	}
 
 	var (
-		info             restrictingInfo
+		info restrictingInfo
 		releaseAmountKey []byte
-		bAmount          []byte
-		amount           *big.Int
-		plans            []releaseAmountInfo
-		plan             releaseAmountInfo
-		result           Result
+		bAmount []byte
+		amount *big.Int
+		plans []releaseAmountInfo
+		plan releaseAmountInfo
+		result Result
 	)
 
 	if err := rlp.Decode(bytes.NewReader(record), &info); err != nil {
