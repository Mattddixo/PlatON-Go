package xcom

import (
	"crypto/ecdsa"
	"encoding/hex"
	"sync"

	"github.com/PlatONnetwork/PlatON-Go/crypto/sha3"
	"github.com/PlatONnetwork/PlatON-Go/rlp"

	"github.com/PlatONnetwork/PlatON-Go/common"

	"github.com/PlatONnetwork/PlatON-Go/crypto"
	"github.com/PlatONnetwork/PlatON-Go/log"
	"github.com/PlatONnetwork/PlatON-Go/p2p/discover"
)

var (
	cryptoHandlerOnce = sync.Once{}
)

var chandler *CryptoHandler

type CryptoHandler struct {
	privateKey *ecdsa.PrivateKey
}

func GetCryptoHandler() *CryptoHandler {
	cryptoHandlerOnce.Do(func() {
		log.Info("Init CryptoHandler ...")
		chandler = &CryptoHandler{}
	})
	return chandler
}

func (chandler *CryptoHandler) SetPrivateKey(privateKey *ecdsa.PrivateKey) {
	chandler.privateKey = privateKey
}

func (chandler *CryptoHandler) Sign(data interface{}) ([]byte, error) {
	if chandler == nil || chandler.privateKey == nil {
		return nil, common.NewSysError("PrivateKey missed")
	}
	return crypto.Sign(RlpHash(data).Bytes(), chandler.privateKey)
}

func (chandler *CryptoHandler) MustSign(data []byte) []byte {
	if chandler == nil || chandler.privateKey == nil {
		panic("Private key is missed")
	}
	sig, err := crypto.Sign(data, chandler.privateKey)
	if err != nil {
		panic(err)
	}
	return sig
}

<<<<<<< HEAD
func (chandler *CryptoHandler) ValidateSign(data []byte, sig []byte, nodeID discover.NodeID) bool {
	pubKey, err := crypto.SigToPub(data, sig)
=======
func (chandler *CryptoHandler) IsSignedByNodeID(data interface{}, sig []byte, nodeID discover.NodeID) bool {
	pubKey, err := crypto.SigToPub(RlpHash(data).Bytes(), sig)
>>>>>>> 599a2fcf
	if err != nil {
		log.Error("Check if the signature is signed by a node", "err", err)
		return false
	}
	id := discover.PubkeyID(pubKey)
	if id == nodeID {
		return true
	}
	log.Error("the signature is not signed by the node", "nodeID", hex.EncodeToString(nodeID.Bytes()[:8]))
	return false
}

func RlpHash(x interface{}) (h common.Hash) {
	hw := sha3.NewKeccak256()
	rlp.Encode(hw, x)
	hw.Sum(h[:0])
	return h
}<|MERGE_RESOLUTION|>--- conflicted
+++ resolved
@@ -55,13 +55,8 @@
 	return sig
 }
 
-<<<<<<< HEAD
-func (chandler *CryptoHandler) ValidateSign(data []byte, sig []byte, nodeID discover.NodeID) bool {
-	pubKey, err := crypto.SigToPub(data, sig)
-=======
 func (chandler *CryptoHandler) IsSignedByNodeID(data interface{}, sig []byte, nodeID discover.NodeID) bool {
 	pubKey, err := crypto.SigToPub(RlpHash(data).Bytes(), sig)
->>>>>>> 599a2fcf
 	if err != nil {
 		log.Error("Check if the signature is signed by a node", "err", err)
 		return false
