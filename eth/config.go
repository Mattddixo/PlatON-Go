// Copyright 2017 The go-ethereum Authors
// This file is part of the go-ethereum library.
//
// The go-ethereum library is free software: you can redistribute it and/or modify
// it under the terms of the GNU Lesser General Public License as published by
// the Free Software Foundation, either version 3 of the License, or
// (at your option) any later version.
//
// The go-ethereum library is distributed in the hope that it will be useful,
// but WITHOUT ANY WARRANTY; without even the implied warranty of
// MERCHANTABILITY or FITNESS FOR A PARTICULAR PURPOSE. See the
// GNU Lesser General Public License for more details.
//
// You should have received a copy of the GNU Lesser General Public License
// along with the go-ethereum library. If not, see <http://www.gnu.org/licenses/>.

package eth

import (
<<<<<<< HEAD
=======
	"fmt"
>>>>>>> 4a2a1b48
	"math/big"
	"os"
	"os/user"
	"time"

<<<<<<< HEAD
	"github.com/PlatONnetwork/PlatON-Go/consensus/cbft/types"

=======
	"github.com/PlatONnetwork/PlatON-Go/node"

	"github.com/PlatONnetwork/PlatON-Go/common"
>>>>>>> 4a2a1b48
	"github.com/PlatONnetwork/PlatON-Go/common/hexutil"
	"github.com/PlatONnetwork/PlatON-Go/core"
	"github.com/PlatONnetwork/PlatON-Go/eth/downloader"
	"github.com/PlatONnetwork/PlatON-Go/eth/gasprice"
<<<<<<< HEAD
	"github.com/PlatONnetwork/PlatON-Go/params"
=======
	"github.com/PlatONnetwork/PlatON-Go/log"
>>>>>>> 4a2a1b48
)

const (
	datadirCbftConfig = "cbft.json" // Path within the datadir to the cbft config
)

// DefaultConfig contains default settings for use on the Ethereum main net.
var DefaultConfig = Config{
	SyncMode: downloader.FullSync,
	CbftConfig: types.OptionsConfig{
		WalMode:          false,
<<<<<<< HEAD
		PeerMsgQueueSize: 1024,
		EvidenceDir:      "evidence",
		MaxPingLatency:   5000,
		MaxQueuesLimit:   4096,
=======

		PeerMsgQueueSize:  1024,
		EvidenceDir:       "evidenceDir",
		MaxResetCacheSize: 512,
		MaxQueuesLimit:    4096,
		MaxBlockDist:      192,
		MaxPingLatency:    5000,
		MaxAvgLatency:     2000,
		CbftVersion:       byte(0x01),
		Remaining:         50 * time.Millisecond,
>>>>>>> 4a2a1b48
	},
	NetworkId:     1,
	LightPeers:    100,
	DatabaseCache: 768,
	TrieCache:     256,
	TrieTimeout:   60 * time.Minute,
	MinerGasFloor: 4000 * 21000 * 1.2,
	MinerGasCeil:  4000 * 21000 * 1.2,
	MinerGasPrice: big.NewInt(5e11),
	MinerRecommit: 3 * time.Second,

	MiningLogAtDepth:       7,
	TxChanSize:             4096,
	ChainHeadChanSize:      10,
	ChainSideChanSize:      10,
	ResultQueueSize:        10,
	ResubmitAdjustChanSize: 10,
	MinRecommitInterval:    1 * time.Second,
	MaxRecommitInterval:    15 * time.Second,
	IntervalAdjustRatio:    0.1,
	IntervalAdjustBias:     200 * 1000.0 * 1000.0,
	StaleThreshold:         7,
	DefaultCommitRatio:     0.95,

	BodyCacheLimit:           256,
	BlockCacheLimit:          256,
	MaxFutureBlocks:          256,
	BadBlockLimit:            10,
	TriesInMemory:            128,
	BlockChainVersion:        3,
	DefaultTxsCacheSize:      20,
	DefaultBroadcastInterval: 100 * time.Millisecond,

	TxPool: core.DefaultTxPoolConfig,
	GPO: gasprice.Config{
		Blocks:     20,
		Percentile: 60,
	},

	//MPCPool: core.DefaultMPCPoolConfig,
	//VCPool:  core.DefaultVCPoolConfig,
}

func init() {
	home := os.Getenv("HOME")
	if home == "" {
		if user, err := user.Current(); err == nil {
			home = user.HomeDir
		}
	}
}

//go:generate gencodec -type Config -field-override configMarshaling -formats toml -out gen_config.go

type Config struct {
	// The genesis block, which is inserted if the database is empty.
	// If nil, the Ethereum main net block is used.
	Genesis *core.Genesis `toml:",omitempty"`

	CbftConfig types.OptionsConfig `toml:",omitempty"`

	// Protocol options
	NetworkId uint64 // Network ID to use for selecting peers to connect to
	SyncMode  downloader.SyncMode
	NoPruning bool

	// Light client options
	LightServ  int `toml:",omitempty"` // Maximum percentage of time allowed for serving LES requests
	LightPeers int `toml:",omitempty"` // Maximum number of LES client peers

	// Database options
	SkipBcVersionCheck bool `toml:"-"`
	DatabaseHandles    int  `toml:"-"`
	DatabaseCache      int
	TrieCache          int
	TrieTimeout        time.Duration

	// Mining-related options
	MinerNotify    []string `toml:",omitempty"`
	MinerExtraData []byte   `toml:",omitempty"`
	MinerGasFloor  uint64
	MinerGasCeil   uint64
	MinerGasPrice  *big.Int
	MinerRecommit  time.Duration
	MinerNoverify  bool
	// minning conig
	MiningLogAtDepth       uint          // miningLogAtDepth is the number of confirmations before logging successful mining.
	TxChanSize             int           // txChanSize is the size of channel listening to NewTxsEvent.The number is referenced from the size of tx pool.
	ChainHeadChanSize      int           // chainHeadChanSize is the size of channel listening to ChainHeadEvent.
	ChainSideChanSize      int           // chainSideChanSize is the size of channel listening to ChainSideEvent.
	ResultQueueSize        int           // resultQueueSize is the size of channel listening to sealing result.
	ResubmitAdjustChanSize int           // resubmitAdjustChanSize is the size of resubmitting interval adjustment channel.
	MinRecommitInterval    time.Duration // minRecommitInterval is the minimal time interval to recreate the mining block with any newly arrived transactions.
	MaxRecommitInterval    time.Duration // maxRecommitInterval is the maximum time interval to recreate the mining block with any newly arrived transactions.
	IntervalAdjustRatio    float64       // intervalAdjustRatio is the impact a single interval adjustment has on sealing work resubmitting interval.
	IntervalAdjustBias     float64       // intervalAdjustBias is applied during the new resubmit interval calculation in favor of increasing upper limit or decreasing lower limit so that the limit can be reachable.
	StaleThreshold         uint64        // staleThreshold is the maximum depth of the acceptable stale block.
	DefaultCommitRatio     float64

	// block config
	BodyCacheLimit           int
	BlockCacheLimit          int
	MaxFutureBlocks          int
	BadBlockLimit            int
	TriesInMemory            int
	BlockChainVersion        int // BlockChainVersion ensures that an incompatible database forces a resync from scratch.
	DefaultTxsCacheSize      int
	DefaultBroadcastInterval time.Duration

	// Transaction pool options
	TxPool core.TxPoolConfig

	// Gas Price Oracle options
	GPO gasprice.Config

	// Enables tracking of SHA3 preimages in the VM
	EnablePreimageRecording bool

	// Miscellaneous options
	DocRoot string `toml:"-"`

	// Type of the EWASM interpreter ("" for detault)
	EWASMInterpreter string
	// Type of the EVM interpreter ("" for default)
	EVMInterpreter string

	// MPC pool options
	//MPCPool core.MPCPoolConfig
	//VCPool  core.VCPoolConfig
	Debug bool
<<<<<<< HEAD
=======
}

type CbftConfig struct {
	Period           uint64  `json:"period"` // Number of seconds between blocks to enforce
	Epoch            uint64  `json:"epoch"`  // Epoch length to reset votes and checkpoint
	MaxLatency       int64   `json:"maxLatency"`
	LegalCoefficient float64 `json:"legalCoefficient"`
	Duration         int64   `json:"duration"`
	BlockInterval    uint64  `json:"-"`

	//breakpoint type:tracing
	BreakpointType string
	BreakpointLog  string
	WalMode        bool

	PeerMsgQueueSize  uint64
	EvidenceDir       string
	MaxResetCacheSize int
	MaxQueuesLimit    int
	MaxBlockDist      uint64
	MaxPingLatency    int64 // maxPingLatency is the time in milliseconds between Ping and Pong
	MaxAvgLatency     int64 //maxAvgLatency is the time in milliseconds between two peers
	CbftVersion       uint8
	Remaining         time.Duration
>>>>>>> 4a2a1b48
}

type configMarshaling struct {
	MinerExtraData hexutil.Bytes
}<|MERGE_RESOLUTION|>--- conflicted
+++ resolved
@@ -17,32 +17,16 @@
 package eth
 
 import (
-<<<<<<< HEAD
-=======
-	"fmt"
->>>>>>> 4a2a1b48
 	"math/big"
 	"os"
 	"os/user"
 	"time"
 
-<<<<<<< HEAD
+	"github.com/PlatONnetwork/PlatON-Go/common/hexutil"
 	"github.com/PlatONnetwork/PlatON-Go/consensus/cbft/types"
-
-=======
-	"github.com/PlatONnetwork/PlatON-Go/node"
-
-	"github.com/PlatONnetwork/PlatON-Go/common"
->>>>>>> 4a2a1b48
-	"github.com/PlatONnetwork/PlatON-Go/common/hexutil"
 	"github.com/PlatONnetwork/PlatON-Go/core"
 	"github.com/PlatONnetwork/PlatON-Go/eth/downloader"
 	"github.com/PlatONnetwork/PlatON-Go/eth/gasprice"
-<<<<<<< HEAD
-	"github.com/PlatONnetwork/PlatON-Go/params"
-=======
-	"github.com/PlatONnetwork/PlatON-Go/log"
->>>>>>> 4a2a1b48
 )
 
 const (
@@ -54,23 +38,10 @@
 	SyncMode: downloader.FullSync,
 	CbftConfig: types.OptionsConfig{
 		WalMode:          false,
-<<<<<<< HEAD
 		PeerMsgQueueSize: 1024,
 		EvidenceDir:      "evidence",
 		MaxPingLatency:   5000,
 		MaxQueuesLimit:   4096,
-=======
-
-		PeerMsgQueueSize:  1024,
-		EvidenceDir:       "evidenceDir",
-		MaxResetCacheSize: 512,
-		MaxQueuesLimit:    4096,
-		MaxBlockDist:      192,
-		MaxPingLatency:    5000,
-		MaxAvgLatency:     2000,
-		CbftVersion:       byte(0x01),
-		Remaining:         50 * time.Millisecond,
->>>>>>> 4a2a1b48
 	},
 	NetworkId:     1,
 	LightPeers:    100,
@@ -201,33 +172,6 @@
 	//MPCPool core.MPCPoolConfig
 	//VCPool  core.VCPoolConfig
 	Debug bool
-<<<<<<< HEAD
-=======
-}
-
-type CbftConfig struct {
-	Period           uint64  `json:"period"` // Number of seconds between blocks to enforce
-	Epoch            uint64  `json:"epoch"`  // Epoch length to reset votes and checkpoint
-	MaxLatency       int64   `json:"maxLatency"`
-	LegalCoefficient float64 `json:"legalCoefficient"`
-	Duration         int64   `json:"duration"`
-	BlockInterval    uint64  `json:"-"`
-
-	//breakpoint type:tracing
-	BreakpointType string
-	BreakpointLog  string
-	WalMode        bool
-
-	PeerMsgQueueSize  uint64
-	EvidenceDir       string
-	MaxResetCacheSize int
-	MaxQueuesLimit    int
-	MaxBlockDist      uint64
-	MaxPingLatency    int64 // maxPingLatency is the time in milliseconds between Ping and Pong
-	MaxAvgLatency     int64 //maxAvgLatency is the time in milliseconds between two peers
-	CbftVersion       uint8
-	Remaining         time.Duration
->>>>>>> 4a2a1b48
 }
 
 type configMarshaling struct {
