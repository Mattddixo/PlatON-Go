package cbft

import (
	"crypto/ecdsa"
<<<<<<< HEAD
	"github.com/PlatONnetwork/PlatON-Go/consensus/cbft/fetcher"
=======
	"errors"
>>>>>>> a275967c
	"reflect"
	"sync"
	"time"

	"github.com/PlatONnetwork/PlatON-Go/common"
	"github.com/PlatONnetwork/PlatON-Go/consensus"
	"github.com/PlatONnetwork/PlatON-Go/consensus/cbft/evidence"
	"github.com/PlatONnetwork/PlatON-Go/consensus/cbft/executor"
	"github.com/PlatONnetwork/PlatON-Go/consensus/cbft/fetcher"
	"github.com/PlatONnetwork/PlatON-Go/consensus/cbft/protocols"
	"github.com/PlatONnetwork/PlatON-Go/consensus/cbft/rules"
	cstate "github.com/PlatONnetwork/PlatON-Go/consensus/cbft/state"
	ctypes "github.com/PlatONnetwork/PlatON-Go/consensus/cbft/types"
	"github.com/PlatONnetwork/PlatON-Go/consensus/cbft/validator"
	"github.com/PlatONnetwork/PlatON-Go/core/state"
	"github.com/PlatONnetwork/PlatON-Go/core/types"
	"github.com/PlatONnetwork/PlatON-Go/event"
	"github.com/PlatONnetwork/PlatON-Go/log"
	"github.com/PlatONnetwork/PlatON-Go/node"
	"github.com/PlatONnetwork/PlatON-Go/p2p"
	"github.com/PlatONnetwork/PlatON-Go/p2p/discover"
	"github.com/PlatONnetwork/PlatON-Go/params"
	"github.com/PlatONnetwork/PlatON-Go/rpc"
)

type Config struct {
	sys    *params.CbftConfig
	option *OptionsConfig
}

type Cbft struct {
	config     Config
	eventMux   *event.TypeMux
	closeOnce  sync.Once
	exitCh     chan struct{}
	txPool     consensus.TxPoolReset
	blockChain consensus.ChainReader
	peerMsgCh  chan *ctypes.MsgInfo
	syncMsgCh  chan *ctypes.MsgInfo
	evPool     evidence.EvidencePool
	log        log.Logger

<<<<<<< HEAD
	fetcher *fetcher.Fetcher
	agency  consensus.Agency
	//Control the current view state
=======
	// Async call channel
	asyncCallCh chan func()

	fetcher *fetcher.Fetcher
	// Control the current view state
>>>>>>> a275967c
	state cstate.ViewState

	// Execution block function
	execute consensus.Executor
	// Block asyncExecutor, the block responsible for executing the current view
	asyncExecutor executor.AsyncBlockExecutor

	// Verification security rules for proposed blocks and viewchange
	safetyRules rules.SafetyRules

	// Determine when to allow voting
	voteRules rules.VoteRules

	// Validator pool
	validatorPool *validator.ValidatorPool

	// Store blocks that are not committed
	blockTree ctypes.BlockTree
}

func New(sysConfig *params.CbftConfig, optConfig *OptionsConfig, eventMux *event.TypeMux, ctx *node.ServiceContext) *Cbft {
	cbft := &Cbft{
		config:      Config{sysConfig, optConfig},
		eventMux:    eventMux,
		exitCh:      make(chan struct{}),
		peerMsgCh:   make(chan *ctypes.MsgInfo, optConfig.PeerMsgQueueSize),
		syncMsgCh:   make(chan *ctypes.MsgInfo, optConfig.PeerMsgQueueSize),
		log:         log.New(),
		asyncCallCh: make(chan func(), optConfig.PeerMsgQueueSize),
	}

	if evPool, err := evidence.NewEvidencePool(); err == nil {
		cbft.evPool = evPool
	} else {
		return nil
	}

	//todo init safety rules, vote rules, state, asyncExecutor
	cbft.safetyRules = rules.NewSafetyRules(&cbft.state)
	cbft.voteRules = rules.NewVoteRules(&cbft.state)

	return cbft
}

func (cbft *Cbft) Start(chain consensus.ChainReader, executorFn consensus.Executor, txPool consensus.TxPoolReset, agency consensus.Agency) error {
	cbft.blockChain = chain
	cbft.txPool = txPool
	cbft.asyncExecutor = executor.NewAsyncExecutor(executorFn)
	cbft.validatorPool = validator.NewValidatorPool(agency, chain.CurrentHeader().Number.Uint64(), cbft.config.sys.NodeID)

	//Initialize block tree
	block := chain.GetBlock(chain.CurrentHeader().Hash(), chain.CurrentHeader().Number.Uint64())

	cbft.blockTree.InsertQCBlock(block, nil)

	//Initialize view state
	cbft.state.SetHighestExecutedBlock(block)
	cbft.state.SetHighestQCBlock(block)
	cbft.state.SetHighestLockBlock(block)
	cbft.state.SetHighestCommitBlock(block)
	go cbft.receiveLoop()
	return nil
}

//Receive all consensus related messages, all processing logic in the same goroutine
func (cbft *Cbft) receiveLoop() {
	// channel Divided into read-only type, writable type
	// Read-only is the channel that gets the current CBFT status.
	// Writable type is the channel that affects the consensus state

	for {
		select {
		case msg := <-cbft.peerMsgCh:
			cbft.handleConsensusMsg(msg)
		case msg := <-cbft.syncMsgCh:
			cbft.handleSyncMsg(msg)

		case fn := <-cbft.asyncCallCh:
			fn()
		default:
		}

		// read-only channel
		select {}
	}
}

//Handling consensus messages, there are three main types of messages. prepareBlock, prepareVote, viewchagne
func (cbft *Cbft) handleConsensusMsg(info *ctypes.MsgInfo) {
	msg, peerID := info.Msg, info.PeerID
	var err error

	switch msg := msg.(type) {
	case *protocols.PrepareBlock:
		err = cbft.OnPrepareBlock(msg)
	case *protocols.PrepareVote:
		err = cbft.OnPrepareVote(msg)
	case *protocols.ViewChange:
		err = cbft.OnViewChange(msg)
	}

	if err != nil {
		cbft.log.Error("Handle msg Failed", "error", err, "type", reflect.TypeOf(msg), "peer", peerID)
	}
}

// Behind the node will be synchronized by synchronization message
func (cbft *Cbft) handleSyncMsg(info *ctypes.MsgInfo) {
	msg, peerID := info.Msg, info.PeerID

	if cbft.fetcher.MatchTask(peerID.String(), msg) {
		return
	}

	var err error
	switch msg.(type) {
	}

	if err != nil {
		cbft.log.Error("Handle msg Failed", "error", err, "type", reflect.TypeOf(msg), "peer", peerID)
	}
}

func (cbft *Cbft) Author(header *types.Header) (common.Address, error) {
	return header.Coinbase, nil
}

func (cbft *Cbft) VerifyHeader(chain consensus.ChainReader, header *types.Header, seal bool) error {
	return cbft.validatorPool.VerifyHeader(header)
}

func (Cbft) VerifyHeaders(chain consensus.ChainReader, headers []*types.Header, seals []bool) (chan<- struct{}, <-chan error) {
	panic("implement me")
}

func (Cbft) VerifySeal(chain consensus.ChainReader, header *types.Header) error {
	panic("implement me")
}

func (Cbft) Prepare(chain consensus.ChainReader, header *types.Header) error {
	panic("implement me")
}

func (Cbft) Finalize(chain consensus.ChainReader, header *types.Header, state *state.StateDB, txs []*types.Transaction,
	receipts []*types.Receipt) (*types.Block, error) {
	panic("implement me")
}

func (cbft *Cbft) Seal(chain consensus.ChainReader, block *types.Block, results chan<- *types.Block, stop <-chan struct{}) error {
	cbft.log.Info("Seal block", "number", block.Number(), "parentHash", block.ParentHash())
	if block.NumberU64() == 0 {
		return errors.New("unknow block")
	}

	// TODO signature block

	cbft.asyncCallCh <- func() {
		cbft.OnSeal(block, results, stop)
	}
	return nil
}

func (cbft *Cbft) OnSeal(block *types.Block, results chan<- *types.Block, stop <-chan struct{}) {
	// TODO: check is turn to seal block

	if cbft.state.HighestExecutedBlock().Hash() != block.ParentHash() {
		cbft.log.Warn("Futile block cause highest executed block changed", "nubmer", block.Number(), "parentHash", block.ParentHash())
		return
	}

	me, _ := cbft.validatorPool.GetValidatorByNodeID(cbft.state.HighestQCBlock().NumberU64(), cbft.config.sys.NodeID)

	// TODO: seal process
	prepareBlock := &protocols.PrepareBlock{
		Epoch:         cbft.state.Epoch(),
		ViewNumber:    cbft.state.ViewNumber(),
		Block:         block,
		BlockIndex:    cbft.state.NumViewBlocks(),
		ProposalIndex: uint32(me.Index),
		ProposalAddr:  me.Address,
	}

	if cbft.state.NumViewBlocks() == 0 {
	}

	// TODO: add viewchange qc

	// TODO: signature block

	cbft.state.AddPrepareBlock(prepareBlock)

	// TODO: broadcast block

	go func() {
		select {
		case <-stop:
			return
		case results <- block:
		default:
			cbft.log.Warn("Sealing result channel is not ready by miner", "sealHash", block.Header().SealHash())
		}
	}()
}

func (Cbft) SealHash(header *types.Header) common.Hash {
	panic("implement me")
}

func (Cbft) APIs(chain consensus.ChainReader) []rpc.API {
	panic("implement me")
}

func (Cbft) Protocols() []p2p.Protocol {
	panic("implement me")
}

func (Cbft) NextBaseBlock() *types.Block {
	panic("implement me")
}

func (Cbft) InsertChain(block *types.Block, errCh chan error) {
	panic("implement me")
}

func (Cbft) HasBlock(hash common.Hash, number uint64) bool {
	panic("implement me")
}

func (Cbft) Status() string {
	panic("implement me")
}

func (Cbft) GetBlockByHash(hash common.Hash) *types.Block {
	panic("implement me")
}

func (Cbft) CurrentBlock() *types.Block {
	panic("implement me")
}

func (Cbft) FastSyncCommitHead() <-chan error {
	panic("implement me")
}

func (Cbft) Close() error {
	panic("implement me")
}

func (Cbft) ConsensusNodes() ([]discover.NodeID, error) {
	panic("implement me")
}

// ShouldSeal check if we can seal block.
func (cbft *Cbft) ShouldSeal(curTime time.Time) (bool, error) {
	result := make(chan error, 1)
	// FIXME: should use independent channel?
	cbft.asyncCallCh <- func() {
		cbft.OnShouldSeal(result)
	}
	select {
	case err := <-result:
		return err == nil, err
	case <-time.After(2 * time.Millisecond):
		return false, errors.New("CBFT engine busy")
	}
}

func (cbft *Cbft) OnShouldSeal(result chan error) {
	currentExecutedBlockNumber := cbft.state.HighestExecutedBlock().NumberU64()
	if !cbft.validatorPool.IsValidator(currentExecutedBlockNumber, cbft.config.sys.NodeID) {
		result <- errors.New("current node not a validator")
		return
	}

	numValidators := cbft.validatorPool.Len(currentExecutedBlockNumber)
	currentProposer := cbft.state.ViewNumber() % uint64(numValidators)
	validator, _ := cbft.validatorPool.GetValidatorByNodeID(currentExecutedBlockNumber, cbft.config.sys.NodeID)
	if currentProposer != uint64(validator.Index) {
		result <- errors.New("current node not the proposer")
		return
	}

	if cbft.state.NumViewBlocks() >= cbft.config.sys.Amount {
		result <- errors.New("produce block over limit")
		return
	}
	result <- nil
}

func (cbft *Cbft) CalcBlockDeadline(timePoint time.Time) time.Time {
	// FIXME: condition race
	produceInterval := time.Duration(cbft.config.sys.Period/uint64(cbft.config.sys.Amount)) * time.Millisecond
	if cbft.state.Deadline().Sub(timePoint) > produceInterval {
		return timePoint.Add(produceInterval)
	}
	return cbft.state.Deadline()
}

func (cbft *Cbft) CalcNextBlockTime(blockTime time.Time) time.Time {
	// FIXME: condition race
	produceInterval := time.Duration(cbft.config.sys.Period/uint64(cbft.config.sys.Amount)) * time.Millisecond
	if time.Now().Sub(blockTime) < produceInterval {
		// TODO: add network latency
		return time.Now().Add(time.Now().Sub(blockTime))
	}
	return time.Now()
}

func (Cbft) IsConsensusNode() bool {
	panic("implement me")
}

func (Cbft) GetBlock(hash common.Hash, number uint64) *types.Block {
	panic("implement me")
}

func (Cbft) GetBlockWithoutLock(hash common.Hash, number uint64) *types.Block {
	panic("implement me")
}

func (Cbft) SetPrivateKey(privateKey *ecdsa.PrivateKey) {
	panic("implement me")
}

func (Cbft) IsSignedBySelf(sealHash common.Hash, signature []byte) bool {
	panic("implement me")
}

func (Cbft) Evidences() string {
	panic("implement me")
}

func (Cbft) TracingSwitch(flag int8) {
	panic("implement me")
}

func (cbft *Cbft) OnPong(nodeID discover.NodeID, netLatency int64) error {
	panic("need to be improved")
	return nil
}

func (cbft *Cbft) Config() *Config {
	panic("need to be improved")
	return nil
}
<|MERGE_RESOLUTION|>--- conflicted
+++ resolved
@@ -2,11 +2,9 @@
 
 import (
 	"crypto/ecdsa"
-<<<<<<< HEAD
 	"github.com/PlatONnetwork/PlatON-Go/consensus/cbft/fetcher"
-=======
+
 	"errors"
->>>>>>> a275967c
 	"reflect"
 	"sync"
 	"time"
@@ -15,7 +13,6 @@
 	"github.com/PlatONnetwork/PlatON-Go/consensus"
 	"github.com/PlatONnetwork/PlatON-Go/consensus/cbft/evidence"
 	"github.com/PlatONnetwork/PlatON-Go/consensus/cbft/executor"
-	"github.com/PlatONnetwork/PlatON-Go/consensus/cbft/fetcher"
 	"github.com/PlatONnetwork/PlatON-Go/consensus/cbft/protocols"
 	"github.com/PlatONnetwork/PlatON-Go/consensus/cbft/rules"
 	cstate "github.com/PlatONnetwork/PlatON-Go/consensus/cbft/state"
@@ -49,17 +46,11 @@
 	evPool     evidence.EvidencePool
 	log        log.Logger
 
-<<<<<<< HEAD
-	fetcher *fetcher.Fetcher
-	agency  consensus.Agency
-	//Control the current view state
-=======
 	// Async call channel
 	asyncCallCh chan func()
 
 	fetcher *fetcher.Fetcher
 	// Control the current view state
->>>>>>> a275967c
 	state cstate.ViewState
 
 	// Execution block function
@@ -404,4 +395,4 @@
 func (cbft *Cbft) Config() *Config {
 	panic("need to be improved")
 	return nil
-}
+}