--- conflicted
+++ resolved
@@ -20,13 +20,8 @@
 	"encoding/json"
 	"fmt"
 	"github.com/PlatONnetwork/PlatON-Go/eth"
-<<<<<<< HEAD
-
-	"github.com/PlatONnetwork/PlatON-Go/core/rawdb"
-=======
 	"io"
 
->>>>>>> 658b17f5
 	"os"
 	"strconv"
 	"time"
@@ -99,21 +94,6 @@
 		Description: `
 The export-preimages command export hash preimages to an RLP encoded stream`,
 	}
-<<<<<<< HEAD
-	removedbCommand = cli.Command{
-		Action:    utils.MigrateFlags(removeDB),
-		Name:      "removedb",
-		Usage:     "Remove blockchain and state databases",
-		ArgsUsage: " ",
-		Flags: []cli.Flag{
-			utils.DataDirFlag,
-		},
-		Category: "BLOCKCHAIN COMMANDS",
-		Description: `
-Remove blockchain and state databases`,
-	}
-=======
->>>>>>> 658b17f5
 	dumpCommand = cli.Command{
 		Action:    utils.MigrateFlags(dump),
 		Name:      "dump",
@@ -240,69 +220,6 @@
 	return nil
 }
 
-<<<<<<< HEAD
-func removeDB(ctx *cli.Context) error {
-	stack, config := makeConfigNode(ctx)
-
-	// Remove the full node state database
-	path := stack.ResolvePath("chaindata")
-	if common.FileExist(path) {
-		confirmAndRemoveDB(path, "full node state database")
-	} else {
-		log.Info("Full node state database missing", "path", path)
-	}
-	// Remove the full node ancient database
-	path = config.Eth.DatabaseFreezer
-	switch {
-	case path == "":
-		path = filepath.Join(stack.ResolvePath("chaindata"), "ancient")
-	case !filepath.IsAbs(path):
-		path = config.Node.ResolvePath(path)
-	}
-	if common.FileExist(path) {
-		confirmAndRemoveDB(path, "full node ancient database")
-	} else {
-		log.Info("Full node ancient database missing", "path", path)
-	}
-	// Remove the light node database
-	path = stack.ResolvePath("lightchaindata")
-	if common.FileExist(path) {
-		confirmAndRemoveDB(path, "light node database")
-	} else {
-		log.Info("Light node database missing", "path", path)
-	}
-	return nil
-}
-
-// confirmAndRemoveDB prompts the user for a last confirmation and removes the
-// folder if accepted.
-func confirmAndRemoveDB(database string, kind string) {
-	confirm, err := prompt.Stdin.PromptConfirm(fmt.Sprintf("Remove %s (%s)?", kind, database))
-	switch {
-	case err != nil:
-		utils.Fatalf("%v", err)
-	case !confirm:
-		log.Info("Database deletion skipped", "path", database)
-	default:
-		start := time.Now()
-		filepath.Walk(database, func(path string, info os.FileInfo, err error) error {
-			// If we're at the top level folder, recurse into
-			if path == database {
-				return nil
-			}
-			// Delete all the files, but not subfolders
-			if !info.IsDir() {
-				os.Remove(path)
-				return nil
-			}
-			return filepath.SkipDir
-		})
-		log.Info("Database successfully deleted", "path", database, "elapsed", common.PrettyDuration(time.Since(start)))
-	}
-}
-
-=======
->>>>>>> 658b17f5
 func dump(ctx *cli.Context) error {
 	stack, _ := makeFullNode(ctx)
 	defer stack.Close()
