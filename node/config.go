--- conflicted
+++ resolved
@@ -233,11 +233,7 @@
 func (c *Config) NodeName() string {
 	name := c.name()
 	// Backwards compatibility: previous versions used title-cased "Geth", keep that.
-<<<<<<< HEAD
-	if name == "platon" || name == "platon-testnet" || name == "platon-innertestnet" {
-=======
-	if name == "platon" || name == "platon-testnet" || name == "platon-betanet" {
->>>>>>> 4395f934
+	if name == "platon" || name == "platon-testnet" || name == "platon-betanet" || name == "platon-innertestnet" {
 		name = "PlatONnetwork"
 	}
 	if c.UserIdent != "" {
