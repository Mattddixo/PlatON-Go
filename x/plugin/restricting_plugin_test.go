--- conflicted
+++ resolved
@@ -65,15 +65,8 @@
 	}
 }
 
-<<<<<<< HEAD
-/*func TestRestrictingPlugin_AddRestrictingRecord(t *testing.T) {
-	sender := common.HexToAddress("0x11")
-
-	// case1: account is new user to restricting
-=======
 func TestRestrictingPlugin_AddRestrictingRecord(t *testing.T) {
 	stateDB := buildStateDB(t)
->>>>>>> 06e73032
 
 	var plan restricting.RestrictingPlan
 	var plans = make([]restricting.RestrictingPlan, 5)
@@ -104,9 +97,6 @@
 		t.Errorf("Actually returns err. errors: %s", err.Error())
 	}
 
-<<<<<<< HEAD
-}*/
-=======
 	// case3: restricting account exist, and restricting epoch intersect
 	plans = temp
 	err = plugin.RestrictingInstance().AddRestrictingRecord(sender, addrArr[0], plans, stateDB)
@@ -115,7 +105,6 @@
 		t.Errorf("Actually returns err. errors: %s", err.Error())
 	}
 }
->>>>>>> 06e73032
 
 func TestRestrictingPlugin_PledgeLockFunds(t *testing.T) {
 
