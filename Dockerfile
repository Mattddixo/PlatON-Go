--- conflicted
+++ resolved
@@ -1,10 +1,5 @@
-<<<<<<< HEAD
-# Build Geth in a stock Go builder container
-FROM golang:1.16-alpine as builder
-=======
 # Build PlatON in a stock Go builder container
 FROM golang:1.16-alpine3.13 as builder
->>>>>>> da62edbf
 
 RUN apk add --no-cache make gcc musl-dev linux-headers g++ llvm bash cmake git gmp-dev openssl-dev
 
