--- conflicted
+++ resolved
@@ -712,21 +712,12 @@
 
 	blockElection := types.NewBlock(header, nil, nil)
 
-<<<<<<< HEAD
 	next, err := StakingInstance().getNextValList(blockElection.Hash(), blockElection.Number().Uint64(), QueryStartNotIrr)
-	if nil != err {
-		t.Errorf("Failed to getNextValList, blockNumber: %d, err: %v", blockElection.Number().Uint64(), err)
-		return
-	}
+
+	assert.Nil(t, err, fmt.Sprintf("Failed to getNextValList, blockNumber: %d, err: %v", blockElection.Number().Uint64(), err))
+
 	err = StakingInstance().Confirmed(next.Arr[0].NodeId, blockElection)
-	if nil != err {
-		t.Errorf("Failed to Confirmed, blockNumber: %d, err: %v", blockElection.Number().Uint64(), err)
-		return
-	}
-=======
-	err = StakingInstance().Confirmed(blockElection)
 	assert.Nil(t, err, fmt.Sprintf("Failed to Confirmed, blockNumber: %d, err: %v", blockElection.Number().Uint64(), err))
->>>>>>> 436377fb
 
 }
 
@@ -1577,145 +1568,6 @@
 	t.Log("Get RelateList Info is:", rel)
 }
 
-<<<<<<< HEAD
-=======
-func TestStakingPlugin_HandleUnDelegateItem(t *testing.T) {
-
-	state, genesis, err := newChainState()
-	if nil != err {
-		t.Error("Failed to build the state", err)
-		return
-	}
-	newPlugins()
-
-	build_gov_data(state)
-
-	sndb := snapshotdb.Instance()
-	defer func() {
-		sndb.Clear()
-	}()
-
-	if err := sndb.NewBlock(blockNumber, genesis.Hash(), blockHash); nil != err {
-		t.Error("newBlock err", err)
-		return
-	}
-
-	index := 1
-
-	if err := create_staking(state, blockNumber, blockHash, index, 0, t); nil != err {
-		t.Error("Failed to Create Staking", err)
-		return
-	}
-
-	var c *staking.Candidate
-
-	if can, err := getCandidate(blockHash, index); nil != err {
-		t.Errorf("Failed to Get candidate info, err: %v", err)
-		return
-	} else {
-		canByte, _ := json.Marshal(can)
-		t.Log("Get Candidate Info is:", string(canByte))
-		c = can
-	}
-
-	// Delegate
-	_, err = delegate(state, blockHash, blockNumber, c, 0, index, t)
-	if nil != err {
-		t.Error("Failed to Delegate:", err)
-		return
-	}
-
-	if err := sndb.Commit(blockHash); nil != err {
-		t.Error("Commit 1 err", err)
-		return
-	}
-
-	if err := sndb.NewBlock(blockNumber2, blockHash, blockHash2); nil != err {
-		t.Error("newBlock 2 err", err)
-		return
-	}
-
-	t.Log("Finished Delegate ~~")
-	// get Delegate info
-	del := getDelegate(blockHash2, blockNumber.Uint64(), index, t)
-
-	// Add UnDelegateItem
-	stakingDB := staking.NewStakingDB()
-
-	epoch := xutil.CalculateEpoch(blockNumber2.Uint64())
-
-	amount := new(big.Int).Add(c.Released, c.RestrictingPlan)
-
-	delAddr := addrArr[index+1]
-
-	err = StakingInstance().addUnDelegateItem(blockNumber2.Uint64(), blockHash2, delAddr, c.NodeId, epoch, c.StakingBlockNum, amount)
-
-	if !assert.Nil(t, err, fmt.Sprintf("Failed to addUnDelegateItem: %v", err)) {
-		return
-	}
-
-	del.Reduction = new(big.Int).Add(del.Reduction, amount)
-	// update del
-	if err := stakingDB.SetDelegateStore(blockHash2, delAddr, c.NodeId, c.StakingBlockNum, del); nil != err {
-		t.Error("Failed to Update Delegate When AddUnDelegateItemStore:", err)
-		return
-	}
-
-	if err := stakingDB.DelCanPowerStore(blockHash2, c); nil != err {
-		t.Error("Failed to DelCanPowerStore:", err)
-		return
-	}
-
-	// change candidate shares
-	c.Shares = new(big.Int).Sub(c.Shares, amount)
-
-	canAddr, _ := xutil.NodeId2Addr(c.NodeId)
-
-	if err := stakingDB.SetCandidateStore(blockHash2, canAddr, c); nil != err {
-		t.Error("Failed to SetCandidateStore:", err)
-		return
-	}
-
-	if err := stakingDB.SetCanPowerStore(blockHash2, canAddr, c); nil != err {
-		t.Error("Failed to SetCanPowerStore:", err)
-		return
-	}
-
-	/**
-	Start HandleUnDelegateItem
-	*/
-	err = StakingInstance().HandleUnDelegateItem(state, blockNumber2.Uint64(), blockHash2, epoch+xcom.ActiveUnDelFreezeRatio())
-	if nil != err {
-		t.Error("Failed to HandleUnDelegateItem:", err)
-		return
-	}
-
-	if err := sndb.Commit(blockHash2); nil != err {
-		t.Error("Commit 2 err", err)
-		return
-	}
-
-	t.Log("Finished HandleUnDelegateItem ~~")
-
-	// get Candiddate
-	can, err := getCandidate(blockHash2, index)
-
-	if !assert.Nil(t, err, fmt.Sprintf("Failed to getCandidate: %v", err)) {
-		return
-	}
-	assert.True(t, nil != can)
-	t.Log("Get Candidate Info is:", can)
-
-	// get Delegate
-	del = getDelegate(blockHash2, c.StakingBlockNum, index, t)
-
-	assert.Nil(t, err, fmt.Sprintf("Failed to getDelegate: %v", err))
-	assert.True(t, nil != del)
-	t.Log("Get Delegate Info is:", del)
-
-}
-
->>>>>>> 436377fb
 func TestStakingPlugin_ElectNextVerifierList(t *testing.T) {
 
 	state, genesis, err := newChainState()
