--- conflicted
+++ resolved
@@ -105,10 +105,7 @@
 		utils.NetrestrictFlag,
 		utils.NodeKeyFileFlag,
 		utils.NodeKeyHexFlag,
-<<<<<<< HEAD
-=======
 		utils.DeveloperPeriodFlag,
->>>>>>> 436377fb
 		utils.TestnetFlag,
 		utils.InnerTimeFlag,
 		utils.NetworkIdFlag,
